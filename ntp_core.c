/*
  chronyd/chronyc - Programs for keeping computer clocks accurate.

 **********************************************************************
 * Copyright (C) Richard P. Curnow  1997-2003
 * Copyright (C) Miroslav Lichvar  2009-2017
 * 
 * This program is free software; you can redistribute it and/or modify
 * it under the terms of version 2 of the GNU General Public License as
 * published by the Free Software Foundation.
 * 
 * This program is distributed in the hope that it will be useful, but
 * WITHOUT ANY WARRANTY; without even the implied warranty of
 * MERCHANTABILITY or FITNESS FOR A PARTICULAR PURPOSE.  See the GNU
 * General Public License for more details.
 * 
 * You should have received a copy of the GNU General Public License along
 * with this program; if not, write to the Free Software Foundation, Inc.,
 * 51 Franklin Street, Fifth Floor, Boston, MA  02110-1301, USA.
 * 
 **********************************************************************

  =======================================================================

  Core NTP protocol engine
  */

#include "config.h"

#include "sysincl.h"

#include "array.h"
#include "ntp_core.h"
#include "ntp_io.h"
#include "ntp_signd.h"
#include "memory.h"
#include "sched.h"
#include "reference.h"
#include "local.h"
#include "smooth.h"
#include "sources.h"
#include "util.h"
#include "conf.h"
#include "logging.h"
#include "keys.h"
#include "addrfilt.h"
#include "clientlog.h"

/* ================================================== */

static LOG_FileID logfileid;

/* ================================================== */
/* Enumeration used for remembering the operating mode of one of the
   sources */

typedef enum {
  MD_OFFLINE,                   /* No sampling at all */
  MD_ONLINE,                    /* Normal sampling based on sampling interval */
  MD_BURST_WAS_OFFLINE,         /* Burst sampling, return to offline afterwards */
  MD_BURST_WAS_ONLINE,          /* Burst sampling, return to online afterwards */
} OperatingMode;

/* ================================================== */
/* Enumeration for authentication modes of NTP packets */

typedef enum {
  AUTH_NONE = 0,                /* No authentication */
  AUTH_SYMMETRIC,               /* MAC using symmetric key (RFC 1305, RFC 5905) */
  AUTH_MSSNTP,                  /* MS-SNTP authenticator field */
  AUTH_MSSNTP_EXT,              /* MS-SNTP extended authenticator field */
} AuthenticationMode;

/* ================================================== */
/* Structure used for holding a single peer/server's
   protocol machine */

struct NCR_Instance_Record {
  NTP_Remote_Address remote_addr; /* Needed for routing transmit packets */
  NTP_Local_Address local_addr; /* Local address/socket used to send packets */
  NTP_Mode mode;                /* The source's NTP mode
                                   (client/server or symmetric active peer) */
  int interleaved;              /* Boolean enabling interleaved NTP mode */
  OperatingMode opmode;         /* Whether we are sampling this source
                                   or not and in what way */
  SCH_TimeoutID rx_timeout_id;  /* Timeout ID for latest received response */
  SCH_TimeoutID tx_timeout_id;  /* Timeout ID for next transmission */
  int tx_suspended;             /* Boolean indicating we can't transmit yet */

  int auto_offline;             /* If 1, automatically go offline if server/peer
                                   isn't responding */

  int local_poll;               /* Log2 of polling interval at our end */
  int remote_poll;              /* Log2 of server/peer's polling interval (recovered
                                   from received packets) */
  int remote_stratum;           /* Stratum of the server/peer (recovered from
                                   received packets) */

  int presend_minpoll;           /* If the current polling interval is
                                    at least this, an extra client packet
                                    will be send some time before normal
                                    transmit.  This ensures that both
                                    us and the server/peer have an ARP
                                    entry for each other ready, which
                                    means our measurement is not
                                    botched by an ARP round-trip on one
                                    side or the other. */

  int presend_done;             /* The presend packet has been sent */

  int minpoll;                  /* Log2 of minimum defined polling interval */
  int maxpoll;                  /* Log2 of maximum defined polling interval */

  int min_stratum;              /* Increase stratum in received packets to the
                                   minimum */

  int poll_target;              /* Target number of sourcestats samples */

  int version;                  /* Version set in packets for server/peer */

  double poll_score;            /* Score of current local poll */

  double max_delay;             /* Maximum round-trip delay to the
                                   peer that we can tolerate and still
                                   use the sample for generating
                                   statistics from */

  double max_delay_ratio;       /* Largest ratio of delay /
                                   min_delay_in_register that we can
                                   tolerate.  */

  double max_delay_dev_ratio;   /* Maximum ratio of increase in delay / stddev */

  double offset_correction;     /* Correction applied to measured offset
                                   (e.g. for asymmetry in network delay) */

  AuthenticationMode auth_mode; /* Authentication mode of our requests */
  uint32_t auth_key_id;          /* The ID of the authentication key to
                                   use. */

  /* Count of how many packets we have transmitted since last successful
     receive from this peer */
  int tx_count;

  /* Flag indicating a valid response was received since last request */
  int valid_rx;

  /* Flag indicating the timestamps below are from a valid packet and may
     be used for synchronisation */
  int valid_timestamps;

  /* Flag indicating the timestamps below were updated since last request */
  int updated_timestamps;

  /* Receive and transmit timestamps from the last received packet */
  NTP_int64 remote_ntp_rx;
  NTP_int64 remote_ntp_tx;

  /* Local timestamp when the last packet was received from the
     source.  We have to be prepared to tinker with this if the local
     clock has its frequency adjusted before we repond.  The value we
     store here is what our own local time was when the same arrived.
     Before replying, we have to correct this to fit with the
     parameters for the current reference.  (It must be stored
     relative to local time to permit frequency and offset adjustments
     to be made when we trim the local clock). */
  NTP_int64 local_ntp_rx;
  NTP_Local_Timestamp local_rx;

  /* Local timestamp when we last transmitted a packet to the source.
     We store two versions.  The first is in NTP format, and is used
     to validate the next received packet from the source.
     Additionally, this is corrected to bring it into line with the
     current reference.  The second is in timespec format, and is kept
     relative to the local clock.  We modify this in accordance with
     local clock frequency/offset changes, and use this for computing
     statistics about the source when a return packet arrives. */
  NTP_int64 local_ntp_tx;
  NTP_Local_Timestamp local_tx;

  /* The instance record in the main source management module.  This
     performs the statistical analysis on the samples we generate */

  SRC_Instance source;

  int burst_good_samples_to_go;
  int burst_total_samples_to_go;

  /* Report from last valid response */
  RPT_NTPReport report;
};

typedef struct {
  NTP_Remote_Address addr;
  NTP_Local_Address local_addr;
  int interval;
} BroadcastDestination;

/* Array of BroadcastDestination */
static ARR_Instance broadcasts;

/* ================================================== */
/* Initial delay period before first packet is transmitted (in seconds) */
#define INITIAL_DELAY 0.2

/* Spacing required between samples for any two servers/peers (to
   minimise risk of network collisions) (in seconds) */
#define SAMPLING_SEPARATION 0.2

/* Randomness added to spacing between samples for one server/peer */
#define SAMPLING_RANDOMNESS 0.02

/* Adjustment of the peer polling interval */
#define PEER_SAMPLING_ADJ 1.1

/* Spacing between samples in burst mode for one server/peer */
#define BURST_INTERVAL 2.0

/* Time to wait before retransmitting in burst mode, if we did not get
   a reply to the previous probe */
#define BURST_TIMEOUT 2.0

/* Number of samples in initial burst */
#define IBURST_GOOD_SAMPLES 4
#define IBURST_TOTAL_SAMPLES SOURCE_REACH_BITS

/* Time to wait after sending packet to 'warm up' link */
#define WARM_UP_DELAY 2.0

/* Compatible NTP protocol versions */
#define NTP_MAX_COMPAT_VERSION NTP_VERSION
#define NTP_MIN_COMPAT_VERSION 1

/* Maximum allowed dispersion - as defined in RFC 5905 (16 seconds) */
#define NTP_MAX_DISPERSION 16.0

/* Invalid stratum number */
#define NTP_INVALID_STRATUM 0

/* Maximum allowed time for server to process client packet */
#define MAX_SERVER_INTERVAL 4.0

/* Maximum acceptable delay in transmission for timestamp correction */
#define MAX_TX_DELAY 1.0

<<<<<<< HEAD
=======
/* Maximum allowed values of maxdelay parameters */
#define MAX_MAX_DELAY 1.0e3
#define MAX_MAX_DELAY_RATIO 1.0e6
#define MAX_MAX_DELAY_DEV_RATIO 1.0e6

>>>>>>> 7095e70b
/* Minimum and maximum allowed poll interval */
#define MIN_POLL 0
#define MAX_POLL 24

/* Kiss-o'-Death codes */
#define KOD_RATE 0x52415445UL /* RATE */

/* Maximum poll interval set by KoD RATE */
#define MAX_KOD_RATE_POLL SRC_DEFAULT_MAXPOLL

/* Invalid socket, different from the one in ntp_io.c */
#define INVALID_SOCK_FD -2

/* ================================================== */

/* Server IPv4/IPv6 sockets */
static int server_sock_fd4;
static int server_sock_fd6;

static ADF_AuthTable access_auth_table;

/* Characters for printing synchronisation status and timestamping source */
static const char leap_chars[4] = {'N', '+', '-', '?'};
static const char tss_chars[3] = {'D', 'K', 'H'};

/* ================================================== */
/* Forward prototypes */

static void transmit_timeout(void *arg);
static double get_transmit_delay(NCR_Instance inst, int on_tx, double last_tx);

/* ================================================== */

static void
do_size_checks(void)
{
  /* Assertions to check the sizes of certain data types
     and the positions of certain record fields */

  /* Check that certain invariants are true */
  assert(sizeof(NTP_int32) == 4);
  assert(sizeof(NTP_int64) == 8);

  /* Check offsets of all fields in the NTP packet format */
  assert(offsetof(NTP_Packet, lvm)             ==  0);
  assert(offsetof(NTP_Packet, stratum)         ==  1);
  assert(offsetof(NTP_Packet, poll)            ==  2);
  assert(offsetof(NTP_Packet, precision)       ==  3);
  assert(offsetof(NTP_Packet, root_delay)      ==  4);
  assert(offsetof(NTP_Packet, root_dispersion) ==  8);
  assert(offsetof(NTP_Packet, reference_id)    == 12);
  assert(offsetof(NTP_Packet, reference_ts)    == 16);
  assert(offsetof(NTP_Packet, originate_ts)    == 24);
  assert(offsetof(NTP_Packet, receive_ts)      == 32);
  assert(offsetof(NTP_Packet, transmit_ts)     == 40);
}

/* ================================================== */

static void
do_time_checks(void)
{
  struct timespec now;
  time_t warning_advance = 3600 * 24 * 365 * 10; /* 10 years */

#ifdef HAVE_LONG_TIME_T
  /* Check that time before NTP_ERA_SPLIT underflows correctly */

  struct timespec ts1 = {NTP_ERA_SPLIT, 1}, ts2 = {NTP_ERA_SPLIT - 1, 1};
  NTP_int64 nts1, nts2;
  int r;

  UTI_TimespecToNtp64(&ts1, &nts1, NULL);
  UTI_TimespecToNtp64(&ts2, &nts2, NULL);
  UTI_Ntp64ToTimespec(&nts1, &ts1);
  UTI_Ntp64ToTimespec(&nts2, &ts2);

  r = ts1.tv_sec == NTP_ERA_SPLIT &&
      ts1.tv_sec + (1ULL << 32) - 1 == ts2.tv_sec;

  assert(r);

  LCL_ReadRawTime(&now);
  if (ts2.tv_sec - now.tv_sec < warning_advance)
    LOG(LOGS_WARN, LOGF_NtpCore, "Assumed NTP time ends at %s!",
        UTI_TimeToLogForm(ts2.tv_sec));
#else
  LCL_ReadRawTime(&now);
  if (now.tv_sec > 0x7fffffff - warning_advance)
    LOG(LOGS_WARN, LOGF_NtpCore, "System time ends at %s!",
        UTI_TimeToLogForm(0x7fffffff));
#endif
}

/* ================================================== */

void
NCR_Initialise(void)
{
  do_size_checks();
  do_time_checks();

  logfileid = CNF_GetLogMeasurements() ? LOG_FileOpen("measurements",
      "   Date (UTC) Time     IP Address   L St 123 567 ABCD  LP RP Score    Offset  Peer del. Peer disp.  Root del. Root disp. Refid     MTxRx")
    : -1;

  access_auth_table = ADF_CreateTable();
  broadcasts = ARR_CreateInstance(sizeof (BroadcastDestination));

  /* Server socket will be opened when access is allowed */
  server_sock_fd4 = INVALID_SOCK_FD;
  server_sock_fd6 = INVALID_SOCK_FD;
}

/* ================================================== */

void
NCR_Finalise(void)
{
  unsigned int i;

  if (server_sock_fd4 != INVALID_SOCK_FD)
    NIO_CloseServerSocket(server_sock_fd4);
  if (server_sock_fd6 != INVALID_SOCK_FD)
    NIO_CloseServerSocket(server_sock_fd6);

  for (i = 0; i < ARR_GetSize(broadcasts); i++)
    NIO_CloseServerSocket(((BroadcastDestination *)ARR_GetElement(broadcasts, i))->local_addr.sock_fd);

  ARR_DestroyInstance(broadcasts);
  ADF_DestroyTable(access_auth_table);
}

/* ================================================== */

static void
restart_timeout(NCR_Instance inst, double delay)
{
  /* Check if we can transmit */
  if (inst->tx_suspended) {
    assert(!inst->tx_timeout_id);
    return;
  }

  /* Stop both rx and tx timers if running */
  SCH_RemoveTimeout(inst->rx_timeout_id);
  inst->rx_timeout_id = 0;
  SCH_RemoveTimeout(inst->tx_timeout_id);

  /* Start new timer for transmission */
  inst->tx_timeout_id = SCH_AddTimeoutInClass(delay, SAMPLING_SEPARATION,
                                              SAMPLING_RANDOMNESS,
                                              SCH_NtpSamplingClass,
                                              transmit_timeout, (void *)inst);
}

/* ================================================== */

static void
start_initial_timeout(NCR_Instance inst)
{
  double delay, last_tx;
  struct timespec now;

  if (!inst->tx_timeout_id) {
    /* This will be the first transmission after mode change */

    /* Mark source active */
    SRC_SetActive(inst->source);
  }

  /* In case the offline period was too short, adjust the delay to keep
     the interval between packets at least as long as the current polling
     interval */
  SCH_GetLastEventTime(&now, NULL, NULL);
  last_tx = UTI_DiffTimespecsToDouble(&now, &inst->local_tx.ts);
  if (last_tx < 0.0)
    last_tx = 0.0;
  delay = get_transmit_delay(inst, 0, 0.0) - last_tx;
  if (delay < INITIAL_DELAY)
    delay = INITIAL_DELAY;

  restart_timeout(inst, delay);
}

/* ================================================== */

static void
close_client_socket(NCR_Instance inst)
{
  if (inst->mode == MODE_CLIENT && inst->local_addr.sock_fd != INVALID_SOCK_FD) {
    NIO_CloseClientSocket(inst->local_addr.sock_fd);
    inst->local_addr.sock_fd = INVALID_SOCK_FD;
  }

  SCH_RemoveTimeout(inst->rx_timeout_id);
  inst->rx_timeout_id = 0;
}

/* ================================================== */

static void
take_offline(NCR_Instance inst)
{
  inst->opmode = MD_OFFLINE;

  SCH_RemoveTimeout(inst->tx_timeout_id);
  inst->tx_timeout_id = 0;

  /* Mark source unreachable */
  SRC_ResetReachability(inst->source);

  /* And inactive */
  SRC_UnsetActive(inst->source);

  close_client_socket(inst);

  NCR_ResetInstance(inst);
}

/* ================================================== */

NCR_Instance
NCR_GetInstance(NTP_Remote_Address *remote_addr, NTP_Source_Type type, SourceParameters *params)
{
  NCR_Instance result;

  result = MallocNew(struct NCR_Instance_Record);

  result->remote_addr = *remote_addr;
  result->local_addr.ip_addr.family = IPADDR_UNSPEC;

  switch (type) {
    case NTP_SERVER:
      /* Client socket will be obtained when sending request */
      result->local_addr.sock_fd = INVALID_SOCK_FD;
      result->mode = MODE_CLIENT;
      break;
    case NTP_PEER:
      result->local_addr.sock_fd = NIO_OpenServerSocket(remote_addr);
      result->mode = MODE_ACTIVE;
      break;
    default:
      assert(0);
  }

  result->interleaved = params->interleaved;

  result->minpoll = params->minpoll;
  if (result->minpoll < MIN_POLL)
    result->minpoll = SRC_DEFAULT_MINPOLL;
  else if (result->minpoll > MAX_POLL)
    result->minpoll = MAX_POLL;
  result->maxpoll = params->maxpoll;
  if (result->maxpoll < MIN_POLL)
    result->maxpoll = SRC_DEFAULT_MAXPOLL;
  else if (result->maxpoll > MAX_POLL)
    result->maxpoll = MAX_POLL;
  if (result->maxpoll < result->minpoll)
    result->maxpoll = result->minpoll;

  result->min_stratum = params->min_stratum;
  if (result->min_stratum >= NTP_MAX_STRATUM)
    result->min_stratum = NTP_MAX_STRATUM - 1;

  /* Presend doesn't work in symmetric mode */
  result->presend_minpoll = params->presend_minpoll;
  if (result->presend_minpoll <= MAX_POLL && result->mode != MODE_CLIENT)
    result->presend_minpoll = MAX_POLL + 1;

<<<<<<< HEAD
  result->max_delay = params->max_delay;
  result->max_delay_ratio = params->max_delay_ratio;
  result->max_delay_dev_ratio = params->max_delay_dev_ratio;
=======
  result->max_delay = CLAMP(0.0, params->max_delay, MAX_MAX_DELAY);
  result->max_delay_ratio = CLAMP(0.0, params->max_delay_ratio, MAX_MAX_DELAY_RATIO);
  result->max_delay_dev_ratio = CLAMP(0.0, params->max_delay_dev_ratio, MAX_MAX_DELAY_DEV_RATIO);
>>>>>>> 7095e70b
  result->offset_correction = params->offset;
  result->auto_offline = params->auto_offline;
  result->poll_target = params->poll_target;

  result->version = NTP_VERSION;

  if (params->authkey == INACTIVE_AUTHKEY) {
    result->auth_mode = AUTH_NONE;
    result->auth_key_id = 0;
  } else {
    result->auth_mode = AUTH_SYMMETRIC;
    result->auth_key_id = params->authkey;
    if (!KEY_KeyKnown(result->auth_key_id)) {
      LOG(LOGS_WARN, LOGF_NtpCore, "Key %"PRIu32" used by source %s is %s",
          result->auth_key_id, UTI_IPToString(&result->remote_addr.ip_addr),
          "missing");
    } else if (!KEY_CheckKeyLength(result->auth_key_id)) {
      LOG(LOGS_WARN, LOGF_NtpCore, "Key %"PRIu32" used by source %s is %s",
          result->auth_key_id, UTI_IPToString(&result->remote_addr.ip_addr),
          "too short");
    }

    /* If the MAC in NTPv4 packets would be truncated, use version 3 by
       default for compatibility with older chronyd servers */
    if (KEY_GetAuthLength(result->auth_key_id) + 4 > NTP_MAX_V4_MAC_LENGTH)
      result->version = 3;
  }

  if (params->version)
    result->version = CLAMP(NTP_MIN_COMPAT_VERSION, params->version, NTP_VERSION);

  /* Create a source instance for this NTP source */
  result->source = SRC_CreateNewInstance(UTI_IPToRefid(&remote_addr->ip_addr),
                                         SRC_NTP, params->sel_options,
                                         &result->remote_addr.ip_addr,
                                         params->min_samples, params->max_samples);

  result->rx_timeout_id = 0;
  result->tx_timeout_id = 0;
  result->tx_suspended = 1;
  result->opmode = params->online ? MD_ONLINE : MD_OFFLINE;
  result->local_poll = result->minpoll;
  result->poll_score = 0.0;
  UTI_ZeroTimespec(&result->local_tx.ts);
  result->local_tx.err = 0.0;
  result->local_tx.source = NTP_TS_DAEMON;
  result->burst_good_samples_to_go = 0;
  result->burst_total_samples_to_go = 0;
  memset(&result->report, 0, sizeof (result->report));
  
  NCR_ResetInstance(result);

  if (params->iburst) {
    NCR_InitiateSampleBurst(result, IBURST_GOOD_SAMPLES, IBURST_TOTAL_SAMPLES);
  }

  return result;
}

/* ================================================== */

/* Destroy an instance */
void
NCR_DestroyInstance(NCR_Instance instance)
{
  if (instance->opmode != MD_OFFLINE)
    take_offline(instance);

  if (instance->mode == MODE_ACTIVE)
    NIO_CloseServerSocket(instance->local_addr.sock_fd);

  /* This will destroy the source instance inside the
     structure, which will cause reselection if this was the
     synchronising source etc. */
  SRC_DestroyInstance(instance->source);

  /* Free the data structure */
  Free(instance);
}

/* ================================================== */

void
NCR_StartInstance(NCR_Instance instance)
{
  instance->tx_suspended = 0;
  if (instance->opmode != MD_OFFLINE)
    start_initial_timeout(instance);
}

/* ================================================== */

void
NCR_ResetInstance(NCR_Instance instance)
{
  instance->tx_count = 0;
  instance->presend_done = 0;

  instance->remote_poll = 0;
  instance->remote_stratum = 0;

  instance->valid_rx = 0;
  instance->valid_timestamps = 0;
  instance->updated_timestamps = 0;
  UTI_ZeroNtp64(&instance->remote_ntp_rx);
  UTI_ZeroNtp64(&instance->remote_ntp_tx);
  UTI_ZeroNtp64(&instance->local_ntp_rx);
  UTI_ZeroNtp64(&instance->local_ntp_tx);
  UTI_ZeroTimespec(&instance->local_rx.ts);
  instance->local_rx.err = 0.0;
  instance->local_rx.source = NTP_TS_DAEMON;
}

/* ================================================== */

void
NCR_ResetPoll(NCR_Instance instance)
{
  if (instance->local_poll != instance->minpoll) {
    instance->local_poll = instance->minpoll;

    /* The timer was set with a longer poll interval, restart it */
    if (instance->tx_timeout_id)
      restart_timeout(instance, get_transmit_delay(instance, 0, 0.0));
  }
}

/* ================================================== */

void
NCR_ChangeRemoteAddress(NCR_Instance inst, NTP_Remote_Address *remote_addr)
{
  NCR_ResetInstance(inst);
  inst->remote_addr = *remote_addr;

  if (inst->mode == MODE_CLIENT)
    close_client_socket(inst);
  else {
    NIO_CloseServerSocket(inst->local_addr.sock_fd);
    inst->local_addr.ip_addr.family = IPADDR_UNSPEC;
    inst->local_addr.sock_fd = NIO_OpenServerSocket(remote_addr);
  }

  /* Update the reference ID and reset the source/sourcestats instances */
  SRC_SetRefid(inst->source, UTI_IPToRefid(&remote_addr->ip_addr),
               &inst->remote_addr.ip_addr);
  SRC_ResetInstance(inst->source);
}

/* ================================================== */

static void
adjust_poll(NCR_Instance inst, double adj)
{
  inst->poll_score += adj;

  if (inst->poll_score >= 1.0) {
    inst->local_poll += (int)inst->poll_score;
    inst->poll_score -= (int)inst->poll_score;
  }

  if (inst->poll_score < 0.0) {
    inst->local_poll += (int)(inst->poll_score - 1.0);
    inst->poll_score -= (int)(inst->poll_score - 1.0);
  }
  
  /* Clamp polling interval to defined range */
  if (inst->local_poll < inst->minpoll) {
    inst->local_poll = inst->minpoll;
    inst->poll_score = 0;
  } else if (inst->local_poll > inst->maxpoll) {
    inst->local_poll = inst->maxpoll;
    inst->poll_score = 1.0;
  }
}

/* ================================================== */

static double
get_poll_adj(NCR_Instance inst, double error_in_estimate, double peer_distance)
{
  double poll_adj;

  if (error_in_estimate > peer_distance) {
    int shift = 0;
    unsigned long temp = (int)(error_in_estimate / peer_distance);
    do {
      shift++;
      temp>>=1;
    } while (temp);

    poll_adj = -shift - inst->poll_score + 0.5;

  } else {
    int samples = SST_Samples(SRC_GetSourcestats(inst->source));

    /* Adjust polling interval so that the number of sourcestats samples
       remains close to the target value */
    poll_adj = ((double)samples / inst->poll_target - 1.0) / inst->poll_target;

    /* Make interval shortening quicker */
    if (samples < inst->poll_target) {
      poll_adj *= 2.0;
    }
  }

  return poll_adj;
}

/* ================================================== */

static double
get_transmit_delay(NCR_Instance inst, int on_tx, double last_tx)
{
  int poll_to_use, stratum_diff;
  double delay_time;

  /* If we're in burst mode, queue for immediate dispatch.

     If we're operating in client/server mode, queue the timeout for
     the poll interval hence.  The fact that a timeout has been queued
     in the transmit handler is immaterial - that is only done so that
     we at least send something, if no reply is heard.

     If we're in symmetric mode, we have to take account of the peer's
     wishes, otherwise his sampling regime will fall to pieces.  If
     we're in client/server mode, we don't care what poll interval the
     server responded with last time. */

  switch (inst->opmode) {
    case MD_OFFLINE:
      assert(0);
      break;
    case MD_ONLINE:
      /* Normal processing, depending on whether we're in
         client/server or symmetric mode */

      switch(inst->mode) {
        case MODE_CLIENT:
          /* Client/server association - aim at some randomised time
             approx the poll interval away */
          poll_to_use = inst->local_poll;

          delay_time = (double) (1UL<<poll_to_use);
          if (inst->presend_done)
            delay_time = WARM_UP_DELAY;

          break;

        case MODE_ACTIVE:
          /* Symmetric active association - aim at some randomised time approx
             the poll interval away since the last transmit */

          /* Use shorter of the local and remote poll interval, but not shorter
             than the allowed minimum */
          poll_to_use = inst->local_poll;
          if (poll_to_use > inst->remote_poll)
            poll_to_use = inst->remote_poll;
          if (poll_to_use < inst->minpoll)
            poll_to_use = inst->minpoll;

          delay_time = (double) (1UL<<poll_to_use);

          /* If the remote stratum is higher than ours, try to lock on the
             peer's polling to minimize our response time by slightly extending
             our delay or waiting for the peer to catch up with us as the
             random part in the actual interval is reduced. If the remote
             stratum is equal to ours, try to interleave evenly with the peer. */
          stratum_diff = inst->remote_stratum - REF_GetOurStratum();
          if ((stratum_diff > 0 && last_tx * PEER_SAMPLING_ADJ < delay_time) ||
              (!on_tx && !stratum_diff &&
               last_tx / delay_time > PEER_SAMPLING_ADJ - 0.5))
            delay_time *= PEER_SAMPLING_ADJ;

          /* Substract the already spend time */
          if (last_tx > 0.0)
            delay_time -= last_tx;
          if (delay_time < 0.0)
            delay_time = 0.0;

          break;
        default:
          assert(0);
          break;
      }
      break;

    case MD_BURST_WAS_ONLINE:
    case MD_BURST_WAS_OFFLINE:
      /* Burst modes */
      delay_time = on_tx ? BURST_TIMEOUT : BURST_INTERVAL;
      break;
    default:
      assert(0);
      break;
  }

  return delay_time;
}

/* ================================================== */
/* Timeout handler for closing the client socket when no acceptable
   reply can be received from the server */

static void
receive_timeout(void *arg)
{
  NCR_Instance inst = (NCR_Instance)arg;

  DEBUG_LOG(LOGF_NtpCore, "Receive timeout for [%s:%d]",
            UTI_IPToString(&inst->remote_addr.ip_addr), inst->remote_addr.port);

  inst->rx_timeout_id = 0;
  close_client_socket(inst);
}

/* ================================================== */

static int
transmit_packet(NTP_Mode my_mode, /* The mode this machine wants to be */
                int interleaved, /* Flag enabling interleaved mode */
                int my_poll, /* The log2 of the local poll interval */
                int version, /* The NTP version to be set in the packet */
                int auth_mode, /* The authentication mode */
                uint32_t key_id, /* The authentication key ID */
                NTP_int64 *remote_ntp_rx, /* The receive timestamp from received packet */
                NTP_int64 *remote_ntp_tx, /* The transmit timestamp from received packet */
                NTP_Local_Timestamp *local_rx, /* The RX time of the received packet */
                NTP_Local_Timestamp *local_tx, /* The TX time of the previous packet
                                                  RESULT : TX time of this packet */
                NTP_int64 *local_ntp_rx, /* RESULT : receive timestamp from this packet */
                NTP_int64 *local_ntp_tx, /* RESULT : transmit timestamp from this packet */
                NTP_Remote_Address *where_to, /* Where to address the reponse to */
                NTP_Local_Address *from /* From what address to send it */
                )
{
  NTP_Packet message;
  int auth_len, mac_len, length, ret, precision;
  struct timespec local_receive, local_transmit;
  double smooth_offset, local_transmit_err;
  NTP_int64 ts_fuzz;

  /* Parameters read from reference module */
  int are_we_synchronised, our_stratum, smooth_time;
  NTP_Leap leap_status;
  uint32_t our_ref_id;
  struct timespec our_ref_time;
  double our_root_delay, our_root_dispersion;

  /* Don't reply with version higher than ours */
  if (version > NTP_VERSION) {
    version = NTP_VERSION;
  }

  /* Allow interleaved mode only if there was a prior transmission */
  if (interleaved && (!local_tx || UTI_IsZeroTimespec(&local_tx->ts)))
    interleaved = 0;

  smooth_time = 0;
  smooth_offset = 0.0;

  if (my_mode == MODE_CLIENT) {
    /* Don't reveal local time or state of the clock in client packets */
    precision = 32;
    leap_status = our_stratum = our_ref_id = 0;
    our_root_delay = our_root_dispersion = 0.0;
    UTI_ZeroTimespec(&our_ref_time);
  } else {
    /* This is accurate enough and cheaper than calling LCL_ReadCookedTime.
       A more accurate timestamp will be taken later in this function. */
    SCH_GetLastEventTime(&local_transmit, NULL, NULL);

    REF_GetReferenceParams(&local_transmit,
                           &are_we_synchronised, &leap_status,
                           &our_stratum,
                           &our_ref_id, &our_ref_time,
                           &our_root_delay, &our_root_dispersion);

    /* Get current smoothing offset when sending packet to a client */
    if (SMT_IsEnabled() && (my_mode == MODE_SERVER || my_mode == MODE_BROADCAST)) {
      smooth_offset = SMT_GetOffset(&local_transmit);
      smooth_time = fabs(smooth_offset) > LCL_GetSysPrecisionAsQuantum();

      /* Suppress leap second when smoothing and slew mode are enabled */
      if (REF_GetLeapMode() == REF_LeapModeSlew &&
          (leap_status == LEAP_InsertSecond || leap_status == LEAP_DeleteSecond))
        leap_status = LEAP_Normal;
    }

    precision = LCL_GetSysPrecisionAsLog();
  }

  if (smooth_time && !UTI_IsZeroTimespec(&local_rx->ts)) {
    our_ref_id = NTP_REFID_SMOOTH;
    UTI_AddDoubleToTimespec(&our_ref_time, smooth_offset, &our_ref_time);
    UTI_AddDoubleToTimespec(&local_rx->ts, smooth_offset, &local_receive);
  } else {
    local_receive = local_rx->ts;
  }

  /* Generate transmit packet */
  message.lvm = NTP_LVM(leap_status, version, my_mode);
  /* Stratum 16 and larger are invalid */
  if (our_stratum < NTP_MAX_STRATUM) {
    message.stratum = our_stratum;
  } else {
    message.stratum = NTP_INVALID_STRATUM;
  }
 
  message.poll = my_poll;
  message.precision = precision;

  /* If we're sending a client mode packet and we aren't synchronized yet, 
     we might have to set up artificial values for some of these parameters */
  message.root_delay = UTI_DoubleToNtp32(our_root_delay);
  message.root_dispersion = UTI_DoubleToNtp32(our_root_dispersion);

  message.reference_id = htonl(our_ref_id);

  /* Now fill in timestamps */

  UTI_TimespecToNtp64(&our_ref_time, &message.reference_ts, NULL);

  /* Originate - this comes from the last packet the source sent us */
  message.originate_ts = interleaved ? *remote_ntp_rx : *remote_ntp_tx;

  /* Prepare random bits which will be added to the receive timestamp */
  UTI_GetNtp64Fuzz(&ts_fuzz, precision);

  /* Receive - this is when we received the last packet from the source.
     This timestamp will have been adjusted so that it will now look to
     the source like we have been running on our latest estimate of
     frequency all along */
  UTI_TimespecToNtp64(&local_receive, &message.receive_ts, &ts_fuzz);

<<<<<<< HEAD
  /* Prepare random bits which will be added to the transmit timestamp. */
  UTI_GetNtp64Fuzz(&ts_fuzz, precision);

  /* Transmit - this our local time right now!  Also, we might need to
     store this for our own use later, next time we receive a message
     from the source we're sending to now. */
  LCL_ReadCookedTime(&local_transmit, &local_transmit_err);

  if (smooth_time)
    UTI_AddDoubleToTimespec(&local_transmit, smooth_offset, &local_transmit);

  length = NTP_NORMAL_PACKET_LENGTH;

  /* Authenticate the packet if needed */

  if (auth_mode == AUTH_SYMMETRIC || auth_mode == AUTH_MSSNTP) {
    /* Pre-compensate the transmit time by approx. how long it will
       take to generate the authentication data. */
    local_transmit.tv_nsec += auth_mode == AUTH_SYMMETRIC ?
                              KEY_GetAuthDelay(key_id) : NSD_GetAuthDelay(key_id);
    UTI_NormaliseTimespec(&local_transmit);
    UTI_TimespecToNtp64(interleaved ? &local_tx->ts : &local_transmit,
                        &message.transmit_ts, &ts_fuzz);

    if (auth_mode == AUTH_SYMMETRIC) {
      auth_len = KEY_GenerateAuth(key_id, (unsigned char *) &message,
                                  offsetof(NTP_Packet, auth_keyid),
                                  (unsigned char *)&message.auth_data,
                                  sizeof (message.auth_data));
      if (!auth_len) {
        DEBUG_LOG(LOGF_NtpCore, "Could not generate auth data with key %"PRIu32, key_id);
        return 0;
      }

      message.auth_keyid = htonl(key_id);
      mac_len = sizeof (message.auth_keyid) + auth_len;

      /* Truncate MACs in NTPv4 packets to allow deterministic parsing
         of extension fields (RFC 7822) */
      if (version == 4 && mac_len > NTP_MAX_V4_MAC_LENGTH)
        mac_len = NTP_MAX_V4_MAC_LENGTH;

      length += mac_len;
    } else if (auth_mode == AUTH_MSSNTP) {
      /* MS-SNTP packets are signed (asynchronously) by ntp_signd */
      return NSD_SignAndSendPacket(key_id, &message, where_to, from, length);
    }
  } else {
    UTI_TimespecToNtp64(interleaved ? &local_tx->ts : &local_transmit,
                        &message.transmit_ts, &ts_fuzz);
  }

=======
  do {
    /* Prepare random bits which will be added to the transmit timestamp */
    UTI_GetNtp64Fuzz(&ts_fuzz, precision);

    /* Transmit - this our local time right now!  Also, we might need to
       store this for our own use later, next time we receive a message
       from the source we're sending to now. */
    LCL_ReadCookedTime(&local_transmit, &local_transmit_err);

    if (smooth_time)
      UTI_AddDoubleToTimespec(&local_transmit, smooth_offset, &local_transmit);

    length = NTP_NORMAL_PACKET_LENGTH;

    /* Authenticate the packet */

    if (auth_mode == AUTH_SYMMETRIC || auth_mode == AUTH_MSSNTP) {
      /* Pre-compensate the transmit time by approximately how long it will
         take to generate the authentication data */
      local_transmit.tv_nsec += auth_mode == AUTH_SYMMETRIC ?
                                KEY_GetAuthDelay(key_id) : NSD_GetAuthDelay(key_id);
      UTI_NormaliseTimespec(&local_transmit);
      UTI_TimespecToNtp64(interleaved ? &local_tx->ts : &local_transmit,
                          &message.transmit_ts, &ts_fuzz);

      if (auth_mode == AUTH_SYMMETRIC) {
        auth_len = KEY_GenerateAuth(key_id, (unsigned char *) &message,
                                    offsetof(NTP_Packet, auth_keyid),
                                    (unsigned char *)&message.auth_data,
                                    sizeof (message.auth_data));
        if (!auth_len) {
          DEBUG_LOG(LOGF_NtpCore, "Could not generate auth data with key %"PRIu32, key_id);
          return 0;
        }

        message.auth_keyid = htonl(key_id);
        mac_len = sizeof (message.auth_keyid) + auth_len;

        /* Truncate MACs in NTPv4 packets to allow deterministic parsing
           of extension fields (RFC 7822) */
        if (version == 4 && mac_len > NTP_MAX_V4_MAC_LENGTH)
          mac_len = NTP_MAX_V4_MAC_LENGTH;

        length += mac_len;
      } else if (auth_mode == AUTH_MSSNTP) {
        /* MS-SNTP packets are signed (asynchronously) by ntp_signd */
        return NSD_SignAndSendPacket(key_id, &message, where_to, from, length);
      }
    } else {
      UTI_TimespecToNtp64(interleaved ? &local_tx->ts : &local_transmit,
                          &message.transmit_ts, &ts_fuzz);
    }

    /* Avoid sending messages with non-zero transmit timestamp equal to the
       receive timestamp to allow reliable detection of the interleaved mode */
  } while (!UTI_CompareNtp64(&message.transmit_ts, &message.receive_ts) &&
           !UTI_IsZeroNtp64(&message.transmit_ts));

>>>>>>> 7095e70b
  ret = NIO_SendPacket(&message, where_to, from, length, local_tx != NULL);

  if (local_tx) {
    local_tx->ts = local_transmit;
    local_tx->err = local_transmit_err;
    local_tx->source = NTP_TS_DAEMON;
  }

  if (local_ntp_rx)
    *local_ntp_rx = message.receive_ts;
  if (local_ntp_tx)
    *local_ntp_tx = message.transmit_ts;

  return ret;
}

/* ================================================== */
/* Timeout handler for transmitting to a source. */

static void
transmit_timeout(void *arg)
{
  NCR_Instance inst = (NCR_Instance) arg;
  NTP_Local_Address local_addr;
  int sent;

  inst->tx_timeout_id = 0;

  switch (inst->opmode) {
    case MD_BURST_WAS_ONLINE:
      /* With online burst switch to online before last packet */
      if (inst->burst_total_samples_to_go <= 1)
        inst->opmode = MD_ONLINE;
    case MD_BURST_WAS_OFFLINE:
      if (inst->burst_total_samples_to_go <= 0)
        take_offline(inst);
      break;
    default:
      break;
  }

  /* With auto_offline take the source offline on 2nd missed reply */
  if (inst->auto_offline && inst->tx_count >= 2)
    NCR_TakeSourceOffline(inst);

  if (inst->opmode == MD_OFFLINE) {
    return;
  }

  DEBUG_LOG(LOGF_NtpCore, "Transmit timeout for [%s:%d]",
      UTI_IPToString(&inst->remote_addr.ip_addr), inst->remote_addr.port);

  /* Open new client socket */
  if (inst->mode == MODE_CLIENT) {
    close_client_socket(inst);
    assert(inst->local_addr.sock_fd == INVALID_SOCK_FD);
    inst->local_addr.sock_fd = NIO_OpenClientSocket(&inst->remote_addr);
  }

  /* Don't require the packet to be sent from the same address as before */
  local_addr.ip_addr.family = IPADDR_UNSPEC;
  local_addr.sock_fd = inst->local_addr.sock_fd;

  /* Check whether we need to 'warm up' the link to the other end by
     sending an NTP exchange to ensure both ends' ARP caches are
     primed or whether we need to send two packets first to ensure a
     server in the interleaved mode has a fresh timestamp for us. */
  if (inst->presend_minpoll <= inst->local_poll && !inst->presend_done &&
      !inst->burst_total_samples_to_go) {
    inst->presend_done = inst->interleaved ? 2 : 1;
  } else if (inst->presend_done > 0) {
    inst->presend_done--;
  }

  sent = transmit_packet(inst->mode, inst->interleaved, inst->local_poll,
                         inst->version,
                         inst->auth_mode, inst->auth_key_id,
                         &inst->remote_ntp_rx, &inst->remote_ntp_tx,
                         &inst->local_rx, &inst->local_tx,
                         &inst->local_ntp_rx, &inst->local_ntp_tx,
                         &inst->remote_addr,
                         &local_addr);

  ++inst->tx_count;
  inst->valid_rx = 0;
  inst->updated_timestamps = 0;
  if (sent)
    inst->report.total_tx_count++;

  /* If the source loses connectivity and our packets are still being sent,
     back off the sampling rate to reduce the network traffic.  If it's the
     source to which we are currently locked, back off slowly. */

  if (inst->tx_count >= 2) {
    /* Implies we have missed at least one transmission */

    if (sent) {
      adjust_poll(inst, SRC_IsSyncPeer(inst->source) ? 0.1 : 0.25);
    }

    SRC_UpdateReachability(inst->source, 0);
  }

  switch (inst->opmode) {
    case MD_BURST_WAS_ONLINE:
      /* When not reachable, don't stop online burst until sending succeeds */
      if (!sent && !SRC_IsReachable(inst->source))
        break;
      /* Fall through */
    case MD_BURST_WAS_OFFLINE:
      --inst->burst_total_samples_to_go;
      break;
    default:
      break;
  }

  /* Restart timer for this message */
  restart_timeout(inst, get_transmit_delay(inst, 1, 0.0));

  /* If a client packet was just sent, schedule a timeout to close the socket
     at the time when all server replies would fail the delay test, so the
     socket is not open for longer than necessary */
  if (inst->mode == MODE_CLIENT)
    inst->rx_timeout_id = SCH_AddTimeoutByDelay(inst->max_delay + MAX_SERVER_INTERVAL,
                                                receive_timeout, (void *)inst);
}

/* ================================================== */

static int
check_packet_format(NTP_Packet *message, int length)
{
  int version;

  /* Check version and length */

  version = NTP_LVM_TO_VERSION(message->lvm);
  if (version < NTP_MIN_COMPAT_VERSION || version > NTP_MAX_COMPAT_VERSION) {
    DEBUG_LOG(LOGF_NtpCore, "NTP packet has invalid version %d", version);
    return 0;
  } 

  if (length < NTP_NORMAL_PACKET_LENGTH || (unsigned int)length % 4) {
    DEBUG_LOG(LOGF_NtpCore, "NTP packet has invalid length %d", length);
    return 0;
  }

  /* We can't reliably check the packet for invalid extension fields as we
     support MACs longer than the shortest valid extension field */

  return 1;
}

/* ================================================== */

static int
is_zero_data(unsigned char *data, int length)
{
  int i;

  for (i = 0; i < length; i++)
    if (data[i])
      return 0;
  return 1;
}

/* ================================================== */

static int
check_packet_auth(NTP_Packet *pkt, int length,
                  AuthenticationMode *auth_mode, uint32_t *key_id)
{
  int i, version, remainder, ext_length, max_mac_length;
  unsigned char *data;
  uint32_t id;

  /* Go through extension fields and see if there is a valid MAC */

  version = NTP_LVM_TO_VERSION(pkt->lvm);
  i = NTP_NORMAL_PACKET_LENGTH;
  data = (void *)pkt;

  while (1) {
    remainder = length - i;

    /* Check if the remaining data is a valid MAC.  There is a limit on MAC
       length in NTPv4 packets to allow deterministic parsing of extension
       fields (RFC 7822), but we need to support longer MACs to not break
       compatibility with older chrony clients.  This needs to be done before
       trying to parse the data as an extension field. */

    max_mac_length = version == 4 && remainder <= NTP_MAX_V4_MAC_LENGTH ?
                     NTP_MAX_V4_MAC_LENGTH : NTP_MAX_MAC_LENGTH;

    if (remainder >= NTP_MIN_MAC_LENGTH && remainder <= max_mac_length) {
      id = ntohl(*(uint32_t *)(data + i));
      if (KEY_CheckAuth(id, (void *)pkt, i, (void *)(data + i + 4),
                        remainder - 4, max_mac_length - 4)) {
        *auth_mode = AUTH_SYMMETRIC;
        *key_id = id;

        /* If it's an NTPv4 packet with long MAC and no extension fields,
           rewrite the version in the packet to respond with long MAC too */
        if (version == 4 && NTP_NORMAL_PACKET_LENGTH + remainder == length &&
            remainder > NTP_MAX_V4_MAC_LENGTH)
          pkt->lvm = NTP_LVM(NTP_LVM_TO_LEAP(pkt->lvm), 3, NTP_LVM_TO_MODE(pkt->lvm));

        return 1;
      }
    }

    /* Check if this is a valid NTPv4 extension field and skip it.  It should
       have a 16-bit type, 16-bit length, and data padded to 32 bits. */
    if (version == 4 && remainder >= NTP_MIN_EXTENSION_LENGTH) {
      ext_length = ntohs(*(uint16_t *)(data + i + 2));
      if (ext_length >= NTP_MIN_EXTENSION_LENGTH &&
          ext_length <= remainder && ext_length % 4 == 0) {
        i += ext_length;
        continue;
      }
    }

    /* Invalid or missing MAC, or format error */
    break;
  }

  /* This is not 100% reliable as a MAC could fail to authenticate and could
     pass as an extension field, leaving reminder smaller than the minimum MAC
     length */
  if (remainder >= NTP_MIN_MAC_LENGTH) {
    *auth_mode = AUTH_SYMMETRIC;
    *key_id = ntohl(*(uint32_t *)(data + i));

    /* Check if it is an MS-SNTP authenticator field or extended authenticator
       field with zeroes as digest */
    if (version == 3 && *key_id) {
      if (remainder == 20 && is_zero_data(data + i + 4, remainder - 4))
        *auth_mode = AUTH_MSSNTP;
      else if (remainder == 72 && is_zero_data(data + i + 8, remainder - 8))
        *auth_mode = AUTH_MSSNTP_EXT;
    }
  } else {
    *auth_mode = AUTH_NONE;
    *key_id = 0;
  }

  return 0;
}

/* ================================================== */

static int
receive_packet(NCR_Instance inst, NTP_Local_Address *local_addr,
               NTP_Local_Timestamp *rx_ts, NTP_Packet *message, int length)
{
  SST_Stats stats;

  int pkt_leap, pkt_version;
  uint32_t pkt_refid, pkt_key_id;
  double pkt_root_delay;
  double pkt_root_dispersion;
  AuthenticationMode pkt_auth_mode;

  /* The local time to which the (offset, delay, dispersion) triple will
     be taken to relate.  For client/server operation this is practically
     the same as either the transmit or receive time.  The difference comes
     in symmetric active mode, when the receive may come minutes after the
     transmit, and this time will be midway between the two */
  struct timespec sample_time;

  /* The estimated offset in seconds, a positive value indicates that the local
     clock is SLOW of the remote source and a negative value indicates that the
     local clock is FAST of the remote source */
  double offset;

  /* The estimated peer delay, dispersion and distance */
  double delay, dispersion, distance;

  /* The total root delay and dispersion */
  double root_delay, root_dispersion;

  /* The skew and estimated frequency offset relative to the remote source */
  double skew, source_freq_lo, source_freq_hi;

  /* RFC 5905 packet tests */
  int test1, test2n, test2i, test2, test3, test5, test6, test7;
  int interleaved_packet, valid_packet, synced_packet;

  /* Additional tests */
  int testA, testB, testC, testD;
  int good_packet;

  /* Kiss-o'-Death codes */
  int kod_rate;

  /* The estimated offset predicted from previous samples.  The
     convention here is that positive means local clock FAST of
     reference, i.e. backwards to the way that 'offset' is defined. */
  double estimated_offset;

  /* The absolute difference between the offset estimate and
     measurement in seconds */
  double error_in_estimate;

  double remote_interval, local_interval, server_interval;
  double delay_time, precision;
  NTP_Timestamp_Source sample_rx_tss;

  /* ==================== */

  stats = SRC_GetSourcestats(inst->source);

  inst->report.total_rx_count++;

  pkt_leap = NTP_LVM_TO_LEAP(message->lvm);
  pkt_version = NTP_LVM_TO_VERSION(message->lvm);
  pkt_refid = ntohl(message->reference_id);
  pkt_root_delay = UTI_Ntp32ToDouble(message->root_delay);
  pkt_root_dispersion = UTI_Ntp32ToDouble(message->root_dispersion);

  /* Check if the packet is valid per RFC 5905, section 8.
     The test values are 1 when passed and 0 when failed. */
  
  /* Test 1 checks for duplicate packet */
  test1 = !!UTI_CompareNtp64(&message->transmit_ts, &inst->remote_ntp_tx);

  /* Test 2 checks for bogus packet in the basic and interleaved modes.  This
     ensures the source is responding to the latest packet we sent to it. */
  test2n = !UTI_CompareNtp64(&message->originate_ts, &inst->local_ntp_tx);
  test2i = inst->interleaved &&
           !UTI_CompareNtp64(&message->originate_ts, &inst->local_ntp_rx);
  test2 = test2n || test2i;
  interleaved_packet = !test2n && test2i;
  
  /* Test 3 checks for invalid timestamps.  This can happen when the
     association if not properly 'up'. */
  test3 = !UTI_IsZeroNtp64(&message->originate_ts) &&
          !UTI_IsZeroNtp64(&message->receive_ts) &&
          !UTI_IsZeroNtp64(&message->transmit_ts);

  /* Test 4 would check for denied access.  It would always pass as this
     function is called only for known sources. */

  /* Test 5 checks for authentication failure.  If we expect authenticated info
     from this peer/server and the packet doesn't have it, the authentication
     is bad, or it's authenticated with a different key than expected, it's got
     to fail.  If we don't expect the packet to be authenticated, just ignore
     the test. */
  test5 = inst->auth_mode == AUTH_NONE ||
          (check_packet_auth(message, length, &pkt_auth_mode, &pkt_key_id) &&
           pkt_auth_mode == inst->auth_mode && pkt_key_id == inst->auth_key_id);

  /* Test 6 checks for unsynchronised server */
  test6 = pkt_leap != LEAP_Unsynchronised &&
          message->stratum < NTP_MAX_STRATUM &&
          message->stratum != NTP_INVALID_STRATUM; 

  /* Test 7 checks for bad data.  The root distance must be smaller than a
     defined maximum. */
  test7 = pkt_root_delay / 2.0 + pkt_root_dispersion < NTP_MAX_DISPERSION;

  /* The packet is considered valid if the tests 1-5 passed.  The timestamps
     can be used for synchronisation if the tests 6 and 7 passed too. */
  valid_packet = test1 && test2 && test3 && test5;
  synced_packet = valid_packet && test6 && test7;

  /* Check for Kiss-o'-Death codes */
  kod_rate = 0;
  if (test1 && test2 && test5 && pkt_leap == LEAP_Unsynchronised &&
      message->stratum == NTP_INVALID_STRATUM) {
    if (pkt_refid == KOD_RATE)
      kod_rate = 1;
  }

  if (synced_packet && (!interleaved_packet || inst->valid_timestamps)) {
    /* These are the timespec equivalents of the remote and local epochs */
    struct timespec remote_receive, remote_transmit, prev_remote_receive;
    struct timespec local_average, remote_average;
    double rx_ts_err;

    precision = LCL_GetSysPrecisionAsQuantum() +
                UTI_Log2ToDouble(message->precision);

    SST_GetFrequencyRange(stats, &source_freq_lo, &source_freq_hi);
    
    UTI_Ntp64ToTimespec(&message->receive_ts, &remote_receive);
    UTI_Ntp64ToTimespec(&message->transmit_ts, &remote_transmit);

    /* Calculate intervals between remote and local timestamps */
    if (interleaved_packet) {
      UTI_Ntp64ToTimespec(&inst->remote_ntp_rx, &prev_remote_receive);
      UTI_AverageDiffTimespecs(&remote_transmit, &remote_receive,
                               &remote_average, &remote_interval);
      UTI_AverageDiffTimespecs(&inst->local_rx.ts, &inst->local_tx.ts,
                               &local_average, &local_interval);
      server_interval = UTI_DiffTimespecsToDouble(&remote_transmit,
                                                  &prev_remote_receive);
      rx_ts_err = inst->local_rx.err;
      sample_rx_tss = inst->local_rx.source;
    } else {
      UTI_AverageDiffTimespecs(&remote_receive, &remote_transmit,
                               &remote_average, &remote_interval);
      UTI_AverageDiffTimespecs(&inst->local_tx.ts, &rx_ts->ts,
                               &local_average, &local_interval);
      server_interval = remote_interval;
      rx_ts_err = rx_ts->err;
      sample_rx_tss = rx_ts->source;
    }

    /* Calculate delay */
    delay = fabs(local_interval - remote_interval);
    if (delay < precision)
      delay = precision;
    
    /* Calculate offset.  Following the NTP definition, this is negative
       if we are fast of the remote source. */
    offset = UTI_DiffTimespecsToDouble(&remote_average, &local_average);

    /* Apply configured correction */
    offset += inst->offset_correction;

    /* We treat the time of the sample as being midway through the local
       measurement period.  An analysis assuming constant relative
       frequency and zero network delay shows this is the only possible
       choice to estimate the frequency difference correctly for every
       sample pair. */
    sample_time = local_average;
    
    /* Calculate skew */
    skew = (source_freq_hi - source_freq_lo) / 2.0;
    
    /* and then calculate peer dispersion */
    dispersion = MAX(precision, MAX(inst->local_tx.err, rx_ts_err)) +
                 skew * fabs(local_interval);
    
    /* Additional tests required to pass before accumulating the sample */

    /* Test A requires that the minimum estimate of the peer delay is not
       larger than the configured maximum, in client mode that the server
       processing time is sane, and in the interleaved symmetric mode that
       the delay is not longer than half of the remote polling interval to
       detect missed packets */
    testA = delay - dispersion <= inst->max_delay &&
            !(inst->mode == MODE_CLIENT && server_interval > MAX_SERVER_INTERVAL) &&
            !(inst->mode == MODE_ACTIVE && interleaved_packet &&
              delay > UTI_Log2ToDouble(message->poll - 1));

    /* Test B requires in the basic client mode that the ratio of the round
       trip delay to the minimum one currently in the stats data register is
       less than an administrator-defined value */
    testB = inst->max_delay_ratio <= 1.0 ||
            !(inst->mode == MODE_CLIENT && !interleaved_packet &&
              (delay - dispersion) / SST_MinRoundTripDelay(stats) > inst->max_delay_ratio);

    /* Test C requires that the ratio of the increase in delay from the minimum
       one in the stats data register to the standard deviation of the offsets
       in the register is less than an administrator-defined value or the
       difference between measured offset and predicted offset is larger than
       the increase in delay */
    testC = SST_IsGoodSample(stats, -offset, delay, inst->max_delay_dev_ratio,
                             LCL_GetMaxClockError(), &sample_time);

    /* Test D requires that the remote peer is not synchronised to us to
       prevent a synchronisation loop */
    testD = message->stratum <= 1 || REF_GetMode() != REF_ModeNormal ||
            pkt_refid != UTI_IPToRefid(&local_addr->ip_addr);
  } else {
    remote_interval = local_interval = server_interval = 0.0;
    offset = delay = dispersion = 0.0;
    sample_time = rx_ts->ts;
    sample_rx_tss = rx_ts->source;
    testA = testB = testC = testD = 0;
  }
  
  /* The packet is considered good for synchronisation if
     the additional tests passed */
  good_packet = testA && testB && testC && testD;

  root_delay = pkt_root_delay + delay;
  root_dispersion = pkt_root_dispersion + dispersion;
  distance = dispersion + 0.5 * delay;

  /* Update the NTP timestamps.  If it's a valid packet from a synchronised
     source, the timestamps may be used later when processing a packet in the
     interleaved mode.  Protect the timestamps against replay attacks in client
     mode, and also in symmetric mode as long as the peers use the same polling
     interval and never start with clocks in future or very distant past.
     The authentication test (test5) is required to prevent DoS attacks using
     unauthenticated packets on authenticated symmetric associations. */
  if ((inst->mode == MODE_CLIENT && valid_packet && !inst->valid_rx) ||
      (inst->mode == MODE_ACTIVE && (valid_packet || !inst->valid_rx) &&
       test5 && !UTI_IsZeroNtp64(&message->transmit_ts) &&
       (!inst->updated_timestamps || (valid_packet && !inst->valid_rx) ||
        UTI_CompareNtp64(&inst->remote_ntp_tx, &message->transmit_ts) < 0))) {
    inst->remote_ntp_rx = message->receive_ts;
    inst->remote_ntp_tx = message->transmit_ts;
    inst->local_rx = *rx_ts;
    inst->valid_timestamps = synced_packet;
    inst->updated_timestamps = 1;
  }

  /* Accept at most one response per request.  The NTP specification recommends
     resetting local_ntp_tx to make the following packets fail test2 or test3,
     but that would not allow the code above to make multiple updates of the
     timestamps in symmetric mode.  Also, ignore presend responses. */
  if (inst->valid_rx) {
    test2 = test3 = 0;
    valid_packet = synced_packet = good_packet = 0;
  } else if (valid_packet) {
    if (inst->presend_done) {
      testA = 0;
      good_packet = 0;
    }
    inst->valid_rx = 1;
  }

  if ((int)sample_rx_tss < 0 || sample_rx_tss >= sizeof (tss_chars) ||
      (int)inst->local_tx.source < 0 || inst->local_tx.source >= sizeof (tss_chars))
    assert(0);

  DEBUG_LOG(LOGF_NtpCore, "NTP packet lvm=%o stratum=%d poll=%d prec=%d root_delay=%f root_disp=%f refid=%"PRIx32" [%s]",
            message->lvm, message->stratum, message->poll, message->precision,
            pkt_root_delay, pkt_root_dispersion, pkt_refid,
            message->stratum == NTP_INVALID_STRATUM ? UTI_RefidToString(pkt_refid) : "");
  DEBUG_LOG(LOGF_NtpCore, "reference=%s origin=%s receive=%s transmit=%s",
            UTI_Ntp64ToString(&message->reference_ts),
            UTI_Ntp64ToString(&message->originate_ts),
            UTI_Ntp64ToString(&message->receive_ts),
            UTI_Ntp64ToString(&message->transmit_ts));
  DEBUG_LOG(LOGF_NtpCore, "offset=%.9f delay=%.9f dispersion=%f root_delay=%f root_dispersion=%f",
            offset, delay, dispersion, root_delay, root_dispersion);
  DEBUG_LOG(LOGF_NtpCore, "remote_interval=%.9f local_interval=%.9f server_interval=%.9f txs=%c rxs=%c",
            remote_interval, local_interval, server_interval,
            tss_chars[inst->local_tx.source], tss_chars[sample_rx_tss]);
  DEBUG_LOG(LOGF_NtpCore, "test123=%d%d%d test567=%d%d%d testABCD=%d%d%d%d kod_rate=%d interleaved=%d presend=%d valid=%d good=%d updated=%d",
            test1, test2, test3, test5, test6, test7, testA, testB, testC, testD,
            kod_rate, interleaved_packet, inst->presend_done, valid_packet, good_packet,
            !UTI_CompareTimespecs(&inst->local_rx.ts, &rx_ts->ts));

  if (valid_packet) {
    if (synced_packet) {
      inst->remote_poll = message->poll;
      inst->remote_stratum = message->stratum;
      inst->tx_count = 0;
      SRC_UpdateReachability(inst->source, 1);
    }

    if (good_packet) {
      /* Do this before we accumulate a new sample into the stats registers, obviously */
      estimated_offset = SST_PredictOffset(stats, &sample_time);

      SRC_AccumulateSample(inst->source,
                           &sample_time,
                           offset, delay, dispersion,
                           root_delay, root_dispersion,
                           MAX(message->stratum, inst->min_stratum),
                           (NTP_Leap) pkt_leap);

      SRC_SelectSource(inst->source);

      /* Now examine the registers.  First though, if the prediction is
         not even within +/- the peer distance of the peer, we are clearly
         not tracking the peer at all well, so we back off the sampling
         rate depending on just how bad the situation is. */
      error_in_estimate = fabs(-offset - estimated_offset);

      /* Now update the polling interval */
      adjust_poll(inst, get_poll_adj(inst, error_in_estimate, distance));

      /* If we're in burst mode, check whether the burst is completed and
         revert to the previous mode */
      switch (inst->opmode) {
        case MD_BURST_WAS_ONLINE:
        case MD_BURST_WAS_OFFLINE:
          --inst->burst_good_samples_to_go;
          if (inst->burst_good_samples_to_go <= 0) {
            if (inst->opmode == MD_BURST_WAS_ONLINE)
              inst->opmode = MD_ONLINE;
            else
              take_offline(inst);
          }
          break;
        default:
          break;
      }
    } else if (synced_packet) {
      /* Slowly increase the polling interval if we can't get good packet */
      adjust_poll(inst, 0.1);
    }

    /* If in client mode, no more packets are expected to be coming from the
       server and the socket can be closed */
    close_client_socket(inst);

    /* Update the local address */
    inst->local_addr.ip_addr = local_addr->ip_addr;

    /* And now, requeue the timer */
    if (inst->opmode != MD_OFFLINE) {
      delay_time = get_transmit_delay(inst, 0,
                     UTI_DiffTimespecsToDouble(&inst->local_rx.ts, &inst->local_tx.ts));
<<<<<<< HEAD

      if (kod_rate) {
        LOG(LOGS_WARN, LOGF_NtpCore, "Received KoD RATE from %s",
            UTI_IPToString(&inst->remote_addr.ip_addr));

        /* Back off for a while and stop ongoing burst */
        delay_time += 4 * (1UL << inst->minpoll);

=======

      if (kod_rate) {
        LOG(LOGS_WARN, LOGF_NtpCore, "Received KoD RATE from %s",
            UTI_IPToString(&inst->remote_addr.ip_addr));

        /* Back off for a while and stop ongoing burst */
        delay_time += 4 * (1UL << inst->minpoll);

>>>>>>> 7095e70b
        if (inst->opmode == MD_BURST_WAS_OFFLINE || inst->opmode == MD_BURST_WAS_ONLINE) {
          inst->burst_good_samples_to_go = 0;
        }
      }

      /* Get rid of old timeout and start a new one */
      assert(inst->tx_timeout_id);
      restart_timeout(inst, delay_time);
    }

    /* Update the NTP report */
    inst->report.remote_addr = inst->remote_addr.ip_addr;
    inst->report.local_addr = inst->local_addr.ip_addr;
    inst->report.remote_port = inst->remote_addr.port;
    inst->report.leap = pkt_leap;
    inst->report.version = pkt_version;
    inst->report.mode = NTP_LVM_TO_MODE(message->lvm);
    inst->report.stratum = message->stratum;
    inst->report.poll = message->poll;
    inst->report.precision = message->precision;
    inst->report.root_delay = pkt_root_delay;
    inst->report.root_dispersion = pkt_root_dispersion;
    inst->report.ref_id = pkt_refid;
    UTI_Ntp64ToTimespec(&message->reference_ts, &inst->report.ref_time);
    inst->report.offset = offset;
    inst->report.peer_delay = delay;
    inst->report.peer_dispersion = dispersion;
    inst->report.response_time = server_interval;
    inst->report.jitter_asymmetry = SST_GetJitterAsymmetry(stats);
    inst->report.tests = ((((((((test1 << 1 | test2) << 1 | test3) << 1 |
                               test5) << 1 | test6) << 1 | test7) << 1 |
                            testA) << 1 | testB) << 1 | testC) << 1 | testD;
    inst->report.interleaved = interleaved_packet;
    inst->report.authenticated = inst->auth_mode != AUTH_NONE;
    inst->report.tx_tss_char = tss_chars[inst->local_tx.source];
    inst->report.rx_tss_char = tss_chars[sample_rx_tss];

    inst->report.total_valid_count++;
  }

  /* Do measurement logging */
  if (logfileid != -1) {
    LOG_FileWrite(logfileid, "%s %-15s %1c %2d %1d%1d%1d %1d%1d%1d %1d%1d%1d%d  %2d %2d %4.2f %10.3e %10.3e %10.3e %10.3e %10.3e %08"PRIX32" %1d%1c %1c %1c",
            UTI_TimeToLogForm(sample_time.tv_sec),
            UTI_IPToString(&inst->remote_addr.ip_addr),
            leap_chars[pkt_leap],
            message->stratum,
            test1, test2, test3, test5, test6, test7, testA, testB, testC, testD,
            inst->local_poll, message->poll,
            inst->poll_score,
            offset, delay, dispersion,
            pkt_root_delay, pkt_root_dispersion, pkt_refid,
            NTP_LVM_TO_MODE(message->lvm), interleaved_packet ? 'I' : 'B',
            tss_chars[inst->local_tx.source],
            tss_chars[sample_rx_tss]);
  }            

  return good_packet;
}

/* ================================================== */
/* From RFC 5905, the standard handling of received packets, depending
   on the mode of the packet and of the source, is :

   +------------------+---------------------------------------+
   |                  |              Packet Mode              |
   +------------------+-------+-------+-------+-------+-------+
   | Association Mode |   1   |   2   |   3   |   4   |   5   |
   +------------------+-------+-------+-------+-------+-------+
   | No Association 0 | NEWPS | DSCRD | FXMIT | MANY  | NEWBC |
   | Symm. Active   1 | PROC  | PROC  | DSCRD | DSCRD | DSCRD |
   | Symm. Passive  2 | PROC  | ERR   | DSCRD | DSCRD | DSCRD |
   | Client         3 | DSCRD | DSCRD | DSCRD | PROC  | DSCRD |
   | Server         4 | DSCRD | DSCRD | DSCRD | DSCRD | DSCRD |
   | Broadcast      5 | DSCRD | DSCRD | DSCRD | DSCRD | DSCRD |
   | Bcast Client   6 | DSCRD | DSCRD | DSCRD | DSCRD | PROC  |
   +------------------+-------+-------+-------+-------+-------+

   Association mode 0 is implemented in NCR_ProcessRxUnknown(), other modes
   in NCR_ProcessRxKnown().

   Broadcast, manycast and ephemeral symmetric passive associations are not
   supported yet.
 */

/* ================================================== */
/* This routine is called when a new packet arrives off the network,
   and it relates to a source we have an ongoing protocol exchange with */

int
NCR_ProcessRxKnown(NCR_Instance inst, NTP_Local_Address *local_addr,
                   NTP_Local_Timestamp *rx_ts, NTP_Packet *message, int length)
{
  int pkt_mode, proc_packet, proc_as_unknown;

  if (!check_packet_format(message, length))
    return 0;

  pkt_mode = NTP_LVM_TO_MODE(message->lvm);
  proc_packet = 0;
  proc_as_unknown = 0;

  /* Now, depending on the mode we decide what to do */
  switch (pkt_mode) {
    case MODE_ACTIVE:
      switch (inst->mode) {
        case MODE_ACTIVE:
          /* Ordinary symmetric peering */
          proc_packet = 1;
          break;
        case MODE_PASSIVE:
          /* In this software this case should not arise, we don't
             support unconfigured peers */
          break;
        case MODE_CLIENT:
          /* This is where we have the remote configured as a server and he has
             us configured as a peer, process as from an unknown source */
          proc_as_unknown = 1;
          break;
        default:
          /* Discard */
          break;
      }
      break;

    case MODE_PASSIVE:
      switch (inst->mode) {
        case MODE_ACTIVE:
          /* This would arise if we have the remote configured as a peer and
             he does not have us configured */
          proc_packet = 1;
          break;
        case MODE_PASSIVE:
          /* Error condition in RFC 5905 */
          break;
        default:
          /* Discard */
          break;
      }
      break;

    case MODE_CLIENT:
      /* If message is client mode, we just respond with a server mode
         packet, regardless of what we think the remote machine is
         supposed to be.  However, even though this is a configured
         peer or server, we still implement access restrictions on
         client mode operation.

         This copes with the case for an isolated network where one
         machine is set by eye and is used as the master, with the
         other machines pointed at it.  If the master goes down, we
         want to be able to reset its time at startup by relying on
         one of the secondaries to flywheel it. The behaviour coded here
         is required in the secondaries to make this possible. */

      proc_as_unknown = 1;
      break;

    case MODE_SERVER:
      switch (inst->mode) {
        case MODE_CLIENT:
          /* Standard case where he's a server and we're the client */
          proc_packet = 1;
          break;
        default:
          /* Discard */
          break;
      }
      break;

    case MODE_BROADCAST:
      /* Just ignore these */
      break;

    default:
      /* Obviously ignore */
      break;
  }

  if (proc_packet) {
    /* Check if the reply was received by the socket that sent the request */
    if (local_addr->sock_fd != inst->local_addr.sock_fd) {
      DEBUG_LOG(LOGF_NtpCore,
                "Packet received by wrong socket %d (expected %d)",
                local_addr->sock_fd, inst->local_addr.sock_fd);
      return 0;
    }

    /* Ignore packets from offline sources */
    if (inst->opmode == MD_OFFLINE || inst->tx_suspended) {
      DEBUG_LOG(LOGF_NtpCore, "Packet from offline source");
      return 0;
    }

    return receive_packet(inst, local_addr, rx_ts, message, length);
  } else if (proc_as_unknown) {
    NCR_ProcessRxUnknown(&inst->remote_addr, local_addr, rx_ts, message, length);
    /* It's not a reply to our request, don't return success */
    return 0;
  } else {
    DEBUG_LOG(LOGF_NtpCore, "NTP packet discarded pkt_mode=%d our_mode=%d",
              pkt_mode, inst->mode);
    return 0;
  }
}

/* ================================================== */
/* This routine is called when a new packet arrives off the network,
   and it relates to a source we don't know (not our server or peer) */

void
NCR_ProcessRxUnknown(NTP_Remote_Address *remote_addr, NTP_Local_Address *local_addr,
                     NTP_Local_Timestamp *rx_ts, NTP_Packet *message, int length)
{
  NTP_Mode pkt_mode, my_mode;
  NTP_int64 *local_ntp_rx, *local_ntp_tx;
  NTP_Local_Timestamp local_tx, *tx_ts;
  int valid_auth, log_index, interleaved;
  AuthenticationMode auth_mode;
  uint32_t key_id;

  /* Ignore the packet if it wasn't received by server socket */
  if (!NIO_IsServerSocket(local_addr->sock_fd)) {
    DEBUG_LOG(LOGF_NtpCore, "NTP request packet received by client socket %d",
              local_addr->sock_fd);
    return;
  }

  if (!check_packet_format(message, length))
    return;

  if (!ADF_IsAllowed(access_auth_table, &remote_addr->ip_addr)) {
    DEBUG_LOG(LOGF_NtpCore, "NTP packet received from unauthorised host %s port %d",
              UTI_IPToString(&remote_addr->ip_addr),
              remote_addr->port);
    return;
  }

  pkt_mode = NTP_LVM_TO_MODE(message->lvm);

  switch (pkt_mode) {
    case MODE_ACTIVE:
      /* We are symmetric passive, even though we don't ever lock to him */
      my_mode = MODE_PASSIVE;
      break;
    case MODE_CLIENT:
      /* Reply with server packet */
      my_mode = MODE_SERVER;
      break;
    default:
      /* Discard */
      DEBUG_LOG(LOGF_NtpCore, "NTP packet discarded pkt_mode=%d", pkt_mode);
      return;
  }

  log_index = CLG_LogNTPAccess(&remote_addr->ip_addr, &rx_ts->ts);

  /* Don't reply to all requests if the rate is excessive */
  if (log_index >= 0 && CLG_LimitNTPResponseRate(log_index)) {
      DEBUG_LOG(LOGF_NtpCore, "NTP packet discarded to limit response rate");
      return;
  }

  /* Check if the packet includes MAC that authenticates properly */
  valid_auth = check_packet_auth(message, length, &auth_mode, &key_id);

  /* If authentication failed, select whether and how we should respond */
  if (!valid_auth) {
    switch (auth_mode) {
      case AUTH_NONE:
        /* Reply with no MAC */
        break;
      case AUTH_MSSNTP:
        /* Ignore the failure (MS-SNTP servers don't check client MAC) */
        break;
      default:
        /* Discard packets in other modes */
        DEBUG_LOG(LOGF_NtpCore, "NTP packet discarded auth_mode=%d", auth_mode);
        return;
    }
  }

  local_ntp_rx = local_ntp_tx = NULL;
  tx_ts = NULL;
  interleaved = 0;

  /* Check if the client is using the interleaved mode.  If it is, save the
     new transmit timestamp and if the old transmit timestamp is valid, respond
     in the interleaved mode.  This means the third reply to a new client is
     the earliest one that can be interleaved.  We don't want to waste time
     on clients that are not using the interleaved mode. */
  if (log_index >= 0) {
    CLG_GetNtpTimestamps(log_index, &local_ntp_rx, &local_ntp_tx);
    interleaved = !UTI_IsZeroNtp64(local_ntp_rx) &&
                  !UTI_CompareNtp64(&message->originate_ts, local_ntp_rx);

    if (interleaved) {
      if (!UTI_IsZeroNtp64(local_ntp_tx))
        UTI_Ntp64ToTimespec(local_ntp_tx, &local_tx.ts);
      else
        interleaved = 0;
      tx_ts = &local_tx;
    } else {
      UTI_ZeroNtp64(local_ntp_tx);
      local_ntp_tx = NULL;
    }
  }

  /* Send a reply */
  transmit_packet(my_mode, interleaved, message->poll, NTP_LVM_TO_VERSION(message->lvm),
                  auth_mode, key_id, &message->receive_ts, &message->transmit_ts,
                  rx_ts, tx_ts, local_ntp_rx, NULL, remote_addr, local_addr);

  /* Save the transmit timestamp */
  if (tx_ts)
    UTI_TimespecToNtp64(&tx_ts->ts, local_ntp_tx, NULL);
}

/* ================================================== */

static void
update_tx_timestamp(NTP_Local_Timestamp *tx_ts, NTP_Local_Timestamp *new_tx_ts,
                    NTP_int64 *local_ntp_rx, NTP_int64 *local_ntp_tx, NTP_Packet *message)
{
  double delay;

  if (UTI_IsZeroTimespec(&tx_ts->ts)) {
    DEBUG_LOG(LOGF_NtpCore, "Unexpected TX update");
    return;
  }

  /* Check if this is the last packet that was sent */
  if ((local_ntp_rx && UTI_CompareNtp64(&message->receive_ts, local_ntp_rx)) ||
      (local_ntp_tx && UTI_CompareNtp64(&message->transmit_ts, local_ntp_tx))) {
    DEBUG_LOG(LOGF_NtpCore, "RX/TX timestamp mismatch");
    return;
  }

  delay = UTI_DiffTimespecsToDouble(&new_tx_ts->ts, &tx_ts->ts);

  if (delay < 0.0 || delay > MAX_TX_DELAY) {
    DEBUG_LOG(LOGF_NtpCore, "Unacceptable TX delay %.9f", delay);
    return;
  }

  *tx_ts = *new_tx_ts;

  DEBUG_LOG(LOGF_NtpCore, "Updated TX timestamp delay=%.9f", delay);
}

/* ================================================== */

void
NCR_ProcessTxKnown(NCR_Instance inst, NTP_Local_Address *local_addr,
                   NTP_Local_Timestamp *tx_ts, NTP_Packet *message, int length)
{
  NTP_Mode pkt_mode;

  if (!check_packet_format(message, length))
    return;

  pkt_mode = NTP_LVM_TO_MODE(message->lvm);

  /* Server and passive mode packets are responses to unknown sources */
  if (pkt_mode != MODE_CLIENT && pkt_mode != MODE_ACTIVE) {
    NCR_ProcessTxUnknown(&inst->remote_addr, local_addr, tx_ts, message, length);
    return;
  }

  update_tx_timestamp(&inst->local_tx, tx_ts, &inst->local_ntp_rx, &inst->local_ntp_tx,
                      message);
<<<<<<< HEAD
}

/* ================================================== */

void
NCR_ProcessTxUnknown(NTP_Remote_Address *remote_addr, NTP_Local_Address *local_addr,
                     NTP_Local_Timestamp *tx_ts, NTP_Packet *message, int length)
{
  NTP_int64 *local_ntp_rx, *local_ntp_tx;
  NTP_Local_Timestamp local_tx;
  int log_index;

  if (!check_packet_format(message, length))
    return;

  if (NTP_LVM_TO_MODE(message->lvm) == MODE_BROADCAST)
    return;

  log_index = CLG_GetClientIndex(&remote_addr->ip_addr);
  if (log_index < 0)
    return;

  CLG_GetNtpTimestamps(log_index, &local_ntp_rx, &local_ntp_tx);

  if (UTI_IsZeroNtp64(local_ntp_tx))
    return;

  UTI_Ntp64ToTimespec(local_ntp_tx, &local_tx.ts);
  update_tx_timestamp(&local_tx, tx_ts, local_ntp_rx, NULL, message);
  UTI_TimespecToNtp64(&local_tx.ts, local_ntp_tx, NULL);
=======
>>>>>>> 7095e70b
}

/* ================================================== */

void
<<<<<<< HEAD
=======
NCR_ProcessTxUnknown(NTP_Remote_Address *remote_addr, NTP_Local_Address *local_addr,
                     NTP_Local_Timestamp *tx_ts, NTP_Packet *message, int length)
{
  NTP_int64 *local_ntp_rx, *local_ntp_tx;
  NTP_Local_Timestamp local_tx;
  int log_index;

  if (!check_packet_format(message, length))
    return;

  if (NTP_LVM_TO_MODE(message->lvm) == MODE_BROADCAST)
    return;

  log_index = CLG_GetClientIndex(&remote_addr->ip_addr);
  if (log_index < 0)
    return;

  CLG_GetNtpTimestamps(log_index, &local_ntp_rx, &local_ntp_tx);

  if (UTI_IsZeroNtp64(local_ntp_tx))
    return;

  UTI_Ntp64ToTimespec(local_ntp_tx, &local_tx.ts);
  update_tx_timestamp(&local_tx, tx_ts, local_ntp_rx, NULL, message);
  UTI_TimespecToNtp64(&local_tx.ts, local_ntp_tx, NULL);
}

/* ================================================== */

void
>>>>>>> 7095e70b
NCR_SlewTimes(NCR_Instance inst, struct timespec *when, double dfreq, double doffset)
{
  double delta;

  if (!UTI_IsZeroTimespec(&inst->local_rx.ts))
    UTI_AdjustTimespec(&inst->local_rx.ts, when, &inst->local_rx.ts, &delta, dfreq, doffset);
  if (!UTI_IsZeroTimespec(&inst->local_tx.ts))
    UTI_AdjustTimespec(&inst->local_tx.ts, when, &inst->local_tx.ts, &delta, dfreq, doffset);
}

/* ================================================== */

void
NCR_TakeSourceOnline(NCR_Instance inst)
{
  switch (inst->opmode) {
    case MD_ONLINE:
      /* Nothing to do */
      break;
    case MD_OFFLINE:
      LOG(LOGS_INFO, LOGF_NtpCore, "Source %s online", UTI_IPToString(&inst->remote_addr.ip_addr));
      inst->opmode = MD_ONLINE;
      NCR_ResetInstance(inst);
      start_initial_timeout(inst);
      break;
    case MD_BURST_WAS_ONLINE:
      /* Will revert */
      break;
    case MD_BURST_WAS_OFFLINE:
      inst->opmode = MD_BURST_WAS_ONLINE;
      LOG(LOGS_INFO, LOGF_NtpCore, "Source %s online", UTI_IPToString(&inst->remote_addr.ip_addr));
      break;
  }
}

/* ================================================== */

void
NCR_TakeSourceOffline(NCR_Instance inst)
{
  switch (inst->opmode) {
    case MD_ONLINE:
      LOG(LOGS_INFO, LOGF_NtpCore, "Source %s offline", UTI_IPToString(&inst->remote_addr.ip_addr));
      take_offline(inst);
      break;
    case MD_OFFLINE:
      break;
    case MD_BURST_WAS_ONLINE:
      inst->opmode = MD_BURST_WAS_OFFLINE;
      LOG(LOGS_INFO, LOGF_NtpCore, "Source %s offline", UTI_IPToString(&inst->remote_addr.ip_addr));
      break;
    case MD_BURST_WAS_OFFLINE:
      break;
  }

}

/* ================================================== */

void
NCR_ModifyMinpoll(NCR_Instance inst, int new_minpoll)
{
  if (new_minpoll < MIN_POLL || new_minpoll > MAX_POLL)
    return;
  inst->minpoll = new_minpoll;
  LOG(LOGS_INFO, LOGF_NtpCore, "Source %s new minpoll %d", UTI_IPToString(&inst->remote_addr.ip_addr), new_minpoll);
  if (inst->maxpoll < inst->minpoll)
    NCR_ModifyMaxpoll(inst, inst->minpoll);
}

/* ================================================== */

void
NCR_ModifyMaxpoll(NCR_Instance inst, int new_maxpoll)
{
  if (new_maxpoll < MIN_POLL || new_maxpoll > MAX_POLL)
    return;
  inst->maxpoll = new_maxpoll;
  LOG(LOGS_INFO, LOGF_NtpCore, "Source %s new maxpoll %d", UTI_IPToString(&inst->remote_addr.ip_addr), new_maxpoll);
  if (inst->minpoll > inst->maxpoll)
    NCR_ModifyMinpoll(inst, inst->maxpoll);
}

/* ================================================== */

void
NCR_ModifyMaxdelay(NCR_Instance inst, double new_max_delay)
{
  inst->max_delay = CLAMP(0.0, new_max_delay, MAX_MAX_DELAY);
  LOG(LOGS_INFO, LOGF_NtpCore, "Source %s new max delay %f",
      UTI_IPToString(&inst->remote_addr.ip_addr), inst->max_delay);
}

/* ================================================== */

void
NCR_ModifyMaxdelayratio(NCR_Instance inst, double new_max_delay_ratio)
{
  inst->max_delay_ratio = CLAMP(0.0, new_max_delay_ratio, MAX_MAX_DELAY_RATIO);
  LOG(LOGS_INFO, LOGF_NtpCore, "Source %s new max delay ratio %f",
      UTI_IPToString(&inst->remote_addr.ip_addr), inst->max_delay_ratio);
}

/* ================================================== */

void
NCR_ModifyMaxdelaydevratio(NCR_Instance inst, double new_max_delay_dev_ratio)
{
  inst->max_delay_dev_ratio = CLAMP(0.0, new_max_delay_dev_ratio, MAX_MAX_DELAY_DEV_RATIO);
  LOG(LOGS_INFO, LOGF_NtpCore, "Source %s new max delay dev ratio %f",
      UTI_IPToString(&inst->remote_addr.ip_addr), inst->max_delay_dev_ratio);
}

/* ================================================== */

void
NCR_ModifyMinstratum(NCR_Instance inst, int new_min_stratum)
{
  inst->min_stratum = new_min_stratum;
  LOG(LOGS_INFO, LOGF_NtpCore, "Source %s new minstratum %d",
      UTI_IPToString(&inst->remote_addr.ip_addr), new_min_stratum);
}

/* ================================================== */

void
NCR_ModifyPolltarget(NCR_Instance inst, int new_poll_target)
{
  inst->poll_target = new_poll_target;
  LOG(LOGS_INFO, LOGF_NtpCore, "Source %s new polltarget %d",
      UTI_IPToString(&inst->remote_addr.ip_addr), new_poll_target);
}

/* ================================================== */

void
NCR_InitiateSampleBurst(NCR_Instance inst, int n_good_samples, int n_total_samples)
{

  if (inst->mode == MODE_CLIENT) {

    /* We want to prevent burst mode being used on symmetric active
       associations - it will play havoc with the peer's sampling
       strategy. (This obviously relies on us having the peer
       configured that way if he has us configured symmetric active -
       but there's not much else we can do.) */

    switch (inst->opmode) {
      case MD_BURST_WAS_OFFLINE:
      case MD_BURST_WAS_ONLINE:
        /* If already burst sampling, don't start again */
        break;

      case MD_ONLINE:
      case MD_OFFLINE:
        inst->opmode = inst->opmode == MD_ONLINE ?
          MD_BURST_WAS_ONLINE : MD_BURST_WAS_OFFLINE;
        inst->burst_good_samples_to_go = n_good_samples;
        inst->burst_total_samples_to_go = n_total_samples;
        start_initial_timeout(inst);
        break;
      default:
        assert(0);
        break;
    }
  }

}

/* ================================================== */

void
NCR_ReportSource(NCR_Instance inst, RPT_SourceReport *report, struct timespec *now)
{
  report->poll = inst->local_poll;

  switch (inst->mode) {
    case MODE_CLIENT:
      report->mode = RPT_NTP_CLIENT;
      break;
    case MODE_ACTIVE:
      report->mode = RPT_NTP_PEER;
      break;
    default:
      assert(0);
  }
}

/* ================================================== */

void
NCR_GetNTPReport(NCR_Instance inst, RPT_NTPReport *report)
{
  *report = inst->report;
}

/* ================================================== */

int
NCR_AddAccessRestriction(IPAddr *ip_addr, int subnet_bits, int allow, int all)
 {
  ADF_Status status;

  if (allow) {
    if (all) {
      status = ADF_AllowAll(access_auth_table, ip_addr, subnet_bits);
    } else {
      status = ADF_Allow(access_auth_table, ip_addr, subnet_bits);
    }
  } else {
    if (all) {
      status = ADF_DenyAll(access_auth_table, ip_addr, subnet_bits);
    } else {
      status = ADF_Deny(access_auth_table, ip_addr, subnet_bits);
    }
  }

  if (status != ADF_SUCCESS)
    return 0;

  /* Keep server sockets open only when an address allowed */
  if (allow) {
    NTP_Remote_Address remote_addr;

    if (server_sock_fd4 == INVALID_SOCK_FD &&
        ADF_IsAnyAllowed(access_auth_table, IPADDR_INET4)) {
      remote_addr.ip_addr.family = IPADDR_INET4;
      server_sock_fd4 = NIO_OpenServerSocket(&remote_addr);
    }
    if (server_sock_fd6 == INVALID_SOCK_FD &&
        ADF_IsAnyAllowed(access_auth_table, IPADDR_INET6)) {
      remote_addr.ip_addr.family = IPADDR_INET6;
      server_sock_fd6 = NIO_OpenServerSocket(&remote_addr);
    }
  } else {
    if (server_sock_fd4 != INVALID_SOCK_FD &&
        !ADF_IsAnyAllowed(access_auth_table, IPADDR_INET4)) {
      NIO_CloseServerSocket(server_sock_fd4);
      server_sock_fd4 = INVALID_SOCK_FD;
    }
    if (server_sock_fd6 != INVALID_SOCK_FD &&
        !ADF_IsAnyAllowed(access_auth_table, IPADDR_INET6)) {
      NIO_CloseServerSocket(server_sock_fd6);
      server_sock_fd6 = INVALID_SOCK_FD;
    }
  }

  return 1;
}

/* ================================================== */

int
NCR_CheckAccessRestriction(IPAddr *ip_addr)
{
  return ADF_IsAllowed(access_auth_table, ip_addr);
}

/* ================================================== */

void
NCR_IncrementActivityCounters(NCR_Instance inst, int *online, int *offline,
                              int *burst_online, int *burst_offline)
{
  switch (inst->opmode) {
    case MD_BURST_WAS_OFFLINE:
      ++*burst_offline;
      break;
    case MD_BURST_WAS_ONLINE:
      ++*burst_online;
      break;
    case MD_ONLINE:
      ++*online;
      break;
    case MD_OFFLINE:
      ++*offline;
      break;
    default:
      assert(0);
      break;
  }
}

/* ================================================== */

NTP_Remote_Address *
NCR_GetRemoteAddress(NCR_Instance inst) 
{
  return &inst->remote_addr;
}

/* ================================================== */

uint32_t
NCR_GetLocalRefid(NCR_Instance inst)
{
  return UTI_IPToRefid(&inst->local_addr.ip_addr);
}

/* ================================================== */

int NCR_IsSyncPeer(NCR_Instance inst)
{
  return SRC_IsSyncPeer(inst->source);
}

/* ================================================== */

static void
broadcast_timeout(void *arg)
{
  BroadcastDestination *destination;
  NTP_int64 orig_ts;
  NTP_Local_Timestamp recv_ts;

  destination = ARR_GetElement(broadcasts, (long)arg);

  UTI_ZeroNtp64(&orig_ts);
  UTI_ZeroTimespec(&recv_ts.ts);
  recv_ts.source = NTP_TS_DAEMON;
  recv_ts.err = 0.0;

  transmit_packet(MODE_BROADCAST, 0, log(destination->interval) / log(2.0) + 0.5,
                  NTP_VERSION, 0, 0, &orig_ts, &orig_ts, &recv_ts, NULL, NULL, NULL,
                  &destination->addr, &destination->local_addr);

  /* Requeue timeout.  We don't care if interval drifts gradually. */
  SCH_AddTimeoutInClass(destination->interval, SAMPLING_SEPARATION, SAMPLING_RANDOMNESS,
                        SCH_NtpBroadcastClass, broadcast_timeout, arg);
}

/* ================================================== */

void
NCR_AddBroadcastDestination(IPAddr *addr, unsigned short port, int interval)
{
  BroadcastDestination *destination;

  destination = (BroadcastDestination *)ARR_GetNewElement(broadcasts);

  destination->addr.ip_addr = *addr;
  destination->addr.port = port;
  destination->local_addr.ip_addr.family = IPADDR_UNSPEC;
  destination->local_addr.sock_fd = NIO_OpenServerSocket(&destination->addr);
  destination->interval = CLAMP(1 << MIN_POLL, interval, 1 << MAX_POLL);

  SCH_AddTimeoutInClass(destination->interval, SAMPLING_SEPARATION, SAMPLING_RANDOMNESS,
                        SCH_NtpBroadcastClass, broadcast_timeout,
                        (void *)(long)(ARR_GetSize(broadcasts) - 1));
}<|MERGE_RESOLUTION|>--- conflicted
+++ resolved
@@ -243,14 +243,11 @@
 /* Maximum acceptable delay in transmission for timestamp correction */
 #define MAX_TX_DELAY 1.0
 
-<<<<<<< HEAD
-=======
 /* Maximum allowed values of maxdelay parameters */
 #define MAX_MAX_DELAY 1.0e3
 #define MAX_MAX_DELAY_RATIO 1.0e6
 #define MAX_MAX_DELAY_DEV_RATIO 1.0e6
 
->>>>>>> 7095e70b
 /* Minimum and maximum allowed poll interval */
 #define MIN_POLL 0
 #define MAX_POLL 24
@@ -521,15 +518,9 @@
   if (result->presend_minpoll <= MAX_POLL && result->mode != MODE_CLIENT)
     result->presend_minpoll = MAX_POLL + 1;
 
-<<<<<<< HEAD
-  result->max_delay = params->max_delay;
-  result->max_delay_ratio = params->max_delay_ratio;
-  result->max_delay_dev_ratio = params->max_delay_dev_ratio;
-=======
   result->max_delay = CLAMP(0.0, params->max_delay, MAX_MAX_DELAY);
   result->max_delay_ratio = CLAMP(0.0, params->max_delay_ratio, MAX_MAX_DELAY_RATIO);
   result->max_delay_dev_ratio = CLAMP(0.0, params->max_delay_dev_ratio, MAX_MAX_DELAY_DEV_RATIO);
->>>>>>> 7095e70b
   result->offset_correction = params->offset;
   result->auto_offline = params->auto_offline;
   result->poll_target = params->poll_target;
@@ -965,60 +956,6 @@
      frequency all along */
   UTI_TimespecToNtp64(&local_receive, &message.receive_ts, &ts_fuzz);
 
-<<<<<<< HEAD
-  /* Prepare random bits which will be added to the transmit timestamp. */
-  UTI_GetNtp64Fuzz(&ts_fuzz, precision);
-
-  /* Transmit - this our local time right now!  Also, we might need to
-     store this for our own use later, next time we receive a message
-     from the source we're sending to now. */
-  LCL_ReadCookedTime(&local_transmit, &local_transmit_err);
-
-  if (smooth_time)
-    UTI_AddDoubleToTimespec(&local_transmit, smooth_offset, &local_transmit);
-
-  length = NTP_NORMAL_PACKET_LENGTH;
-
-  /* Authenticate the packet if needed */
-
-  if (auth_mode == AUTH_SYMMETRIC || auth_mode == AUTH_MSSNTP) {
-    /* Pre-compensate the transmit time by approx. how long it will
-       take to generate the authentication data. */
-    local_transmit.tv_nsec += auth_mode == AUTH_SYMMETRIC ?
-                              KEY_GetAuthDelay(key_id) : NSD_GetAuthDelay(key_id);
-    UTI_NormaliseTimespec(&local_transmit);
-    UTI_TimespecToNtp64(interleaved ? &local_tx->ts : &local_transmit,
-                        &message.transmit_ts, &ts_fuzz);
-
-    if (auth_mode == AUTH_SYMMETRIC) {
-      auth_len = KEY_GenerateAuth(key_id, (unsigned char *) &message,
-                                  offsetof(NTP_Packet, auth_keyid),
-                                  (unsigned char *)&message.auth_data,
-                                  sizeof (message.auth_data));
-      if (!auth_len) {
-        DEBUG_LOG(LOGF_NtpCore, "Could not generate auth data with key %"PRIu32, key_id);
-        return 0;
-      }
-
-      message.auth_keyid = htonl(key_id);
-      mac_len = sizeof (message.auth_keyid) + auth_len;
-
-      /* Truncate MACs in NTPv4 packets to allow deterministic parsing
-         of extension fields (RFC 7822) */
-      if (version == 4 && mac_len > NTP_MAX_V4_MAC_LENGTH)
-        mac_len = NTP_MAX_V4_MAC_LENGTH;
-
-      length += mac_len;
-    } else if (auth_mode == AUTH_MSSNTP) {
-      /* MS-SNTP packets are signed (asynchronously) by ntp_signd */
-      return NSD_SignAndSendPacket(key_id, &message, where_to, from, length);
-    }
-  } else {
-    UTI_TimespecToNtp64(interleaved ? &local_tx->ts : &local_transmit,
-                        &message.transmit_ts, &ts_fuzz);
-  }
-
-=======
   do {
     /* Prepare random bits which will be added to the transmit timestamp */
     UTI_GetNtp64Fuzz(&ts_fuzz, precision);
@@ -1077,7 +1014,6 @@
   } while (!UTI_CompareNtp64(&message.transmit_ts, &message.receive_ts) &&
            !UTI_IsZeroNtp64(&message.transmit_ts));
 
->>>>>>> 7095e70b
   ret = NIO_SendPacket(&message, where_to, from, length, local_tx != NULL);
 
   if (local_tx) {
@@ -1679,7 +1615,6 @@
     if (inst->opmode != MD_OFFLINE) {
       delay_time = get_transmit_delay(inst, 0,
                      UTI_DiffTimespecsToDouble(&inst->local_rx.ts, &inst->local_tx.ts));
-<<<<<<< HEAD
 
       if (kod_rate) {
         LOG(LOGS_WARN, LOGF_NtpCore, "Received KoD RATE from %s",
@@ -1688,16 +1623,6 @@
         /* Back off for a while and stop ongoing burst */
         delay_time += 4 * (1UL << inst->minpoll);
 
-=======
-
-      if (kod_rate) {
-        LOG(LOGS_WARN, LOGF_NtpCore, "Received KoD RATE from %s",
-            UTI_IPToString(&inst->remote_addr.ip_addr));
-
-        /* Back off for a while and stop ongoing burst */
-        delay_time += 4 * (1UL << inst->minpoll);
-
->>>>>>> 7095e70b
         if (inst->opmode == MD_BURST_WAS_OFFLINE || inst->opmode == MD_BURST_WAS_ONLINE) {
           inst->burst_good_samples_to_go = 0;
         }
@@ -2069,7 +1994,6 @@
 
   update_tx_timestamp(&inst->local_tx, tx_ts, &inst->local_ntp_rx, &inst->local_ntp_tx,
                       message);
-<<<<<<< HEAD
 }
 
 /* ================================================== */
@@ -2100,46 +2024,11 @@
   UTI_Ntp64ToTimespec(local_ntp_tx, &local_tx.ts);
   update_tx_timestamp(&local_tx, tx_ts, local_ntp_rx, NULL, message);
   UTI_TimespecToNtp64(&local_tx.ts, local_ntp_tx, NULL);
-=======
->>>>>>> 7095e70b
-}
-
-/* ================================================== */
-
-void
-<<<<<<< HEAD
-=======
-NCR_ProcessTxUnknown(NTP_Remote_Address *remote_addr, NTP_Local_Address *local_addr,
-                     NTP_Local_Timestamp *tx_ts, NTP_Packet *message, int length)
-{
-  NTP_int64 *local_ntp_rx, *local_ntp_tx;
-  NTP_Local_Timestamp local_tx;
-  int log_index;
-
-  if (!check_packet_format(message, length))
-    return;
-
-  if (NTP_LVM_TO_MODE(message->lvm) == MODE_BROADCAST)
-    return;
-
-  log_index = CLG_GetClientIndex(&remote_addr->ip_addr);
-  if (log_index < 0)
-    return;
-
-  CLG_GetNtpTimestamps(log_index, &local_ntp_rx, &local_ntp_tx);
-
-  if (UTI_IsZeroNtp64(local_ntp_tx))
-    return;
-
-  UTI_Ntp64ToTimespec(local_ntp_tx, &local_tx.ts);
-  update_tx_timestamp(&local_tx, tx_ts, local_ntp_rx, NULL, message);
-  UTI_TimespecToNtp64(&local_tx.ts, local_ntp_tx, NULL);
-}
-
-/* ================================================== */
-
-void
->>>>>>> 7095e70b
+}
+
+/* ================================================== */
+
+void
 NCR_SlewTimes(NCR_Instance inst, struct timespec *when, double dfreq, double doffset)
 {
   double delta;
