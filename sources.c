--- conflicted
+++ resolved
@@ -1610,10 +1610,7 @@
     report->ip_addr.family = IPADDR_UNSPEC;
   report->state_char = get_status_char(inst->status);
   report->authentication = inst->authenticated;
-<<<<<<< HEAD
-=======
   report->leap = inst->leap;
->>>>>>> 053197ae
   report->conf_options = inst->conf_sel_options;
   report->eff_options = inst->sel_options;
   report->last_sample_ago = inst->sel_info.last_sample_ago;
