/*
  chronyd/chronyc - Programs for keeping computer clocks accurate.

 **********************************************************************
 * Copyright (C) Richard P. Curnow  1997-2003
 * Copyright (C) John G. Hasler  2009
 * Copyright (C) Miroslav Lichvar  2009-2012, 2014-2018
 * 
 * This program is free software; you can redistribute it and/or modify
 * it under the terms of version 2 of the GNU General Public License as
 * published by the Free Software Foundation.
 * 
 * This program is distributed in the hope that it will be useful, but
 * WITHOUT ANY WARRANTY; without even the implied warranty of
 * MERCHANTABILITY or FITNESS FOR A PARTICULAR PURPOSE.  See the GNU
 * General Public License for more details.
 * 
 * You should have received a copy of the GNU General Public License along
 * with this program; if not, write to the Free Software Foundation, Inc.,
 * 51 Franklin Street, Fifth Floor, Boston, MA  02110-1301, USA.
 * 
 **********************************************************************

  =======================================================================

  This is the module specific to the Linux operating system.

  */

#include "config.h"

#include "sysincl.h"

#include <sys/utsname.h>

#if defined(FEAT_PHC) || defined(HAVE_LINUX_TIMESTAMPING)
#include <linux/ptp_clock.h>
#endif

#ifdef FEAT_SCFILTER
#include <sys/prctl.h>
#include <seccomp.h>
#include <termios.h>
#ifdef FEAT_PPS
#include <linux/pps.h>
#endif
#ifdef FEAT_RTC
#include <linux/rtc.h>
#endif
#ifdef HAVE_LINUX_TIMESTAMPING
#include <linux/sockios.h>
#endif
#endif

#ifdef FEAT_PRIVDROP
#include <sys/prctl.h>
#include <sys/capability.h>
#endif

#include "sys_linux.h"
#include "sys_timex.h"
#include "conf.h"
#include "local.h"
#include "logging.h"
#include "privops.h"
#include "util.h"

/* Frequency scale to convert from ppm to the timex freq */
#define FREQ_SCALE (double)(1 << 16)

/* Definitions used if missed in the system headers */
#ifndef ADJ_SETOFFSET
#define ADJ_SETOFFSET           0x0100  /* add 'time' to current time */
#endif
#ifndef ADJ_NANO
#define ADJ_NANO                0x2000  /* select nanosecond resolution */
#endif

/* This is the uncompensated system tick value */
static int nominal_tick;

/* Current tick value */
static int current_delta_tick;

/* The maximum amount by which 'tick' can be biased away from 'nominal_tick'
   (sys_adjtimex() in the kernel bounds this to 10%) */
static int max_tick_bias;

/* The kernel USER_HZ constant */
static int hz;
static double dhz; /* And dbl prec version of same for arithmetic */

/* Flag indicating whether adjtimex() can step the clock */
static int have_setoffset;

/* The assumed rate at which the effective frequency and tick values are
   updated in the kernel */
static int tick_update_hz;

/* ================================================== */

inline static long
our_round(double x)
{
  long y;

  if (x > 0.0)
    y = x + 0.5;
  else
    y = x - 0.5;

  return y;
}

/* ================================================== */
/* Positive means currently fast of true time, i.e. jump backwards */

static int
apply_step_offset(double offset)
{
  struct timex txc;

  txc.modes = ADJ_SETOFFSET | ADJ_NANO;
  txc.time.tv_sec = -offset;
  txc.time.tv_usec = 1.0e9 * (-offset - txc.time.tv_sec);
  if (txc.time.tv_usec < 0) {
    txc.time.tv_sec--;
    txc.time.tv_usec += 1000000000;
  }

  if (SYS_Timex_Adjust(&txc, 1) < 0)
    return 0;

  return 1;
}

/* ================================================== */
/* This call sets the Linux kernel frequency to a given value in parts
   per million relative to the nominal running frequency.  Nominal is taken to
   be tick=10000, freq=0 (for a USER_HZ==100 system, other values otherwise).
   The convention is that this is called with a positive argument if the local
   clock runs fast when uncompensated.  */

static double
set_frequency(double freq_ppm)
{
  struct timex txc;
  long required_tick;
  double required_freq;
  int required_delta_tick;

  required_delta_tick = our_round(freq_ppm / dhz);

  /* Older kernels (pre-2.6.18) don't apply the frequency offset exactly as
     set by adjtimex() and a scaling constant (that depends on the internal
     kernel HZ constant) would be needed to compensate for the error. Because
     chronyd is closed loop it doesn't matter much if we don't scale the
     required frequency, but we want to prevent thrashing between two states
     when the system's frequency error is close to a multiple of USER_HZ.  With
     USER_HZ <= 250, the maximum frequency adjustment of 500 ppm overlaps at
     least two ticks and we can stick to the current tick if it's next to the
     required tick. */
  if (hz <= 250 && (required_delta_tick + 1 == current_delta_tick ||
                    required_delta_tick - 1 == current_delta_tick)) {
    required_delta_tick = current_delta_tick;
  }

  required_freq = -(freq_ppm - dhz * required_delta_tick);
  required_tick = nominal_tick - required_delta_tick;

  txc.modes = ADJ_TICK | ADJ_FREQUENCY;
  txc.freq = required_freq * FREQ_SCALE;
  txc.tick = required_tick;

  SYS_Timex_Adjust(&txc, 0);

  current_delta_tick = required_delta_tick;

  return dhz * current_delta_tick - txc.freq / FREQ_SCALE;
}

/* ================================================== */
/* Read the ppm frequency from the kernel */

static double
read_frequency(void)
{
  struct timex txc;

  txc.modes = 0;

  SYS_Timex_Adjust(&txc, 0);

  current_delta_tick = nominal_tick - txc.tick;

  return dhz * current_delta_tick - txc.freq / FREQ_SCALE;
}

/* ================================================== */

/* Estimate the value of USER_HZ given the value of txc.tick that chronyd finds when
 * it starts.  The only credible values are 100 (Linux/x86) or powers of 2.
 * Also, the bounds checking inside the kernel's adjtimex system call enforces
 * a +/- 10% movement of tick away from the nominal value 1e6/USER_HZ. */

static int
guess_hz(void)
{
  struct timex txc;
  int i, tick, tick_lo, tick_hi, ihz;
  double tick_nominal;

  txc.modes = 0;
  SYS_Timex_Adjust(&txc, 0);
  tick = txc.tick;

  /* Pick off the hz=100 case first */
  if (tick >= 9000 && tick <= 11000) {
    return 100;
  }

  for (i=4; i<16; i++) { /* surely 16 .. 32768 is a wide enough range? */
    ihz = 1 << i;
    tick_nominal = 1.0e6 / (double) ihz;
    tick_lo = (int)(0.5 + tick_nominal*2.0/3.0);
    tick_hi = (int)(0.5 + tick_nominal*4.0/3.0);
    
    if (tick_lo < tick && tick <= tick_hi) {
      return ihz;
    }
  }

  /* oh dear.  doomed. */
  LOG_FATAL("Can't determine hz from tick %d", tick);

  return 0;
}

/* ================================================== */

static int
get_hz(void)
{
#ifdef _SC_CLK_TCK
  int hz;

  if ((hz = sysconf(_SC_CLK_TCK)) < 1)
    return 0;

  return hz;
#else
  return 0;
#endif
}

/* ================================================== */

static int
kernelvercmp(int major1, int minor1, int patch1,
    int major2, int minor2, int patch2)
{
  if (major1 != major2)
    return major1 - major2;
  if (minor1 != minor2)
    return minor1 - minor2;
  return patch1 - patch2;
}

/* ================================================== */

static void
get_kernel_version(int *major, int *minor, int *patch)
{
  struct utsname uts;

  if (uname(&uts) < 0)
    LOG_FATAL("uname() failed");

  *patch = 0;
  if (sscanf(uts.release, "%d.%d.%d", major, minor, patch) < 2)
    LOG_FATAL("Could not parse kernel version");
}

/* ================================================== */

/* Compute the scaling to use on any frequency we set, according to
   the vintage of the Linux kernel being used. */

static void
get_version_specific_details(void)
{
  int major, minor, patch;
  
  hz = get_hz();

  if (!hz)
    hz = guess_hz();

  dhz = (double) hz;
  nominal_tick = (1000000L + (hz/2))/hz; /* Mirror declaration in kernel */
  max_tick_bias = nominal_tick / 10;

  /* In modern kernels the frequency of the clock is updated immediately in the
     adjtimex() system call.  Assume a maximum delay of 10 microseconds. */
  tick_update_hz = 100000;

  get_kernel_version(&major, &minor, &patch);
  DEBUG_LOG("Linux kernel major=%d minor=%d patch=%d", major, minor, patch);

  if (kernelvercmp(major, minor, patch, 2, 2, 0) < 0) {
    LOG_FATAL("Kernel version not supported, sorry.");
  }

  if (kernelvercmp(major, minor, patch, 2, 6, 27) >= 0 &&
      kernelvercmp(major, minor, patch, 2, 6, 33) < 0) {
    /* In tickless kernels before 2.6.33 the frequency is updated in
       a half-second interval */
    tick_update_hz = 2;
  } else if (kernelvercmp(major, minor, patch, 4, 19, 0) < 0) {
    /* In kernels before 4.19 the frequency is updated only on internal ticks
       (CONFIG_HZ).  As their rate cannot be reliably detected from the user
       space, and it may not even be constant (CONFIG_NO_HZ - aka tickless),
       assume the lowest commonly used constant rate */
    tick_update_hz = 100;
  }

  /* ADJ_SETOFFSET support */
  if (kernelvercmp(major, minor, patch, 2, 6, 39) < 0) {
    have_setoffset = 0;
  } else {
    have_setoffset = 1;
  }

  DEBUG_LOG("hz=%d nominal_tick=%d max_tick_bias=%d tick_update_hz=%d",
            hz, nominal_tick, max_tick_bias, tick_update_hz);
}

/* ================================================== */

static void
reset_adjtime_offset(void)
{
  struct timex txc;

  /* Reset adjtime() offset */
  txc.modes = ADJ_OFFSET_SINGLESHOT;
  txc.offset = 0;

  SYS_Timex_Adjust(&txc, 0);
}

/* ================================================== */

static int
test_step_offset(void)
{
  struct timex txc;

  /* Zero maxerror and check it's reset to a maximum after ADJ_SETOFFSET.
     This seems to be the only way how to verify that the kernel really
     supports the ADJ_SETOFFSET mode as it doesn't return an error on unknown
     mode. */

  txc.modes = MOD_MAXERROR;
  txc.maxerror = 0;

  if (SYS_Timex_Adjust(&txc, 1) < 0 || txc.maxerror != 0)
    return 0;

  txc.modes = ADJ_SETOFFSET | ADJ_NANO;
  txc.time.tv_sec = 0;
  txc.time.tv_usec = 0;

  if (SYS_Timex_Adjust(&txc, 1) < 0 || txc.maxerror < 100000)
    return 0;

  return 1;
}

/* ================================================== */

static void
report_time_adjust_blockers(void)
{
#if defined(FEAT_PRIVDROP) && defined(CAP_IS_SUPPORTED)
  if (CAP_IS_SUPPORTED(CAP_SYS_TIME) && cap_get_bound(CAP_SYS_TIME))
    return;
  LOG(LOGS_WARN, "CAP_SYS_TIME not present");
#endif
}

/* ================================================== */
/* Initialisation code for this module */

void
SYS_Linux_Initialise(void)
{
  get_version_specific_details();

  report_time_adjust_blockers();

  reset_adjtime_offset();

  if (have_setoffset && !test_step_offset()) {
    LOG(LOGS_INFO, "adjtimex() doesn't support ADJ_SETOFFSET");
    have_setoffset = 0;
  }

  SYS_Timex_InitialiseWithFunctions(1.0e6 * max_tick_bias / nominal_tick,
                                    1.0 / tick_update_hz,
                                    read_frequency, set_frequency,
                                    have_setoffset ? apply_step_offset : NULL,
                                    0.0, 0.0, NULL, NULL);
}

/* ================================================== */
/* Finalisation code for this module */

void
SYS_Linux_Finalise(void)
{
  SYS_Timex_Finalise();
}

/* ================================================== */

#ifdef FEAT_PRIVDROP
void
SYS_Linux_DropRoot(uid_t uid, gid_t gid, SYS_ProcessContext context, int clock_control)
{
  char cap_text[256];
  cap_t cap;

  if (prctl(PR_SET_KEEPCAPS, 1)) {
    LOG_FATAL("prctl() failed");
  }
  
  UTI_DropRoot(uid, gid);

  /* Keep CAP_NET_BIND_SERVICE if the NTP server sockets may need to be bound
     to a privileged port.
     Keep CAP_NET_RAW if an NTP socket may need to be bound to a device on
     kernels before 5.7.
     Keep CAP_SYS_TIME if the clock control is enabled. */
  if (snprintf(cap_text, sizeof (cap_text), "%s %s %s",
               (CNF_GetNTPPort() > 0 && CNF_GetNTPPort() < 1024) ?
                 "cap_net_bind_service=ep" : "",
               (CNF_GetBindNtpInterface() || CNF_GetBindAcquisitionInterface()) &&
                 !SYS_Linux_CheckKernelVersion(5, 7) ? "cap_net_raw=ep" : "",
               clock_control ? "cap_sys_time=ep" : "") >= sizeof (cap_text))
    assert(0);

  /* Helpers don't need any capabilities */
  if (context != SYS_MAIN_PROCESS)
    cap_text[0] = '\0';

  if ((cap = cap_from_text(cap_text)) == NULL) {
    LOG_FATAL("cap_from_text() failed");
  }

  if (cap_set_proc(cap)) {
    LOG_FATAL("cap_set_proc() failed");
  }

  cap_free(cap);
}
#endif

/* ================================================== */

#ifdef FEAT_SCFILTER
static
void check_seccomp_applicability(void)
{
  int mail_enabled;
  double mail_threshold;
  char *mail_user;

  CNF_GetMailOnChange(&mail_enabled, &mail_threshold, &mail_user);
  if (mail_enabled)
    LOG_FATAL("mailonchange directive cannot be used with -F enabled");
}

/* ================================================== */

void
<<<<<<< HEAD
SYS_Linux_EnableSystemCallFilter(int level, SYS_SystemCallContext context)
=======
SYS_Linux_EnableSystemCallFilter(int level, SYS_ProcessContext context)
>>>>>>> 053197ae
{
  const int syscalls[] = {
    /* Clock */
    SCMP_SYS(adjtimex),
    SCMP_SYS(clock_adjtime),
#ifdef __NR_clock_adjtime64
    SCMP_SYS(clock_adjtime64),
#endif
    SCMP_SYS(clock_gettime),
#ifdef __NR_clock_gettime64
    SCMP_SYS(clock_gettime64),
#endif
    SCMP_SYS(gettimeofday),
    SCMP_SYS(settimeofday),
    SCMP_SYS(time),

    /* Process */
    SCMP_SYS(clone),
    SCMP_SYS(exit),
    SCMP_SYS(exit_group),
    SCMP_SYS(getpid),
    SCMP_SYS(getrlimit),
    SCMP_SYS(getuid),
    SCMP_SYS(rt_sigaction),
    SCMP_SYS(rt_sigreturn),
    SCMP_SYS(rt_sigprocmask),
    SCMP_SYS(set_tid_address),
    SCMP_SYS(sigreturn),
    SCMP_SYS(wait4),
    SCMP_SYS(waitpid),

    /* Memory */
    SCMP_SYS(brk),
    SCMP_SYS(madvise),
    SCMP_SYS(mmap),
    SCMP_SYS(mmap2),
    SCMP_SYS(mprotect),
    SCMP_SYS(mremap),
    SCMP_SYS(munmap),
    SCMP_SYS(shmdt),

    /* Filesystem */
    SCMP_SYS(_llseek),
    SCMP_SYS(access),
    SCMP_SYS(chmod),
    SCMP_SYS(chown),
    SCMP_SYS(chown32),
    SCMP_SYS(faccessat),
    SCMP_SYS(fchmodat),
    SCMP_SYS(fchownat),
    SCMP_SYS(fstat),
    SCMP_SYS(fstat64),
    SCMP_SYS(getdents),
    SCMP_SYS(getdents64),
    SCMP_SYS(lseek),
    SCMP_SYS(lstat),
    SCMP_SYS(lstat64),
    SCMP_SYS(newfstatat),
    SCMP_SYS(readlink),
    SCMP_SYS(readlinkat),
    SCMP_SYS(rename),
    SCMP_SYS(renameat),
    SCMP_SYS(renameat2),
    SCMP_SYS(stat),
    SCMP_SYS(stat64),
    SCMP_SYS(statfs),
    SCMP_SYS(statfs64),
    SCMP_SYS(unlink),
    SCMP_SYS(unlinkat),

    /* Socket */
    SCMP_SYS(accept),
    SCMP_SYS(bind),
    SCMP_SYS(connect),
    SCMP_SYS(getsockname),
    SCMP_SYS(getsockopt),
    SCMP_SYS(recv),
    SCMP_SYS(recvfrom),
    SCMP_SYS(recvmmsg),
#ifdef __NR_recvmmsg_time64
    SCMP_SYS(recvmmsg_time64),
#endif
    SCMP_SYS(recvmsg),
    SCMP_SYS(send),
    SCMP_SYS(sendmmsg),
    SCMP_SYS(sendmsg),
    SCMP_SYS(sendto),
    SCMP_SYS(shutdown),
    /* TODO: check socketcall arguments */
    SCMP_SYS(socketcall),

    /* General I/O */
    SCMP_SYS(_newselect),
    SCMP_SYS(close),
    SCMP_SYS(open),
    SCMP_SYS(openat),
    SCMP_SYS(pipe),
    SCMP_SYS(pipe2),
    SCMP_SYS(poll),
    SCMP_SYS(ppoll),
#ifdef __NR_ppoll_time64
    SCMP_SYS(ppoll_time64),
#endif
    SCMP_SYS(pselect6),
#ifdef __NR_pselect6_time64
    SCMP_SYS(pselect6_time64),
#endif
    SCMP_SYS(read),
    SCMP_SYS(futex),
#ifdef __NR_futex_time64
    SCMP_SYS(futex_time64),
#endif
    SCMP_SYS(select),
    SCMP_SYS(set_robust_list),
    SCMP_SYS(write),

    /* Miscellaneous */
    SCMP_SYS(getrandom),
    SCMP_SYS(sysinfo),
    SCMP_SYS(uname),
  };

  const int socket_domains[] = {
    AF_NETLINK, AF_UNIX, AF_INET,
#ifdef FEAT_IPV6
    AF_INET6,
#endif
  };

  const static int socket_options[][2] = {
    { SOL_IP, IP_PKTINFO }, { SOL_IP, IP_FREEBIND },
#ifdef FEAT_IPV6
    { SOL_IPV6, IPV6_V6ONLY }, { SOL_IPV6, IPV6_RECVPKTINFO },
#endif
    { SOL_SOCKET, SO_BROADCAST }, { SOL_SOCKET, SO_REUSEADDR },
#ifdef SO_REUSEPORT
    { SOL_SOCKET, SO_REUSEPORT },
#endif
    { SOL_SOCKET, SO_TIMESTAMP }, { SOL_SOCKET, SO_TIMESTAMPNS },
#ifdef HAVE_LINUX_TIMESTAMPING
    { SOL_SOCKET, SO_SELECT_ERR_QUEUE }, { SOL_SOCKET, SO_TIMESTAMPING },
#endif
  };

  const static int fcntls[] = { F_GETFD, F_SETFD, F_GETFL, F_SETFL };

  const static unsigned long ioctls[] = {
    FIONREAD, TCGETS,
#if defined(FEAT_PHC) || defined(HAVE_LINUX_TIMESTAMPING)
    PTP_EXTTS_REQUEST, PTP_SYS_OFFSET,
#ifdef PTP_PIN_SETFUNC
    PTP_PIN_SETFUNC,
#endif
#ifdef PTP_SYS_OFFSET_EXTENDED
    PTP_SYS_OFFSET_EXTENDED,
#endif
#ifdef PTP_SYS_OFFSET_PRECISE
    PTP_SYS_OFFSET_PRECISE,
#endif
#endif
#ifdef FEAT_PPS
    PPS_FETCH,
#endif
#ifdef FEAT_RTC
    RTC_RD_TIME, RTC_SET_TIME, RTC_UIE_ON, RTC_UIE_OFF,
#endif
#ifdef HAVE_LINUX_TIMESTAMPING
    SIOCETHTOOL,
#endif
  };

  scmp_filter_ctx *ctx;
  int i;

  if (context == SYS_MAIN_PROCESS) {
    /* Check if the chronyd configuration is supported */
    check_seccomp_applicability();

    /* Start the helper process, which will run without any seccomp filter.  It
       will be used for getaddrinfo(), for which it's difficult to maintain a
       list of required system calls (with glibc it depends on what NSS modules
       are installed and enabled on the system). */
    PRV_StartHelper();
  }

  ctx = seccomp_init(level > 0 ? SCMP_ACT_KILL : SCMP_ACT_TRAP);
  if (ctx == NULL)
      LOG_FATAL("Failed to initialize seccomp");

  /* Add system calls that are always allowed */
  for (i = 0; i < (sizeof (syscalls) / sizeof (*syscalls)); i++) {
    if (seccomp_rule_add(ctx, SCMP_ACT_ALLOW, syscalls[i], 0) < 0)
      goto add_failed;
  }

  if (context == SYS_MAIN_PROCESS) {
    /* Allow opening sockets in selected domains */
    for (i = 0; i < sizeof (socket_domains) / sizeof (*socket_domains); i++) {
      if (seccomp_rule_add(ctx, SCMP_ACT_ALLOW, SCMP_SYS(socket), 1,
                           SCMP_A0(SCMP_CMP_EQ, socket_domains[i])) < 0)
        goto add_failed;
    }

    /* Allow selected socket options */
    for (i = 0; i < sizeof (socket_options) / sizeof (*socket_options); i++) {
      if (seccomp_rule_add(ctx, SCMP_ACT_ALLOW, SCMP_SYS(setsockopt), 3,
                           SCMP_A1(SCMP_CMP_EQ, socket_options[i][0]),
                           SCMP_A2(SCMP_CMP_EQ, socket_options[i][1]),
                           SCMP_A4(SCMP_CMP_LE, sizeof (int))) < 0)
        goto add_failed;
    }

    /* Allow selected fcntl calls */
    for (i = 0; i < sizeof (fcntls) / sizeof (*fcntls); i++) {
      if (seccomp_rule_add(ctx, SCMP_ACT_ALLOW, SCMP_SYS(fcntl), 1,
                           SCMP_A1(SCMP_CMP_EQ, fcntls[i])) < 0 ||
          seccomp_rule_add(ctx, SCMP_ACT_ALLOW, SCMP_SYS(fcntl64), 1,
                           SCMP_A1(SCMP_CMP_EQ, fcntls[i])) < 0)
        goto add_failed;
    }

    /* Allow selected ioctls */
    for (i = 0; i < sizeof (ioctls) / sizeof (*ioctls); i++) {
      if (seccomp_rule_add(ctx, SCMP_ACT_ALLOW, SCMP_SYS(ioctl), 1,
                           SCMP_A1(SCMP_CMP_EQ, ioctls[i])) < 0)
        goto add_failed;
    }
  }

  if (seccomp_load(ctx) < 0)
    LOG_FATAL("Failed to load seccomp rules");

  LOG(context == SYS_MAIN_PROCESS ? LOGS_INFO : LOGS_DEBUG, "Loaded seccomp filter");
  seccomp_release(ctx);
  return;

add_failed:
  LOG_FATAL("Failed to add seccomp rules");
}
#endif

/* ================================================== */

int
SYS_Linux_CheckKernelVersion(int req_major, int req_minor)
{
  int major, minor, patch;

  get_kernel_version(&major, &minor, &patch);

  return kernelvercmp(req_major, req_minor, 0, major, minor, patch) <= 0;
}

/* ================================================== */

#if defined(FEAT_PHC) || defined(HAVE_LINUX_TIMESTAMPING)

#define PHC_READINGS 10

static int
process_phc_readings(struct timespec ts[][3], int n, double precision,
                     struct timespec *phc_ts, struct timespec *sys_ts, double *err)
{
  double min_delay = 0.0, delays[PTP_MAX_SAMPLES], phc_sum, sys_sum, sys_prec;
  int i, combined;

  if (n > PTP_MAX_SAMPLES)
    return 0;

  for (i = 0; i < n; i++) {
    delays[i] = UTI_DiffTimespecsToDouble(&ts[i][2], &ts[i][0]);

    if (delays[i] < 0.0) {
      /* Step in the middle of a PHC reading? */
      DEBUG_LOG("Bad PTP_SYS_OFFSET sample delay=%e", delays[i]);
      return 0;
    }

    if (!i || delays[i] < min_delay)
      min_delay = delays[i];
  }

  sys_prec = LCL_GetSysPrecisionAsQuantum();

  /* Combine best readings */
  for (i = combined = 0, phc_sum = sys_sum = 0.0; i < n; i++) {
    if (delays[i] > min_delay + MAX(sys_prec, precision))
      continue;

    phc_sum += UTI_DiffTimespecsToDouble(&ts[i][1], &ts[0][1]);
    sys_sum += UTI_DiffTimespecsToDouble(&ts[i][0], &ts[0][0]) + delays[i] / 2.0;
    combined++;
  }

  assert(combined);

  UTI_AddDoubleToTimespec(&ts[0][1], phc_sum / combined, phc_ts);
  UTI_AddDoubleToTimespec(&ts[0][0], sys_sum / combined, sys_ts);
  *err = MAX(min_delay / 2.0, precision);

  return 1;
}

/* ================================================== */

static int
get_phc_sample(int phc_fd, double precision, struct timespec *phc_ts,
               struct timespec *sys_ts, double *err)
{
  struct timespec ts[PHC_READINGS][3];
  struct ptp_sys_offset sys_off;
  int i;

  /* Silence valgrind */
  memset(&sys_off, 0, sizeof (sys_off));

  sys_off.n_samples = PHC_READINGS;

  if (ioctl(phc_fd, PTP_SYS_OFFSET, &sys_off)) {
    DEBUG_LOG("ioctl(%s) failed : %s", "PTP_SYS_OFFSET", strerror(errno));
    return 0;
  }

  for (i = 0; i < PHC_READINGS; i++) {
    ts[i][0].tv_sec = sys_off.ts[i * 2].sec;
    ts[i][0].tv_nsec = sys_off.ts[i * 2].nsec;
    ts[i][1].tv_sec = sys_off.ts[i * 2 + 1].sec;
    ts[i][1].tv_nsec = sys_off.ts[i * 2 + 1].nsec;
    ts[i][2].tv_sec = sys_off.ts[i * 2 + 2].sec;
    ts[i][2].tv_nsec = sys_off.ts[i * 2 + 2].nsec;
  }

  return process_phc_readings(ts, PHC_READINGS, precision, phc_ts, sys_ts, err);
}

/* ================================================== */

static int
get_extended_phc_sample(int phc_fd, double precision, struct timespec *phc_ts,
                        struct timespec *sys_ts, double *err)
{
#ifdef PTP_SYS_OFFSET_EXTENDED
  struct timespec ts[PHC_READINGS][3];
  struct ptp_sys_offset_extended sys_off;
  int i;

  /* Silence valgrind */
  memset(&sys_off, 0, sizeof (sys_off));

  sys_off.n_samples = PHC_READINGS;

  if (ioctl(phc_fd, PTP_SYS_OFFSET_EXTENDED, &sys_off)) {
    DEBUG_LOG("ioctl(%s) failed : %s", "PTP_SYS_OFFSET_EXTENDED", strerror(errno));
    return 0;
  }

  for (i = 0; i < PHC_READINGS; i++) {
    ts[i][0].tv_sec = sys_off.ts[i][0].sec;
    ts[i][0].tv_nsec = sys_off.ts[i][0].nsec;
    ts[i][1].tv_sec = sys_off.ts[i][1].sec;
    ts[i][1].tv_nsec = sys_off.ts[i][1].nsec;
    ts[i][2].tv_sec = sys_off.ts[i][2].sec;
    ts[i][2].tv_nsec = sys_off.ts[i][2].nsec;
  }

  return process_phc_readings(ts, PHC_READINGS, precision, phc_ts, sys_ts, err);
#else
  return 0;
#endif
}

/* ================================================== */

static int
get_precise_phc_sample(int phc_fd, double precision, struct timespec *phc_ts,
		       struct timespec *sys_ts, double *err)
{
#ifdef PTP_SYS_OFFSET_PRECISE
  struct ptp_sys_offset_precise sys_off;

  /* Silence valgrind */
  memset(&sys_off, 0, sizeof (sys_off));

  if (ioctl(phc_fd, PTP_SYS_OFFSET_PRECISE, &sys_off)) {
    DEBUG_LOG("ioctl(%s) failed : %s", "PTP_SYS_OFFSET_PRECISE",
              strerror(errno));
    return 0;
  }

  phc_ts->tv_sec = sys_off.device.sec;
  phc_ts->tv_nsec = sys_off.device.nsec;
  sys_ts->tv_sec = sys_off.sys_realtime.sec;
  sys_ts->tv_nsec = sys_off.sys_realtime.nsec;
  *err = MAX(LCL_GetSysPrecisionAsQuantum(), precision);

  return 1;
#else
  return 0;
#endif
}

/* ================================================== */

int
SYS_Linux_OpenPHC(const char *path, int phc_index)
{
  struct ptp_clock_caps caps;
  char phc_path[64];
  int phc_fd;

  if (!path) {
    if (snprintf(phc_path, sizeof (phc_path), "/dev/ptp%d", phc_index) >= sizeof (phc_path))
      return -1;
    path = phc_path;
  }

  phc_fd = open(path, O_RDONLY);
  if (phc_fd < 0) {
    LOG(LOGS_ERR, "Could not open %s : %s", path, strerror(errno));
    return -1;
  }

  /* Make sure it is a PHC */
  if (ioctl(phc_fd, PTP_CLOCK_GETCAPS, &caps)) {
    LOG(LOGS_ERR, "ioctl(%s) failed : %s", "PTP_CLOCK_GETCAPS", strerror(errno));
    close(phc_fd);
    return -1;
  }

  UTI_FdSetCloexec(phc_fd);

  return phc_fd;
}

/* ================================================== */

int
SYS_Linux_GetPHCSample(int fd, int nocrossts, double precision, int *reading_mode,
                       struct timespec *phc_ts, struct timespec *sys_ts, double *err)
{
  if ((*reading_mode == 2 || !*reading_mode) && !nocrossts &&
      get_precise_phc_sample(fd, precision, phc_ts, sys_ts, err)) {
    *reading_mode = 2;
    return 1;
  } else if ((*reading_mode == 3 || !*reading_mode) &&
      get_extended_phc_sample(fd, precision, phc_ts, sys_ts, err)) {
    *reading_mode = 3;
    return 1;
  } else if ((*reading_mode == 1 || !*reading_mode) &&
      get_phc_sample(fd, precision, phc_ts, sys_ts, err)) {
    *reading_mode = 1;
    return 1;
  }
  return 0;
}

/* ================================================== */

int
SYS_Linux_SetPHCExtTimestamping(int fd, int pin, int channel,
                                int rising, int falling, int enable)
{
  struct ptp_extts_request extts_req;
#ifdef PTP_PIN_SETFUNC
  struct ptp_pin_desc pin_desc;

  memset(&pin_desc, 0, sizeof (pin_desc));
  pin_desc.index = pin;
  pin_desc.func = enable ? PTP_PF_EXTTS : PTP_PF_NONE;
  pin_desc.chan = channel;

  if (ioctl(fd, PTP_PIN_SETFUNC, &pin_desc)) {
    DEBUG_LOG("ioctl(%s) failed : %s", "PTP_PIN_SETFUNC", strerror(errno));
    return 0;
  }
#else
  DEBUG_LOG("Missing PTP_PIN_SETFUNC");
  return 0;
#endif

  memset(&extts_req, 0, sizeof (extts_req));
  extts_req.index = channel;
  extts_req.flags = (enable ? PTP_ENABLE_FEATURE : 0) |
                    (rising ? PTP_RISING_EDGE : 0) |
                    (falling ? PTP_FALLING_EDGE : 0);

  if (ioctl(fd, PTP_EXTTS_REQUEST, &extts_req)) {
    DEBUG_LOG("ioctl(%s) failed : %s", "PTP_EXTTS_REQUEST", strerror(errno));
    return 0;
  }

  return 1;
}

/* ================================================== */

int
SYS_Linux_ReadPHCExtTimestamp(int fd, struct timespec *phc_ts, int *channel)
{
  struct ptp_extts_event extts_event;

  if (read(fd, &extts_event, sizeof (extts_event)) != sizeof (extts_event)) {
    DEBUG_LOG("Could not read PHC extts event");
    return 0;
  }

  phc_ts->tv_sec = extts_event.t.sec;
  phc_ts->tv_nsec = extts_event.t.nsec;
  *channel = extts_event.index;

  return 1;
}

#endif<|MERGE_RESOLUTION|>--- conflicted
+++ resolved
@@ -484,11 +484,7 @@
 /* ================================================== */
 
 void
-<<<<<<< HEAD
-SYS_Linux_EnableSystemCallFilter(int level, SYS_SystemCallContext context)
-=======
 SYS_Linux_EnableSystemCallFilter(int level, SYS_ProcessContext context)
->>>>>>> 053197ae
 {
   const int syscalls[] = {
     /* Clock */
