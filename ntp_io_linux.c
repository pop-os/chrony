--- conflicted
+++ resolved
@@ -150,14 +150,6 @@
     return 0;
   }
 
-  req_hwts_flags = SOF_TIMESTAMPING_RX_HARDWARE | SOF_TIMESTAMPING_TX_HARDWARE |
-                   SOF_TIMESTAMPING_RAW_HARDWARE;
-  if ((ts_info.so_timestamping & req_hwts_flags) != req_hwts_flags) {
-    DEBUG_LOG(LOGF_NtpIOLinux, "HW timestamping not supported on %s", req.ifr_name);
-    close(sock_fd);
-    return 0;
-  }
-
   ts_config.flags = 0;
   ts_config.tx_type = HWTSTAMP_TX_ON;
 
@@ -211,11 +203,7 @@
 
   iface->clock = HCL_CreateInstance(UTI_Log2ToDouble(MAX(conf_iface->minpoll, MIN_PHC_POLL)));
 
-<<<<<<< HEAD
-  LOG(LOGS_INFO, LOGF_NtpIOLinux, "Enabled HW timestamping on %s", iface->name);
-=======
   LOG(LOGS_INFO, "Enabled HW timestamping on %s", iface->name);
->>>>>>> 33648b94
 
   return 1;
 }
@@ -320,11 +308,7 @@
     if (!strcmp("*", conf_iface->name))
       continue;
     if (!add_interface(conf_iface))
-<<<<<<< HEAD
-      LOG_FATAL(LOGF_NtpIO, "Could not enable HW timestamping on %s", conf_iface->name);
-=======
       LOG_FATAL("Could not enable HW timestamping on %s", conf_iface->name);
->>>>>>> 33648b94
     hwts = 1;
   }
 
@@ -438,18 +422,6 @@
                      int l2_length)
 {
   struct timespec sample_phc_ts, sample_sys_ts, sample_local_ts, ts;
-<<<<<<< HEAD
-  double rx_correction, ts_delay, err;
-  int l2_length;
-
-  if (HCL_NeedsNewSample(iface->clock, &local_ts->ts)) {
-    if (!SYS_Linux_GetPHCSample(iface->phc_fd, iface->phc_nocrossts, iface->precision,
-                                &iface->phc_mode, &sample_phc_ts, &sample_sys_ts, &err))
-      return;
-
-    LCL_CookTime(&sample_sys_ts, &sample_local_ts, NULL);
-    HCL_AccumulateSample(iface->clock, &sample_phc_ts, &sample_local_ts, err);
-=======
   double rx_correction, ts_delay, phc_err, local_err;
 
   if (HCL_NeedsNewSample(iface->clock, &local_ts->ts)) {
@@ -461,7 +433,6 @@
     LCL_CookTime(&sample_sys_ts, &sample_local_ts, &local_err);
     HCL_AccumulateSample(iface->clock, &sample_phc_ts, &sample_local_ts,
                          phc_err + local_err);
->>>>>>> 33648b94
 
     update_interface_speed(iface);
   }
@@ -597,26 +568,13 @@
 
       memcpy(&ts3, CMSG_DATA(cmsg), sizeof (ts3));
 
-<<<<<<< HEAD
-      if (!UTI_IsZeroTimespec(&ts3.ts[0])) {
-        LCL_CookTime(&ts3.ts[0], &local_ts->ts, &local_ts->err);
-        local_ts->source = NTP_TS_KERNEL;
-      } else if (!UTI_IsZeroTimespec(&ts3.ts[2])) {
-        iface = get_interface(local_addr->if_index);
-=======
       if (!UTI_IsZeroTimespec(&ts3.ts[2])) {
         iface = get_interface(ts_if_index);
->>>>>>> 33648b94
         if (iface) {
           process_hw_timestamp(iface, &ts3.ts[2], local_ts, !is_tx ? length : 0,
                                remote_addr->ip_addr.family, l2_length);
         } else {
-<<<<<<< HEAD
-          DEBUG_LOG(LOGF_NtpIOLinux, "HW clock not found for interface %d",
-                    local_addr->if_index);
-=======
           DEBUG_LOG("HW clock not found for interface %d", ts_if_index);
->>>>>>> 33648b94
         }
       }
 
