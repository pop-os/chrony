--- conflicted
+++ resolved
@@ -211,11 +211,7 @@
         ts_config.tx_type != HWTSTAMP_TX_ON || ts_config.rx_filter != rx_filter)
 #endif
     {
-<<<<<<< HEAD
-      close(sock_fd);
-=======
       SCK_CloseSocket(sock_fd);
->>>>>>> e05d61aa
       return 0;
     }
   }
@@ -803,29 +799,7 @@
 
   /* Check if TX timestamping is disabled on this socket */
   if (permanent_ts_options || !NIO_IsServerSocket(sock_fd))
-<<<<<<< HEAD
-    return cmsglen;
-
-  /* Add control message that will enable TX timestamping for this message.
-     Don't use CMSG_NXTHDR as the one in glibc is buggy for creating new
-     control messages. */
-
-  cmsg = CMSG_FIRSTHDR(msg);
-  if (!cmsg || cmsglen + CMSG_SPACE(sizeof (ts_tx_flags)) > msg->msg_controllen)
-    return cmsglen;
-
-  cmsg = (struct cmsghdr *)((char *)cmsg + cmsglen);
-  memset(cmsg, 0, CMSG_SPACE(sizeof (ts_tx_flags)));
-  cmsglen += CMSG_SPACE(sizeof (ts_tx_flags));
-
-  cmsg->cmsg_level = SOL_SOCKET;
-  cmsg->cmsg_type = SO_TIMESTAMPING;
-  cmsg->cmsg_len = CMSG_LEN(sizeof (ts_tx_flags));
-
-  memcpy(CMSG_DATA(cmsg), &ts_tx_flags, sizeof (ts_tx_flags));
-=======
     return;
->>>>>>> e05d61aa
 
   message->timestamp.tx_flags = ts_tx_flags;
 }
