--- conflicted
+++ resolved
@@ -1,8 +1,4 @@
-<<<<<<< HEAD
-%global chrony_version 3.1
-=======
 %global chrony_version 3.2-pre1
->>>>>>> 33648b94
 %if 0%(echo %{chrony_version} | grep -q pre && echo 1)
 %global prerelease %(echo %{chrony_version} | sed 's/.*-//')
 %endif
