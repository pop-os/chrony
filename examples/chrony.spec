<<<<<<< HEAD
%global chrony_version 3.2
=======
%global chrony_version 3.3-pre1
>>>>>>> 164712c8
%if 0%(echo %{chrony_version} | grep -q pre && echo 1)
%global prerelease %(echo %{chrony_version} | sed 's/.*-//')
%endif
Summary: An NTP client/server
Name: chrony
Version: %(echo %{chrony_version} | sed 's/-.*//')
Release: %{!?prerelease:1}%{?prerelease:0.1.%{prerelease}}
Source: chrony-%{version}%{?prerelease:-%{prerelease}}.tar.gz
License: GPLv2
Group: Applications/Utilities
BuildRoot: %{_tmppath}/%{name}-%{version}-root-%(id -u -n)

%description
chrony is a client and server for the Network Time Protocol (NTP).
This program keeps your computer's clock accurate. It was specially
designed to support systems with intermittent Internet connections,
but it also works well in permanently connected environments. It can
also use hardware reference clocks, the system real-time clock, or
manual input as time references.

%prep
%setup -q -n %{name}-%{version}%{?prerelease:-%{prerelease}}

%build
./configure \
	--prefix=%{_prefix} \
	--bindir=%{_bindir} \
	--sbindir=%{_sbindir} \
	--mandir=%{_mandir}
make

%install
rm -rf $RPM_BUILD_ROOT
make install DESTDIR=$RPM_BUILD_ROOT

%files
%{_sbindir}/chronyd
%{_bindir}/chronyc
%{_mandir}/man1/chronyc.1.gz
%{_mandir}/man5/chrony.conf.5.gz
%{_mandir}/man8/chronyd.8.gz
%doc README FAQ NEWS COPYING
%doc examples/chrony.conf.example*
%doc examples/chrony.keys.example
<|MERGE_RESOLUTION|>--- conflicted
+++ resolved
@@ -1,8 +1,4 @@
-<<<<<<< HEAD
-%global chrony_version 3.2
-=======
 %global chrony_version 3.3-pre1
->>>>>>> 164712c8
 %if 0%(echo %{chrony_version} | grep -q pre && echo 1)
 %global prerelease %(echo %{chrony_version} | sed 's/.*-//')
 %endif
