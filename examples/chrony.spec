<<<<<<< HEAD
%global chrony_version 3.3
=======
%global chrony_version 3.4-pre1
>>>>>>> a86d8fa7
%if 0%(echo %{chrony_version} | grep -q pre && echo 1)
%global prerelease %(echo %{chrony_version} | sed 's/.*-//')
%endif
Summary: An NTP client/server
Name: chrony
Version: %(echo %{chrony_version} | sed 's/-.*//')
Release: %{!?prerelease:1}%{?prerelease:0.1.%{prerelease}}
Source: chrony-%{version}%{?prerelease:-%{prerelease}}.tar.gz
License: GPLv2
Group: Applications/Utilities
BuildRoot: %{_tmppath}/%{name}-%{version}-root-%(id -u -n)

%description
chrony is a client and server for the Network Time Protocol (NTP).
This program keeps your computer's clock accurate. It was specially
designed to support systems with intermittent Internet connections,
but it also works well in permanently connected environments. It can
also use hardware reference clocks, the system real-time clock, or
manual input as time references.

%prep
%setup -q -n %{name}-%{version}%{?prerelease:-%{prerelease}}

%build
./configure \
	--prefix=%{_prefix} \
	--bindir=%{_bindir} \
	--sbindir=%{_sbindir} \
	--mandir=%{_mandir}
make

%install
rm -rf $RPM_BUILD_ROOT
make install DESTDIR=$RPM_BUILD_ROOT

%files
%{_sbindir}/chronyd
%{_bindir}/chronyc
%{_mandir}/man1/chronyc.1.gz
%{_mandir}/man5/chrony.conf.5.gz
%{_mandir}/man8/chronyd.8.gz
%doc README FAQ NEWS COPYING
%doc examples/chrony.conf.example*
%doc examples/chrony.keys.example
<|MERGE_RESOLUTION|>--- conflicted
+++ resolved
@@ -1,8 +1,4 @@
-<<<<<<< HEAD
-%global chrony_version 3.3
-=======
 %global chrony_version 3.4-pre1
->>>>>>> a86d8fa7
 %if 0%(echo %{chrony_version} | grep -q pre && echo 1)
 %global prerelease %(echo %{chrony_version} | sed 's/.*-//')
 %endif
