/*
  chronyd/chronyc - Programs for keeping computer clocks accurate.

 **********************************************************************
 * Copyright (C) Richard P. Curnow  1997-2003
 * Copyright (C) Miroslav Lichvar  2009, 2015-2017
 * 
 * This program is free software; you can redistribute it and/or modify
 * it under the terms of version 2 of the GNU General Public License as
 * published by the Free Software Foundation.
 * 
 * This program is distributed in the hope that it will be useful, but
 * WITHOUT ANY WARRANTY; without even the implied warranty of
 * MERCHANTABILITY or FITNESS FOR A PARTICULAR PURPOSE.  See the GNU
 * General Public License for more details.
 * 
 * You should have received a copy of the GNU General Public License along
 * with this program; if not, write to the Free Software Foundation, Inc.,
 * 51 Franklin Street, Fifth Floor, Boston, MA  02110-1301, USA.
 * 
 **********************************************************************

  =======================================================================

  This module keeps a count of the number of successful accesses by
  clients, and the times of the last accesses.

  This can be used for status reporting, and (in the case of a
  server), if it needs to know which clients have made use of its data
  recently.

  */

#include "config.h"

#include "sysincl.h"

#include "array.h"
#include "clientlog.h"
#include "conf.h"
#include "memory.h"
#include "ntp.h"
#include "reports.h"
#include "util.h"
#include "logging.h"

#define MAX_SERVICES 3

typedef struct {
  IPAddr ip_addr;
  uint32_t last_hit[MAX_SERVICES];
  uint32_t hits[MAX_SERVICES];
  uint16_t drops[MAX_SERVICES];
  uint16_t tokens[MAX_SERVICES];
  int8_t rate[MAX_SERVICES];
  int8_t ntp_timeout_rate;
  uint8_t drop_flags;
  NTP_int64 ntp_rx_ts;
  NTP_int64 ntp_tx_ts;
} Record;

/* Hash table of records, there is a fixed number of records per slot */
static ARR_Instance records;

#define SLOT_BITS 4

/* Number of records in one slot of the hash table */
#define SLOT_SIZE (1U << SLOT_BITS)

/* Minimum number of slots */
#define MIN_SLOTS 1

/* Maximum number of slots, this is a hard limit */
#define MAX_SLOTS (1U << (24 - SLOT_BITS))

/* Number of slots in the hash table */
static unsigned int slots;

/* Maximum number of slots given memory allocation limit */
static unsigned int max_slots;

/* Times of last hits are saved as 32-bit fixed point values */
#define TS_FRAC 4
#define INVALID_TS 0

/* Static offset included in conversion to the fixed-point timestamps to
   randomise their alignment */
static uint32_t ts_offset;

/* Request rates are saved in the record as 8-bit scaled log2 values */
#define RATE_SCALE 4
#define MIN_RATE (-14 * RATE_SCALE)
#define INVALID_RATE -128

/* Response rates are controlled by token buckets.  The capacity and
   number of tokens spent on response are determined from configured
   minimum inverval between responses (in log2) and burst length. */

#define MIN_LIMIT_INTERVAL (-15 - TS_FRAC)
#define MAX_LIMIT_INTERVAL 12
#define MIN_LIMIT_BURST 1
#define MAX_LIMIT_BURST 255

static uint16_t max_tokens[MAX_SERVICES];
static uint16_t tokens_per_hit[MAX_SERVICES];

/* Reduction of token rates to avoid overflow of 16-bit counters.  Negative
   shift is used for coarse limiting with intervals shorter than -TS_FRAC. */
static int token_shift[MAX_SERVICES];

/* Rates at which responses are randomly allowed (in log2) when the
   buckets don't have enough tokens.  This is necessary in order to
   prevent an attacker sending requests with spoofed source address
   from blocking responses to the address completely. */

#define MIN_LEAK_RATE 1
#define MAX_LEAK_RATE 4

static int leak_rate[MAX_SERVICES];

/* Limit intervals in log2 */
static int limit_interval[MAX_SERVICES];

/* Flag indicating whether facility is turned on or not */
static int active;

/* Global statistics */
static uint32_t total_hits[MAX_SERVICES];
static uint32_t total_drops[MAX_SERVICES];
static uint32_t total_ntp_auth_hits;
static uint32_t total_record_drops;

#define NSEC_PER_SEC 1000000000U

/* ================================================== */

static int expand_hashtable(void);

/* ================================================== */

static int
compare_ts(uint32_t x, uint32_t y)
{
  if (x == y)
    return 0;
  if (y == INVALID_TS)
    return 1;
  return (int32_t)(x - y) > 0 ? 1 : -1;
}

/* ================================================== */

static int
compare_total_hits(Record *x, Record *y)
{
  uint32_t x_hits, y_hits;
  int i;

  for (i = 0, x_hits = y_hits = 0; i < MAX_SERVICES; i++) {
    x_hits += x->hits[i];
    y_hits += y->hits[i];
  }

  return x_hits > y_hits ? 1 : -1;
}

/* ================================================== */

static Record *
get_record(IPAddr *ip)
{
<<<<<<< HEAD
  uint32_t last_hit, oldest_hit = 0;
=======
  uint32_t last_hit = 0, oldest_hit = 0;
>>>>>>> 053197ae
  Record *record, *oldest_record;
  unsigned int first, i, j;

  if (!active || (ip->family != IPADDR_INET4 && ip->family != IPADDR_INET6))
    return NULL;

  while (1) {
    /* Get index of the first record in the slot */
    first = UTI_IPToHash(ip) % slots * SLOT_SIZE;

    for (i = 0, oldest_record = NULL; i < SLOT_SIZE; i++) {
      record = ARR_GetElement(records, first + i);

      if (!UTI_CompareIPs(ip, &record->ip_addr, NULL))
        return record;

      if (record->ip_addr.family == IPADDR_UNSPEC)
        break;

      for (j = 0; j < MAX_SERVICES; j++) {
        if (j == 0 || compare_ts(last_hit, record->last_hit[j]) < 0)
          last_hit = record->last_hit[j];
      }

      if (!oldest_record || compare_ts(oldest_hit, last_hit) > 0 ||
          (oldest_hit == last_hit && compare_total_hits(oldest_record, record) > 0)) {
        oldest_record = record;
        oldest_hit = last_hit;
      }
    }

    /* If the slot still has an empty record, use it */
    if (record->ip_addr.family == IPADDR_UNSPEC)
      break;

    /* Resize the table if possible and try again as the new slot may
       have some empty records */
    if (expand_hashtable())
      continue;

    /* There is no other option, replace the oldest record */
    record = oldest_record;
    total_record_drops++;
    break;
  }

  record->ip_addr = *ip;
  for (i = 0; i < MAX_SERVICES; i++)
    record->last_hit[i] = INVALID_TS;
  for (i = 0; i < MAX_SERVICES; i++)
    record->hits[i] = 0;
  for (i = 0; i < MAX_SERVICES; i++)
    record->drops[i] = 0;
  for (i = 0; i < MAX_SERVICES; i++)
    record->tokens[i] = max_tokens[i];
  for (i = 0; i < MAX_SERVICES; i++)
    record->rate[i] = INVALID_RATE;
  record->ntp_timeout_rate = INVALID_RATE;
  record->drop_flags = 0;
  UTI_ZeroNtp64(&record->ntp_rx_ts);
  UTI_ZeroNtp64(&record->ntp_tx_ts);

  return record;
}

/* ================================================== */

static int
expand_hashtable(void)
{
  ARR_Instance old_records;
  Record *old_record, *new_record;
  unsigned int i;

  old_records = records;

  if (2 * slots > max_slots)
    return 0;

  records = ARR_CreateInstance(sizeof (Record));

  slots = MAX(MIN_SLOTS, 2 * slots);
  assert(slots <= max_slots);

  ARR_SetSize(records, slots * SLOT_SIZE);

  /* Mark all new records as empty */
  for (i = 0; i < slots * SLOT_SIZE; i++) {
    new_record = ARR_GetElement(records, i);
    new_record->ip_addr.family = IPADDR_UNSPEC;
  }

  if (!old_records)
    return 1;

  /* Copy old records to the new hash table */
  for (i = 0; i < ARR_GetSize(old_records); i++) {
    old_record = ARR_GetElement(old_records, i);
    if (old_record->ip_addr.family == IPADDR_UNSPEC)
      continue;

    new_record = get_record(&old_record->ip_addr);

    assert(new_record);
    *new_record = *old_record;
  }

  ARR_DestroyInstance(old_records);

  return 1;
}

/* ================================================== */

static void
set_bucket_params(int interval, int burst, uint16_t *max_tokens,
                  uint16_t *tokens_per_packet, int *token_shift)
{
  interval = CLAMP(MIN_LIMIT_INTERVAL, interval, MAX_LIMIT_INTERVAL);
  burst = CLAMP(MIN_LIMIT_BURST, burst, MAX_LIMIT_BURST);

  if (interval >= -TS_FRAC) {
    /* Find the smallest shift with which the maximum number fits in 16 bits */
    for (*token_shift = 0; *token_shift < interval + TS_FRAC; (*token_shift)++) {
      if (burst << (TS_FRAC + interval - *token_shift) < 1U << 16)
        break;
    }
  } else {
    /* Coarse rate limiting */
    *token_shift = interval + TS_FRAC;
    *tokens_per_packet = 1;
    burst = MAX(1U << -*token_shift, burst);
  }

  *tokens_per_packet = 1U << (TS_FRAC + interval - *token_shift);
  *max_tokens = *tokens_per_packet * burst;

  DEBUG_LOG("Tokens max %d packet %d shift %d",
            *max_tokens, *tokens_per_packet, *token_shift);
}

/* ================================================== */

void
CLG_Initialise(void)
{
  int i, interval, burst, lrate;

  for (i = 0; i < MAX_SERVICES; i++) {
    max_tokens[i] = 0;
    tokens_per_hit[i] = 0;
    token_shift[i] = 0;
    leak_rate[i] = 0;
    limit_interval[i] = MIN_LIMIT_INTERVAL;

    switch (i) {
      case CLG_NTP:
        if (!CNF_GetNTPRateLimit(&interval, &burst, &lrate))
          continue;
        break;
      case CLG_NTSKE:
        if (!CNF_GetNtsRateLimit(&interval, &burst, &lrate))
          continue;
        break;
      case CLG_CMDMON:
        if (!CNF_GetCommandRateLimit(&interval, &burst, &lrate))
          continue;
        break;
      default:
        assert(0);
    }

    set_bucket_params(interval, burst, &max_tokens[i], &tokens_per_hit[i], &token_shift[i]);
    leak_rate[i] = CLAMP(MIN_LEAK_RATE, lrate, MAX_LEAK_RATE);
    limit_interval[i] = CLAMP(MIN_LIMIT_INTERVAL, interval, MAX_LIMIT_INTERVAL);
  }

  active = !CNF_GetNoClientLog();
  if (!active) {
    for (i = 0; i < MAX_SERVICES; i++) {
      if (leak_rate[i] != 0)
        LOG_FATAL("Rate limiting cannot be enabled with noclientlog");
    }
    return;
  }

  /* Calculate the maximum number of slots that can be allocated in the
     configured memory limit.  Take into account expanding of the hash
     table where two copies exist at the same time. */
  max_slots = CNF_GetClientLogLimit() / (sizeof (Record) * SLOT_SIZE * 3 / 2);
  max_slots = CLAMP(MIN_SLOTS, max_slots, MAX_SLOTS);
  DEBUG_LOG("Max records %u", 1U << ((int)round(log(max_slots) / log(2)) + SLOT_BITS));

  slots = 0;
  records = NULL;

  expand_hashtable();

  UTI_GetRandomBytes(&ts_offset, sizeof (ts_offset));
  ts_offset %= NSEC_PER_SEC / (1U << TS_FRAC);
}

/* ================================================== */

void
CLG_Finalise(void)
{
  if (!active)
    return;

  ARR_DestroyInstance(records);
}

/* ================================================== */

static uint32_t
get_ts_from_timespec(struct timespec *ts)
{
  uint32_t sec = ts->tv_sec, nsec = ts->tv_nsec;

  nsec += ts_offset;
  if (nsec >= NSEC_PER_SEC) {
    nsec -= NSEC_PER_SEC;
    sec++;
  }

  /* This is fast and accurate enough */
  return sec << TS_FRAC | (140740U * (nsec >> 15)) >> (32 - TS_FRAC);
}

/* ================================================== */

static void
update_record(CLG_Service service, Record *record, struct timespec *now)
{
  uint32_t interval, now_ts, prev_hit, tokens;
  int interval2, tshift, mtokens;
  int8_t *rate;

  now_ts = get_ts_from_timespec(now);

  prev_hit = record->last_hit[service];
  record->last_hit[service] = now_ts;
  record->hits[service]++;

  interval = now_ts - prev_hit;

  if (prev_hit == INVALID_TS || (int32_t)interval < 0)
    return;

  tshift = token_shift[service];
  mtokens = max_tokens[service];

  if (tshift >= 0)
    tokens = (now_ts >> tshift) - (prev_hit >> tshift);
  else if (now_ts - prev_hit > mtokens)
    tokens = mtokens;
  else
    tokens = (now_ts - prev_hit) << -tshift;
  record->tokens[service] = MIN(record->tokens[service] + tokens, mtokens);

  /* Convert the interval to scaled and rounded log2 */
  if (interval) {
    interval += interval >> 1;
    for (interval2 = -RATE_SCALE * TS_FRAC; interval2 < -MIN_RATE;
         interval2 += RATE_SCALE) {
      if (interval <= 1)
        break;
      interval >>= 1;
    }
  } else {
    interval2 = -RATE_SCALE * (TS_FRAC + 1);
  }

  /* For the NTP service, update one of the two rates depending on whether
     the previous request of the client had a reply or it timed out */
  rate = service == CLG_NTP && record->drop_flags & (1U << service) ?
           &record->ntp_timeout_rate : &record->rate[service];

  /* Update the rate in a rough approximation of exponential moving average */
  if (*rate == INVALID_RATE) {
    *rate = -interval2;
  } else {
    if (*rate < -interval2) {
      (*rate)++;
    } else if (*rate > -interval2) {
      if (*rate > RATE_SCALE * 5 / 2 - interval2)
        *rate = RATE_SCALE * 5 / 2 - interval2;
      else
        *rate = (*rate - interval2 - 1) / 2;
    }
  }
}

/* ================================================== */

static int
get_index(Record *record)
{
  return record - (Record *)ARR_GetElements(records);
}

/* ================================================== */

int
CLG_GetClientIndex(IPAddr *client)
{
  Record *record;

  record = get_record(client);
  if (record == NULL)
    return -1;

  return get_index(record);
}

/* ================================================== */

static void
check_service_number(CLG_Service service)
{
  assert(service >= 0 && service <= MAX_SERVICES);
}

/* ================================================== */

int
CLG_LogServiceAccess(CLG_Service service, IPAddr *client, struct timespec *now)
{
  Record *record;

  check_service_number(service);

  total_hits[service]++;

  record = get_record(client);
  if (record == NULL)
    return -1;

  update_record(service, record, now);

  DEBUG_LOG("service %d hits %"PRIu32" rate %d trate %d tokens %d",
            (int)service, record->hits[service], record->rate[service],
            service == CLG_NTP ? record->ntp_timeout_rate : INVALID_RATE,
            record->tokens[service]);

  return get_index(record);
}

/* ================================================== */

static int
limit_response_random(int leak_rate)
{
  static uint32_t rnd;
  static int bits_left = 0;
  int r;

  if (bits_left < leak_rate) {
    UTI_GetRandomBytes(&rnd, sizeof (rnd));
    bits_left = 8 * sizeof (rnd);
  }

  /* Return zero on average once per 2^leak_rate */
  r = rnd % (1U << leak_rate) ? 1 : 0;
  rnd >>= leak_rate;
  bits_left -= leak_rate;

  return r;
}

/* ================================================== */

int
CLG_LimitServiceRate(CLG_Service service, int index)
{
  Record *record;
  int drop;

  check_service_number(service);

  if (tokens_per_hit[service] == 0)
    return 0;

  record = ARR_GetElement(records, index);
  record->drop_flags &= ~(1U << service);

  if (record->tokens[service] >= tokens_per_hit[service]) {
    record->tokens[service] -= tokens_per_hit[service];
    return 0;
  }

  drop = limit_response_random(leak_rate[service]);

  /* Poorly implemented NTP clients can send requests at a higher rate
     when they are not getting replies.  If the request rate seems to be more
     than twice as much as when replies are sent, give up on rate limiting to
     reduce the amount of traffic.  Invert the sense of the leak to respond to
     most of the requests, but still keep the estimated rate updated. */
  if (service == CLG_NTP && record->ntp_timeout_rate != INVALID_RATE &&
      record->ntp_timeout_rate > record->rate[service] + RATE_SCALE)
    drop = !drop;

  if (!drop) {
    record->tokens[service] = 0;
    return 0;
  }

  record->drop_flags |= 1U << service;
  record->drops[service]++;
  total_drops[service]++;

  return 1;
}

/* ================================================== */

void
CLG_LogAuthNtpRequest(void)
{
  total_ntp_auth_hits++;
}

/* ================================================== */

void CLG_GetNtpTimestamps(int index, NTP_int64 **rx_ts, NTP_int64 **tx_ts)
{
  Record *record;

  record = ARR_GetElement(records, index);

  *rx_ts = &record->ntp_rx_ts;
  *tx_ts = &record->ntp_tx_ts;
}

/* ================================================== */

int
CLG_GetNtpMinPoll(void)
{
  return limit_interval[CLG_NTP];
}

/* ================================================== */

int
CLG_GetNumberOfIndices(void)
{
  if (!active)
    return -1;

  return ARR_GetSize(records);
}

/* ================================================== */

static int get_interval(int rate)
{
  if (rate == INVALID_RATE)
    return 127;

  rate += rate > 0 ? RATE_SCALE / 2 : -RATE_SCALE / 2;

  return rate / -RATE_SCALE;
}

/* ================================================== */

static uint32_t get_last_ago(uint32_t x, uint32_t y)
{
  if (y == INVALID_TS || (int32_t)(x - y) < 0)
    return -1;

  return (x - y) >> TS_FRAC;
}

/* ================================================== */

int
CLG_GetClientAccessReportByIndex(int index, int reset, uint32_t min_hits,
                                 RPT_ClientAccessByIndex_Report *report, struct timespec *now)
{
  Record *record;
  uint32_t now_ts;
  int i, r;

  if (!active || index < 0 || index >= ARR_GetSize(records))
    return 0;

  record = ARR_GetElement(records, index);

  if (record->ip_addr.family == IPADDR_UNSPEC)
    return 0;

  if (min_hits == 0) {
    r = 1;
  } else {
    for (i = r = 0; i < MAX_SERVICES; i++) {
      if (record->hits[i] >= min_hits) {
        r = 1;
        break;
      }
    }
  }

  if (r) {
    now_ts = get_ts_from_timespec(now);

    report->ip_addr = record->ip_addr;
    report->ntp_hits = record->hits[CLG_NTP];
    report->nke_hits = record->hits[CLG_NTSKE];
    report->cmd_hits = record->hits[CLG_CMDMON];
    report->ntp_drops = record->drops[CLG_NTP];
    report->nke_drops = record->drops[CLG_NTSKE];
    report->cmd_drops = record->drops[CLG_CMDMON];
    report->ntp_interval = get_interval(record->rate[CLG_NTP]);
    report->nke_interval = get_interval(record->rate[CLG_NTSKE]);
    report->cmd_interval = get_interval(record->rate[CLG_CMDMON]);
    report->ntp_timeout_interval = get_interval(record->ntp_timeout_rate);
    report->last_ntp_hit_ago = get_last_ago(now_ts, record->last_hit[CLG_NTP]);
    report->last_nke_hit_ago = get_last_ago(now_ts, record->last_hit[CLG_NTSKE]);
    report->last_cmd_hit_ago = get_last_ago(now_ts, record->last_hit[CLG_CMDMON]);
  }

  if (reset) {
    for (i = 0; i < MAX_SERVICES; i++) {
      record->hits[i] = 0;
      record->drops[i] = 0;
    }
  }

  return r;
}

/* ================================================== */

void
CLG_GetServerStatsReport(RPT_ServerStatsReport *report)
{
  report->ntp_hits = total_hits[CLG_NTP];
  report->nke_hits = total_hits[CLG_NTSKE];
  report->cmd_hits = total_hits[CLG_CMDMON];
  report->ntp_drops = total_drops[CLG_NTP];
  report->nke_drops = total_drops[CLG_NTSKE];
  report->cmd_drops = total_drops[CLG_CMDMON];
  report->log_drops = total_record_drops;
  report->ntp_auth_hits = total_ntp_auth_hits;
}<|MERGE_RESOLUTION|>--- conflicted
+++ resolved
@@ -169,11 +169,7 @@
 static Record *
 get_record(IPAddr *ip)
 {
-<<<<<<< HEAD
-  uint32_t last_hit, oldest_hit = 0;
-=======
   uint32_t last_hit = 0, oldest_hit = 0;
->>>>>>> 053197ae
   Record *record, *oldest_record;
   unsigned int first, i, j;
 
