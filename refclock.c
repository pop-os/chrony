--- conflicted
+++ resolved
@@ -350,11 +350,7 @@
        option = get_next_driver_option(instance, option)) {
     for (i = 0; options && options[i]; i++) {
       len = strlen(options[i]);
-<<<<<<< HEAD
-      if (!strncmp(options[i], option, strlen(options[i])) &&
-=======
       if (!strncmp(options[i], option, len) &&
->>>>>>> f168ca2c
           (option[len] == '=' || option[len] == '\0'))
         break;
     }
