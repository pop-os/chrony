--- conflicted
+++ resolved
@@ -189,11 +189,7 @@
 
   /* Discard all samples if the RTC was stepped back (not our trim) */
   if (n_samples > 0 && rtc_sec[n_samples - 1] - rtc >= rtc_trim[n_samples - 1]) {
-<<<<<<< HEAD
-    DEBUG_LOG(LOGF_RtcLinux, "RTC samples discarded");
-=======
     DEBUG_LOG("RTC samples discarded");
->>>>>>> 33648b94
     n_samples = 0;
   }
 
