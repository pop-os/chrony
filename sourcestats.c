--- conflicted
+++ resolved
@@ -928,11 +928,7 @@
 SST_DoSourceReport(SST_Stats inst, RPT_SourceReport *report, struct timespec *now)
 {
   int i, j;
-<<<<<<< HEAD
-  struct timespec ago;
-=======
   struct timespec last_sample_time;
->>>>>>> 7095e70b
 
   if (inst->n_samples > 0) {
     i = get_runsbuf_index(inst, inst->n_samples - 1);
@@ -942,15 +938,10 @@
     report->latest_meas_err = 0.5*inst->root_delays[j] + inst->root_dispersions[j];
     report->stratum = inst->strata[j];
 
-<<<<<<< HEAD
-    UTI_DiffTimespecs(&ago, now, &inst->sample_times[i]);
-    report->latest_meas_ago = ago.tv_sec;
-=======
     /* Align the sample time to reduce the leak of the receive timestamp */
     last_sample_time = inst->sample_times[i];
     last_sample_time.tv_nsec = 0;
     report->latest_meas_ago = UTI_DiffTimespecsToDouble(now, &last_sample_time);
->>>>>>> 7095e70b
   } else {
     report->latest_meas_ago = (uint32_t)-1;
     report->orig_latest_meas = 0;
