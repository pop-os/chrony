--- conflicted
+++ resolved
@@ -2030,11 +2030,7 @@
 
   /* Make sure the name is printable */
   for (i = 0; i < size && buf[i] != '\0'; i++) {
-<<<<<<< HEAD
-    if (!isgraph(buf[i]))
-=======
     if (!isgraph((unsigned char)buf[i]))
->>>>>>> 053197ae
       return 0;
   }
 
@@ -2561,15 +2557,9 @@
     printf(    "|                        |    |     |                       |\n");
   }
 
-<<<<<<< HEAD
-  print_header("S Name/IP Address        Auth COpts EOpts Last Score     Interval   ");
-
-  /*           "S NNNNNNNNNNNNNNNNNNNNNNNNN A OOOO- OOOO- LLLL SSSSS LLLLLLL LLLLLLL" */
-=======
   print_header("S Name/IP Address        Auth COpts EOpts Last Score     Interval  Leap");
 
   /*           "S NNNNNNNNNNNNNNNNNNNNNNNNN A OOOO- OOOO- LLLL SSSSS IIIIIII IIIIIII  L" */
->>>>>>> 053197ae
 
   for (i = 0; i < n_sources; i++) {
     request.command = htons(REQ_SELECT_DATA);
@@ -2587,11 +2577,7 @@
     conf_options = ntohs(reply.data.select_data.conf_options);
     eff_options = ntohs(reply.data.select_data.eff_options);
 
-<<<<<<< HEAD
-    print_report("%c %-25s %c %c%c%c%c%c %c%c%c%c%c %I %5.1f %+S %+S\n",
-=======
     print_report("%c %-25s %c %c%c%c%c%c %c%c%c%c%c %I %5.1f %+S %+S  %1L\n",
->>>>>>> 053197ae
                  reply.data.select_data.state_char,
                  name,
                  reply.data.select_data.authentication ? 'Y' : 'N',
@@ -2609,10 +2595,7 @@
                  UTI_FloatNetworkToHost(reply.data.select_data.score),
                  UTI_FloatNetworkToHost(reply.data.select_data.lo_limit),
                  UTI_FloatNetworkToHost(reply.data.select_data.hi_limit),
-<<<<<<< HEAD
-=======
                  reply.data.select_data.leap,
->>>>>>> 053197ae
                  REPORT_END);
   }
 
@@ -3175,7 +3158,6 @@
   args = UTI_SplitString(line, words, 3);
   if (args >= 2)
     type = words[1];
-<<<<<<< HEAD
 
   if (args > 3 ||
       (args >= 1 && sscanf(words[0], "%u", &id) != 1) ||
@@ -3199,31 +3181,6 @@
     return 0;
   }
 
-=======
-
-  if (args > 3 ||
-      (args >= 1 && sscanf(words[0], "%u", &id) != 1) ||
-      (args >= 3 && sscanf(words[2], "%u", &bits) != 1)) {
-    LOG(LOGS_ERR, "Invalid syntax for keygen command");
-    return 0;
-  }
-
-#ifdef HAVE_CMAC
-  cmac_length = CMC_GetKeyLength(UTI_CmacNameToAlgorithm(type));
-#else
-  cmac_length = 0;
-#endif
-
-  if (HSH_GetHashId(UTI_HashNameToAlgorithm(type)) >= 0) {
-    length = (bits + 7) / 8;
-  } else if (cmac_length > 0) {
-    length = cmac_length;
-  } else {
-    LOG(LOGS_ERR, "Unknown hash function or cipher %s", type);
-    return 0;
-  }
-
->>>>>>> 053197ae
   length = CLAMP(10, length, sizeof (key));
 
   UTI_GetRandomBytesUrandom(key, length);
@@ -3508,10 +3465,6 @@
 static void
 print_help(const char *progname)
 {
-<<<<<<< HEAD
-      printf("Usage: %s [-h HOST] [-p PORT] [-n] [-N] [-c] [-d] [-4|-6] [-m] [COMMAND]\n",
-             progname);
-=======
       printf("Usage: %s [OPTION]... [COMMAND]...\n\n"
              "Options:\n"
              "  -4\t\tUse IPv4 addresses only\n"
@@ -3528,7 +3481,6 @@
              "  -v, --version\tPrint version and exit\n"
              "      --help\tPrint usage and exit\n",
              progname, DEFAULT_COMMAND_SOCKET",127.0.0.1,::1", DEFAULT_CANDM_PORT);
->>>>>>> 053197ae
 }
 
 /* ================================================== */
