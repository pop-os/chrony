#!/bin/bash

. ./test.common

test_start "hwtimestamp directive"

check_config_h 'HAVE_LINUX_TIMESTAMPING 1' || test_skip

export CLKNETSIM_TIMESTAMPING=2

refclock_jitter=1e-8
refclock_offset=10.0
min_sync_time=4
max_sync_time=20
limit=200
server_conf="hwtimestamp eth0"
client_server_options="minpoll 0 maxpoll 0 minsamples 32 xleave"
client_chronyd_options="-d"

for client_conf in "hwtimestamp eth0" "hwtimestamp eth0
acquisitionport 123"; do
	run_test || test_fail
	check_chronyd_exit || test_fail
	check_source_selection || test_fail
	check_sync || test_fail

	if check_config_h 'FEAT_DEBUG 1'; then
		check_log_messages "HW clock samples" 190 200 || test_fail
		check_log_messages "HW clock reset" 0 0 || test_fail
<<<<<<< HEAD
		check_log_messages "Received.*tss=1" 1 1 || test_fail
		check_log_messages "Received.*tss=2" 390 400 || test_fail
=======
		check_log_messages "Received message.*tss=KH" 195 200 || test_fail
		check_log_messages "Received error.*message.*tss=KH" 195 200 || test_fail
		check_log_messages "Updated RX timestamp.*tss=1" 1 1 || test_fail
		check_log_messages "Updated RX timestamp.*tss=2" 195 200 || test_fail
>>>>>>> e05d61aa
		check_log_messages "update_tx_timestamp.*Updated" 50 140 || test_fail
		check_log_messages "update_tx_timestamp.*Unacceptable" 50 140 || test_fail
	fi
done

test_pass<|MERGE_RESOLUTION|>--- conflicted
+++ resolved
@@ -27,15 +27,10 @@
 	if check_config_h 'FEAT_DEBUG 1'; then
 		check_log_messages "HW clock samples" 190 200 || test_fail
 		check_log_messages "HW clock reset" 0 0 || test_fail
-<<<<<<< HEAD
-		check_log_messages "Received.*tss=1" 1 1 || test_fail
-		check_log_messages "Received.*tss=2" 390 400 || test_fail
-=======
 		check_log_messages "Received message.*tss=KH" 195 200 || test_fail
 		check_log_messages "Received error.*message.*tss=KH" 195 200 || test_fail
 		check_log_messages "Updated RX timestamp.*tss=1" 1 1 || test_fail
 		check_log_messages "Updated RX timestamp.*tss=2" 195 200 || test_fail
->>>>>>> e05d61aa
 		check_log_messages "update_tx_timestamp.*Updated" 50 140 || test_fail
 		check_log_messages "update_tx_timestamp.*Unacceptable" 50 140 || test_fail
 	fi
