#!/bin/bash

. ./test.common

test_start "hwtimestamp directive"

check_config_h 'HAVE_LINUX_TIMESTAMPING 1' || test_skip

export CLKNETSIM_TIMESTAMPING=2

refclock_jitter=1e-8
refclock_offset=10.0
min_sync_time=4
max_sync_time=20
limit=200
server_conf="hwtimestamp eth0"
client_server_options="minpoll 0 maxpoll 0 minsamples 32 xleave"
client_chronyd_options="-d"

<<<<<<< HEAD
run_test || test_fail
check_chronyd_exit || test_fail
check_source_selection || test_fail
check_sync || test_fail

if check_config_h 'FEAT_DEBUG 1'; then
	check_log_messages "HW clock samples" 190 200 || test_fail
	check_log_messages "HW clock reset" 0 0 || test_fail
	check_log_messages "Received.*tss=1" 1 1 || test_fail
	check_log_messages "Received.*tss=2" 390 400 || test_fail
	check_log_messages "update_tx_timestamp.*Updated" 50 140 || test_fail
	check_log_messages "update_tx_timestamp.*Unacceptable" 50 140 || test_fail
fi
=======
for client_conf in "hwtimestamp eth0" "hwtimestamp eth0
acquisitionport 123"; do
	run_test || test_fail
	check_chronyd_exit || test_fail
	check_source_selection || test_fail
	check_sync || test_fail

	if check_config_h 'FEAT_DEBUG 1'; then
		check_log_messages "HW clock samples" 190 200 || test_fail
		check_log_messages "HW clock reset" 0 0 || test_fail
		check_log_messages "Received.*tss=1" 1 1 || test_fail
		check_log_messages "Received.*tss=2" 390 400 || test_fail
		check_log_messages "update_tx_timestamp.*Updated" 50 140 || test_fail
		check_log_messages "update_tx_timestamp.*Unacceptable" 50 140 || test_fail
	fi
done
>>>>>>> f168ca2c

test_pass<|MERGE_RESOLUTION|>--- conflicted
+++ resolved
@@ -17,21 +17,6 @@
 client_server_options="minpoll 0 maxpoll 0 minsamples 32 xleave"
 client_chronyd_options="-d"
 
-<<<<<<< HEAD
-run_test || test_fail
-check_chronyd_exit || test_fail
-check_source_selection || test_fail
-check_sync || test_fail
-
-if check_config_h 'FEAT_DEBUG 1'; then
-	check_log_messages "HW clock samples" 190 200 || test_fail
-	check_log_messages "HW clock reset" 0 0 || test_fail
-	check_log_messages "Received.*tss=1" 1 1 || test_fail
-	check_log_messages "Received.*tss=2" 390 400 || test_fail
-	check_log_messages "update_tx_timestamp.*Updated" 50 140 || test_fail
-	check_log_messages "update_tx_timestamp.*Unacceptable" 50 140 || test_fail
-fi
-=======
 for client_conf in "hwtimestamp eth0" "hwtimestamp eth0
 acquisitionport 123"; do
 	run_test || test_fail
@@ -48,6 +33,5 @@
 		check_log_messages "update_tx_timestamp.*Unacceptable" 50 140 || test_fail
 	fi
 done
->>>>>>> f168ca2c
 
 test_pass