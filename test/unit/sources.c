/*
 **********************************************************************
 * Copyright (C) Miroslav Lichvar  2016, 2018
 * 
 * This program is free software; you can redistribute it and/or modify
 * it under the terms of version 2 of the GNU General Public License as
 * published by the Free Software Foundation.
 * 
 * This program is distributed in the hope that it will be useful, but
 * WITHOUT ANY WARRANTY; without even the implied warranty of
 * MERCHANTABILITY or FITNESS FOR A PARTICULAR PURPOSE.  See the GNU
 * General Public License for more details.
 * 
 * You should have received a copy of the GNU General Public License along
 * with this program; if not, write to the Free Software Foundation, Inc.,
 * 51 Franklin Street, Fifth Floor, Boston, MA  02110-1301, USA.
 * 
 **********************************************************************
 */

#include <sources.c>
#include "test.h"

static SRC_Instance
create_source(SRC_Type type, IPAddr *addr, int authenticated, int sel_options)
{
  TST_GetRandomAddress(addr, IPADDR_UNSPEC, -1);

  return SRC_CreateNewInstance(UTI_IPToRefid(addr), type, authenticated, sel_options,
                               type == SRC_NTP ? addr : NULL,
                               SRC_DEFAULT_MINSAMPLES, SRC_DEFAULT_MAXSAMPLES, 0.0, 1.0);
}

void
test_unit(void)
{
  SRC_AuthSelectMode sel_mode;
  SRC_Instance srcs[16];
  IPAddr addrs[16];
  RPT_SourceReport report;
  NTP_Sample sample;
  int i, j, k, l, n1, n2, n3, n4, samples, sel_options;
  char conf[128];

  CNF_Initialise(0, 0);
  LCL_Initialise();
  TST_RegisterDummyDrivers();
  SCH_Initialise();
  SRC_Initialise();
  REF_Initialise();
  NSR_Initialise();

  REF_SetMode(REF_ModeIgnore);

  for (i = 0; i < 1000; i++) {
    DEBUG_LOG("iteration %d", i);

    for (j = 0; j < sizeof (srcs) / sizeof (srcs[0]); j++) {
      TEST_CHECK(n_sources == j);

      sel_options = i & random() & (SRC_SELECT_NOSELECT | SRC_SELECT_PREFER |
                                    SRC_SELECT_TRUST | SRC_SELECT_REQUIRE);

      DEBUG_LOG("added source %d options %d", j, sel_options);
      srcs[j] = create_source(SRC_NTP, &addrs[j], 0, sel_options);
      SRC_UpdateReachability(srcs[j], 1);

      samples = (i + j) % 5 + 3;

      sample.offset = TST_GetRandomDouble(-1.0, 1.0);

      for (k = 0; k < samples; k++) {
        SCH_GetLastEventTime(&sample.time, NULL, NULL);
        UTI_AddDoubleToTimespec(&sample.time, TST_GetRandomDouble(k - samples, k - samples + 1),
                                &sample.time);

        sample.offset += TST_GetRandomDouble(-1.0e-2, 1.0e-2);
        sample.peer_delay = TST_GetRandomDouble(1.0e-6, 1.0e-1);
        sample.peer_dispersion = TST_GetRandomDouble(1.0e-6, 1.0e-1);
        sample.root_delay = sample.peer_delay;
        sample.root_dispersion = sample.peer_dispersion;
        sample.stratum = 1;
<<<<<<< HEAD
=======

        if (random() % 2)
          SRC_SetLeapStatus(srcs[j], random() % 4);
>>>>>>> 053197ae

        DEBUG_LOG("source %d sample %d offset %f delay %f disp %f", j, k,
                  sample.offset, sample.peer_delay, sample.peer_dispersion);

        SRC_AccumulateSample(srcs[j], &sample);
      }

      for (k = 0; k <= j; k++) {
        int passed = 0, trusted = 0, trusted_passed = 0, required = 0, required_passed = 0;
        double trusted_lo = DBL_MAX, trusted_hi = DBL_MIN;
        double passed_lo = DBL_MAX, passed_hi = DBL_MIN;

        SRC_SelectSource(srcs[k]);
        DEBUG_LOG("source %d status %u", k, sources[k]->status);

        for (l = 0; l <= j; l++) {
          TEST_CHECK(sources[l]->status > SRC_OK && sources[l]->status <= SRC_SELECTED);
          if (sources[l]->sel_options & SRC_SELECT_NOSELECT) {
            TEST_CHECK(sources[l]->status == SRC_UNSELECTABLE);
          } else if (sources[l]->status != SRC_BAD_DISTANCE) {
            if (sources[l]->status >= SRC_NONPREFERRED) {
              passed++;
              if (passed_lo > sources[l]->sel_info.lo_limit)
                passed_lo = sources[l]->sel_info.lo_limit;
              if (passed_hi < sources[l]->sel_info.hi_limit)
                passed_hi = sources[l]->sel_info.hi_limit;
            }
            if (sources[l]->sel_options & SRC_SELECT_TRUST) {
              trusted++;
              if (trusted_lo > sources[l]->sel_info.lo_limit)
                trusted_lo = sources[l]->sel_info.lo_limit;
              if (trusted_hi < sources[l]->sel_info.hi_limit)
                trusted_hi = sources[l]->sel_info.hi_limit;
              if (sources[l]->status >= SRC_NONPREFERRED)
                trusted_passed++;
            }
            if (sources[l]->sel_options & SRC_SELECT_REQUIRE) {
              required++;
              if (sources[l]->status >= SRC_NONPREFERRED)
                required_passed++;
            }
            if (sources[l]->sel_options & SRC_SELECT_PREFER)
              TEST_CHECK(sources[l]->status != SRC_NONPREFERRED);
          }
        }

        DEBUG_LOG("sources %d passed %d trusted %d/%d required %d/%d", j + 1, passed,
                  trusted_passed, trusted, required_passed, required);

        TEST_CHECK(!trusted || !passed || (passed_lo >= trusted_lo && passed_hi <= trusted_hi));
        TEST_CHECK(!passed || !trusted || trusted_passed >= 1);
        TEST_CHECK(!passed || !required || required_passed > 0);

        for (l = 0; l <= j; l++) {
          TEST_CHECK(sources[l]->leap_vote ==
                     (sources[l]->status >= SRC_NONPREFERRED &&
                      (!trusted || sources[l]->sel_options & SRC_SELECT_TRUST)));
        }
      }
    }

    for (j = 0; j < sizeof (srcs) / sizeof (srcs[0]); j++) {
      SRC_ReportSource(j, &report, &sample.time);
      SRC_DestroyInstance(srcs[j]);
    }
  }

  TEST_CHECK(CNF_GetAuthSelectMode() == SRC_AUTHSELECT_MIX);

  for (i = 0; i < 1000; i++) {
    DEBUG_LOG("iteration %d", i);

    switch (i % 4) {
      case 0:
        snprintf(conf, sizeof (conf), "authselectmode require");
        sel_mode = SRC_AUTHSELECT_REQUIRE;
        break;
      case 1:
        snprintf(conf, sizeof (conf), "authselectmode prefer");
        sel_mode = SRC_AUTHSELECT_PREFER;
        break;
      case 2:
        snprintf(conf, sizeof (conf), "authselectmode mix");
        sel_mode = SRC_AUTHSELECT_MIX;
        break;
      case 3:
        snprintf(conf, sizeof (conf), "authselectmode ignore");
        sel_mode = SRC_AUTHSELECT_IGNORE;
        break;
    }

    CNF_ParseLine(NULL, 0, conf);
    TEST_CHECK(CNF_GetAuthSelectMode() == sel_mode);

    sel_options = random() & (SRC_SELECT_PREFER | SRC_SELECT_TRUST | SRC_SELECT_REQUIRE);

    n1 = random() % 3;
    n2 = random() % 3;
    n3 = random() % 3;
    n4 = random() % 3;
    assert(n1 + n2 + n3 < sizeof (srcs) / sizeof (srcs[0]));

    for (j = 0; j < n1; j++)
      srcs[j] = create_source(SRC_REFCLOCK, &addrs[j], random() % 2, sel_options);
    for (; j < n1 + n2; j++)
      srcs[j] = create_source(SRC_NTP, &addrs[j], 1, sel_options);
    for (; j < n1 + n2 + n3; j++)
      srcs[j] = create_source(SRC_NTP, &addrs[j], 0, sel_options);
    for (; j < n1 + n2 + n3 + n4; j++)
      srcs[j] = create_source(random() % 2 ? SRC_REFCLOCK : SRC_NTP, &addrs[j],
                              random() % 2, sel_options | SRC_SELECT_NOSELECT);

    switch (sel_mode) {
      case SRC_AUTHSELECT_IGNORE:
        for (j = 0; j < n1 + n2 + n3; j++)
          TEST_CHECK(srcs[j]->sel_options == sel_options);
        break;
      case SRC_AUTHSELECT_MIX:
        for (j = 0; j < n1 + n2; j++)
          TEST_CHECK(srcs[j]->sel_options ==
                     (sel_options | (n2 > 0 && n3 > 0 ? SRC_SELECT_REQUIRE | SRC_SELECT_TRUST : 0)));
        for (; j < n1 + n2 + n3; j++)
          TEST_CHECK(srcs[j]->sel_options == sel_options);
        break;
      case SRC_AUTHSELECT_PREFER:
        for (j = 0; j < n1 + n2; j++)
          TEST_CHECK(srcs[j]->sel_options == sel_options);
        for (; j < n1 + n2 + n3; j++)
          TEST_CHECK(srcs[j]->sel_options == (sel_options | (n2 > 0 ? SRC_SELECT_NOSELECT : 0)));
        break;
      case SRC_AUTHSELECT_REQUIRE:
        for (j = 0; j < n1 + n2; j++)
          TEST_CHECK(srcs[j]->sel_options == sel_options);
        for (; j < n1 + n2 + n3; j++)
          TEST_CHECK(srcs[j]->sel_options == (sel_options | SRC_SELECT_NOSELECT));
        break;
      default:
        assert(0);
    }

    for (j = n1 + n2 + n3; j < n1 + n2 + n3 + n4; j++)
      TEST_CHECK(srcs[j]->sel_options == (sel_options | SRC_SELECT_NOSELECT));

    for (j = n1 + n2 + n3 + n4 - 1; j >= 0; j--) {
      if (j < n1 + n2)
        TEST_CHECK(srcs[j]->sel_options == sel_options);
      SRC_DestroyInstance(srcs[j]);
    }
  }

  NSR_Finalise();
  REF_Finalise();
  SRC_Finalise();
  SCH_Finalise();
  LCL_Finalise();
  CNF_Finalise();
  HSH_Finalise();
}<|MERGE_RESOLUTION|>--- conflicted
+++ resolved
@@ -80,12 +80,9 @@
         sample.root_delay = sample.peer_delay;
         sample.root_dispersion = sample.peer_dispersion;
         sample.stratum = 1;
-<<<<<<< HEAD
-=======
 
         if (random() % 2)
           SRC_SetLeapStatus(srcs[j], random() % 4);
->>>>>>> 053197ae
 
         DEBUG_LOG("source %d sample %d offset %f delay %f disp %f", j, k,
                   sample.offset, sample.peer_delay, sample.peer_dispersion);
