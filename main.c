--- conflicted
+++ resolved
@@ -374,10 +374,6 @@
 static void
 print_help(const char *progname)
 {
-<<<<<<< HEAD
-      printf("Usage: %s [-4|-6] [-n|-d] [-p|-q|-Q] [-r] [-R] [-s] [-t TIMEOUT] [-f FILE|COMMAND...]\n",
-             progname);
-=======
       printf("Usage: %s [OPTION]... [DIRECTIVE]...\n\n"
              "Options:\n"
              "  -4\t\tUse IPv4 addresses only\n"
@@ -406,7 +402,6 @@
              "  -v, --version\tPrint version and exit\n"
              "  -h, --help\tPrint usage and exit\n",
              progname, DEFAULT_CONF_FILE, DEFAULT_USER);
->>>>>>> 053197ae
 }
 
 /* ================================================== */
