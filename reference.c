/*
  chronyd/chronyc - Programs for keeping computer clocks accurate.

 **********************************************************************
 * Copyright (C) Richard P. Curnow  1997-2003
 * Copyright (C) Miroslav Lichvar  2009-2017
 * 
 * This program is free software; you can redistribute it and/or modify
 * it under the terms of version 2 of the GNU General Public License as
 * published by the Free Software Foundation.
 * 
 * This program is distributed in the hope that it will be useful, but
 * WITHOUT ANY WARRANTY; without even the implied warranty of
 * MERCHANTABILITY or FITNESS FOR A PARTICULAR PURPOSE.  See the GNU
 * General Public License for more details.
 * 
 * You should have received a copy of the GNU General Public License along
 * with this program; if not, write to the Free Software Foundation, Inc.,
 * 51 Franklin Street, Fifth Floor, Boston, MA  02110-1301, USA.
 * 
 **********************************************************************

  =======================================================================

  This module keeps track of the source which we are claiming to be
  our reference, for the purposes of generating outgoing NTP packets */

#include "config.h"

#include "sysincl.h"

#include "memory.h"
#include "reference.h"
#include "util.h"
#include "conf.h"
#include "logging.h"
#include "local.h"
#include "sched.h"

/* ================================================== */

/* The minimum allowed skew */
#define MIN_SKEW 1.0e-12

static int are_we_synchronised;
static int enable_local_stratum;
static int local_stratum;
static int local_orphan;
static double local_distance;
static NTP_Leap our_leap_status;
static int our_leap_sec;
static int our_tai_offset;
static int our_stratum;
static uint32_t our_ref_id;
static IPAddr our_ref_ip;
static struct timespec our_ref_time;
static double our_skew;
static double our_residual_freq;
static double our_root_delay;
static double our_root_dispersion;

static double max_update_skew;

static double last_offset;
static double avg2_offset;
static int avg2_moving;

static double correction_time_ratio;

/* Flag indicating that we are initialised */
static int initialised = 0;

/* Current operating mode */
static REF_Mode mode;

/* Threshold and update limit for stepping clock */
static int make_step_limit;
static double make_step_threshold;

/* Number of updates before offset checking, number of ignored updates
   before exiting and the maximum allowed offset */
static int max_offset_delay;
static int max_offset_ignore;
static double max_offset;

/* Threshold for logging clock changes to syslog */
static double log_change_threshold;

/* Flag, threshold and user for sending mail notification on large clock changes */
static int do_mail_change;
static double mail_change_threshold;
static char *mail_change_user;

/* Handler for mode ending */
static REF_ModeEndHandler mode_end_handler = NULL;

/* Filename of the drift file. */
static char *drift_file=NULL;
static double drift_file_age;

static void update_drift_file(double, double);

/* Leap second handling mode */
static REF_LeapMode leap_mode;

/* Flag indicating the clock was recently corrected for leap second and it may
   not have correct time yet (missing 23:59:60 in the UTC time scale) */
static int leap_in_progress;

/* Timer for the leap second handler */
static SCH_TimeoutID leap_timeout_id;

/* Name of a system timezone containing leap seconds occuring at midnight */
static char *leap_tzname;

/* ================================================== */

static LOG_FileID logfileid;

/* ================================================== */

/* Exponential moving averages of absolute clock frequencies
   used as a fallback when synchronisation is lost. */

struct fb_drift {
  double freq;
  double secs;
};

static int fb_drift_min;
static int fb_drift_max;

static struct fb_drift *fb_drifts = NULL;
static int next_fb_drift;
static SCH_TimeoutID fb_drift_timeout_id;

/* Timestamp of last reference update */
static struct timespec last_ref_update;
static double last_ref_update_interval;

/* ================================================== */

static NTP_Leap get_tz_leap(time_t when, int *tai_offset);
static void update_leap_status(NTP_Leap leap, time_t now, int reset);

/* ================================================== */

static void
handle_slew(struct timespec *raw,
            struct timespec *cooked,
            double dfreq,
            double doffset,
            LCL_ChangeType change_type,
            void *anything)
{
  double delta;
  struct timespec now;

  if (!UTI_IsZeroTimespec(&our_ref_time))
    UTI_AdjustTimespec(&our_ref_time, cooked, &our_ref_time, &delta, dfreq, doffset);

  if (change_type == LCL_ChangeUnknownStep) {
    UTI_ZeroTimespec(&last_ref_update);
  } else if (last_ref_update.tv_sec) {
    UTI_AdjustTimespec(&last_ref_update, cooked, &last_ref_update, &delta, dfreq, doffset);
  }

  /* When the clock was stepped, check if that doesn't change our leap status
     and also reset the leap timeout to undo the shift in the scheduler */
  if (change_type != LCL_ChangeAdjust && our_leap_sec && !leap_in_progress) {
    LCL_ReadRawTime(&now);
    update_leap_status(our_leap_status, now.tv_sec, 1);
  }
}

/* ================================================== */

void
REF_Initialise(void)
{
  FILE *in;
  double file_freq_ppm, file_skew_ppm;
  double our_frequency_ppm;
  int tai_offset;

  mode = REF_ModeNormal;
  are_we_synchronised = 0;
  our_leap_status = LEAP_Unsynchronised;
  our_leap_sec = 0;
  our_tai_offset = 0;
  initialised = 1;
  our_root_dispersion = 1.0;
  our_root_delay = 1.0;
  our_frequency_ppm = 0.0;
  our_skew = 1.0; /* i.e. rather bad */
  our_residual_freq = 0.0;
  drift_file_age = 0.0;

  /* Now see if we can get the drift file opened */
  drift_file = CNF_GetDriftFile();
  if (drift_file) {
    in = fopen(drift_file, "r");
    if (in) {
      if (fscanf(in, "%lf%lf", &file_freq_ppm, &file_skew_ppm) == 2) {
        /* We have read valid data */
        our_frequency_ppm = file_freq_ppm;
        our_skew = 1.0e-6 * file_skew_ppm;
        if (our_skew < MIN_SKEW)
          our_skew = MIN_SKEW;
        LOG(LOGS_INFO, "Frequency %.3f +/- %.3f ppm read from %s",
            file_freq_ppm, file_skew_ppm, drift_file);
        LCL_SetAbsoluteFrequency(our_frequency_ppm);
      } else {
        LOG(LOGS_WARN, "Could not read valid frequency and skew from driftfile %s",
            drift_file);
      }
      fclose(in);
    }
  }
    
  if (our_frequency_ppm == 0.0) {
    our_frequency_ppm = LCL_ReadAbsoluteFrequency();
    if (our_frequency_ppm != 0.0) {
      LOG(LOGS_INFO, "Initial frequency %.3f ppm", our_frequency_ppm);
    }
  }

  logfileid = CNF_GetLogTracking() ? LOG_FileOpen("tracking",
      "   Date (UTC) Time     IP Address   St   Freq ppm   Skew ppm     Offset L Co  Offset sd Rem. corr. Root delay Root disp. Max. error")
    : -1;

  max_update_skew = fabs(CNF_GetMaxUpdateSkew()) * 1.0e-6;

  correction_time_ratio = CNF_GetCorrectionTimeRatio();

  enable_local_stratum = CNF_AllowLocalReference(&local_stratum, &local_orphan, &local_distance);

  leap_timeout_id = 0;
  leap_in_progress = 0;
  leap_mode = CNF_GetLeapSecMode();
  /* Switch to step mode if the system driver doesn't support leap */
  if (leap_mode == REF_LeapModeSystem && !LCL_CanSystemLeap())
    leap_mode = REF_LeapModeStep;

  leap_tzname = CNF_GetLeapSecTimezone();
  if (leap_tzname) {
    /* Check that the timezone has good data for Jun 30 2012 and Dec 31 2012 */
    if (get_tz_leap(1341014400, &tai_offset) == LEAP_InsertSecond && tai_offset == 34 &&
        get_tz_leap(1356912000, &tai_offset) == LEAP_Normal && tai_offset == 35) {
      LOG(LOGS_INFO, "Using %s timezone to obtain leap second data", leap_tzname);
    } else {
      LOG(LOGS_WARN, "Timezone %s failed leap second check, ignoring", leap_tzname);
      leap_tzname = NULL;
    }
  }

  CNF_GetMakeStep(&make_step_limit, &make_step_threshold);
  CNF_GetMaxChange(&max_offset_delay, &max_offset_ignore, &max_offset);
  CNF_GetMailOnChange(&do_mail_change, &mail_change_threshold, &mail_change_user);
  log_change_threshold = CNF_GetLogChange();

  CNF_GetFallbackDrifts(&fb_drift_min, &fb_drift_max);

  if (fb_drift_max >= fb_drift_min && fb_drift_min > 0) {
    fb_drifts = MallocArray(struct fb_drift, fb_drift_max - fb_drift_min + 1);
    memset(fb_drifts, 0, sizeof (struct fb_drift) * (fb_drift_max - fb_drift_min + 1));
    next_fb_drift = 0;
    fb_drift_timeout_id = 0;
  }

  UTI_ZeroTimespec(&our_ref_time);
  UTI_ZeroTimespec(&last_ref_update);
  last_ref_update_interval = 0.0;

  LCL_AddParameterChangeHandler(handle_slew, NULL);

  /* Make first entry in tracking log */
  REF_SetUnsynchronised();
}

/* ================================================== */

void
REF_Finalise(void)
{
  update_leap_status(LEAP_Unsynchronised, 0, 0);

  if (drift_file) {
    update_drift_file(LCL_ReadAbsoluteFrequency(), our_skew);
  }

  Free(fb_drifts);

  initialised = 0;
}

/* ================================================== */

void REF_SetMode(REF_Mode new_mode)
{
  mode = new_mode;
}

/* ================================================== */

REF_Mode
REF_GetMode(void)
{
  return mode;
}

/* ================================================== */

void
REF_SetModeEndHandler(REF_ModeEndHandler handler)
{
  mode_end_handler = handler;
}

/* ================================================== */

REF_LeapMode
REF_GetLeapMode(void)
{
  return leap_mode;
}

/* ================================================== */

static double
Sqr(double x)
{
  return x*x;
}

/* ================================================== */
#if 0
static double
Cube(double x)
{
  return x*x*x;
}
#endif

/* ================================================== */
/* Update the drift coefficients to the file. */

static void
update_drift_file(double freq_ppm, double skew)
{
  struct stat buf;
  char *temp_drift_file;
  FILE *out;
  int r1, r2;

  /* Create a temporary file with a '.tmp' extension. */

  temp_drift_file = (char*) Malloc(strlen(drift_file)+8);

  if(!temp_drift_file) {
    return;
  }

  strcpy(temp_drift_file,drift_file);
  strcat(temp_drift_file,".tmp");

  out = fopen(temp_drift_file, "w");
  if (!out) {
    Free(temp_drift_file);
    LOG(LOGS_WARN, "Could not open temporary driftfile %s.tmp for writing",
        drift_file);
    return;
  }

  /* Write the frequency and skew parameters in ppm */
  r1 = fprintf(out, "%20.6f %20.6f\n", freq_ppm, 1.0e6 * skew);
  r2 = fclose(out);
  if (r1 < 0 || r2) {
    Free(temp_drift_file);
    LOG(LOGS_WARN, "Could not write to temporary driftfile %s.tmp",
        drift_file);
    return;
  }

  /* Clone the file attributes from the existing file if there is one. */

  if (!stat(drift_file,&buf)) {
    if (chown(temp_drift_file,buf.st_uid,buf.st_gid) ||
        chmod(temp_drift_file,buf.st_mode & 0777)) {
      LOG(LOGS_WARN, "Could not change ownership or permissions of temporary driftfile %s.tmp",
          drift_file);
    }
  }

  /* Rename the temporary file to the correct location (see rename(2) for details). */

  if (rename(temp_drift_file,drift_file)) {
    unlink(temp_drift_file);
    Free(temp_drift_file);
    LOG(LOGS_WARN, "Could not replace old driftfile %s with new one %s.tmp",
        drift_file,drift_file);
    return;
  }

  Free(temp_drift_file);
}

/* ================================================== */

static void
update_fb_drifts(double freq_ppm, double update_interval)
{
  int i, secs;

  assert(are_we_synchronised);

  if (next_fb_drift > 0) {
#if 0
    /* Reset drifts that were used when we were unsynchronised */
    for (i = 0; i < next_fb_drift - fb_drift_min; i++)
      fb_drifts[i].secs = 0.0;
#endif
    next_fb_drift = 0;
  }

  SCH_RemoveTimeout(fb_drift_timeout_id);
  fb_drift_timeout_id = 0;

  if (update_interval < 1.0 || update_interval > last_ref_update_interval * 4.0)
    return;

  for (i = 0; i < fb_drift_max - fb_drift_min + 1; i++) {
    secs = 1 << (i + fb_drift_min);
    if (fb_drifts[i].secs < secs) {
      /* Calculate average over 2 * secs interval before switching to
         exponential updating */
      fb_drifts[i].freq = (fb_drifts[i].freq * fb_drifts[i].secs +
          update_interval * 0.5 * freq_ppm) / (update_interval * 0.5 + fb_drifts[i].secs);
      fb_drifts[i].secs += update_interval * 0.5;
    } else {
      /* Update exponential moving average. The smoothing factor for update
         interval equal to secs is about 0.63, for half interval about 0.39,
         for double interval about 0.86. */
      fb_drifts[i].freq += (1 - 1.0 / exp(update_interval / secs)) *
        (freq_ppm - fb_drifts[i].freq);
    }

    DEBUG_LOG("Fallback drift %d updated: %f ppm %f seconds",
              i + fb_drift_min, fb_drifts[i].freq, fb_drifts[i].secs);
  }
}

/* ================================================== */

static void
fb_drift_timeout(void *arg)
{
  assert(next_fb_drift >= fb_drift_min && next_fb_drift <= fb_drift_max);

  fb_drift_timeout_id = 0;

  DEBUG_LOG("Fallback drift %d active: %f ppm",
            next_fb_drift, fb_drifts[next_fb_drift - fb_drift_min].freq);
  LCL_SetAbsoluteFrequency(fb_drifts[next_fb_drift - fb_drift_min].freq);
  REF_SetUnsynchronised();
}

/* ================================================== */

static void
schedule_fb_drift(struct timespec *now)
{
  int i, c, secs;
  double unsynchronised;
  struct timespec when;

  if (fb_drift_timeout_id)
    return; /* already scheduled */

  unsynchronised = UTI_DiffTimespecsToDouble(now, &last_ref_update);

  for (c = secs = 0, i = fb_drift_min; i <= fb_drift_max; i++) {
    secs = 1 << i;

    if (fb_drifts[i - fb_drift_min].secs < secs)
      continue;

    if (unsynchronised < secs && i > next_fb_drift)
      break;

    c = i;
  }

  if (c > next_fb_drift) {
    LCL_SetAbsoluteFrequency(fb_drifts[c - fb_drift_min].freq);
    next_fb_drift = c;
    DEBUG_LOG("Fallback drift %d set", c);
  }

  if (i <= fb_drift_max) {
    next_fb_drift = i;
    UTI_AddDoubleToTimespec(now, secs - unsynchronised, &when);
    fb_drift_timeout_id = SCH_AddTimeout(&when, fb_drift_timeout, NULL);
    DEBUG_LOG("Fallback drift %d scheduled", i);
  }
}

/* ================================================== */

static void
end_ref_mode(int result)
{
  mode = REF_ModeIgnore;

  /* Dispatch the handler */
  if (mode_end_handler)
    (mode_end_handler)(result);
}

/* ================================================== */

#define BUFLEN 255
#define S_MAX_USER_LEN "128"

static void
maybe_log_offset(double offset, time_t now)
{
  double abs_offset;
  FILE *p;
  char buffer[BUFLEN], host[BUFLEN];
  struct tm stm;

  abs_offset = fabs(offset);

  if (abs_offset > log_change_threshold) {
    LOG(LOGS_WARN, "System clock wrong by %.6f seconds, adjustment started",
        -offset);
  }

  if (do_mail_change &&
      (abs_offset > mail_change_threshold)) {
    snprintf(buffer, sizeof(buffer), "%s %." S_MAX_USER_LEN "s", MAIL_PROGRAM, mail_change_user);
    p = popen(buffer, "w");
    if (p) {
      if (gethostname(host, sizeof(host)) < 0) {
        strcpy(host, "<UNKNOWN>");
      }
      fprintf(p, "Subject: chronyd reports change to system clock on node [%s]\n", host);
      fputs("\n", p);
      stm = *localtime(&now);
      strftime(buffer, sizeof(buffer), "On %A, %d %B %Y\n  with the system clock reading %H:%M:%S (%Z)", &stm);
      fputs(buffer, p);
      /* If offset < 0 the local clock is slow, so we are applying a
         positive change to it to bring it into line, hence the
         negation of 'offset' in the next statement (and earlier) */
      fprintf(p,
              "\n\nchronyd started to apply an adjustment of %.3f seconds to it,\n"
              "  which exceeded the reporting threshold of %.3f seconds\n\n",
              -offset, mail_change_threshold);
      pclose(p);
    } else {
      LOG(LOGS_ERR, "Could not send mail notification to user %s\n",
          mail_change_user);
    }
  }

}

/* ================================================== */

static int
is_step_limit_reached(double offset, double offset_correction)
{
  if (make_step_limit == 0) {
    return 0;
  } else if (make_step_limit > 0) {
    make_step_limit--;
  }
  return fabs(offset - offset_correction) > make_step_threshold;
}

/* ================================================== */

static int
is_offset_ok(double offset)
{
  if (max_offset_delay < 0)
    return 1;

  if (max_offset_delay > 0) {
    max_offset_delay--;
    return 1;
  }

  offset = fabs(offset);
  if (offset > max_offset) {
    LOG(LOGS_WARN, 
        "Adjustment of %.3f seconds exceeds the allowed maximum of %.3f seconds (%s) ",
        -offset, max_offset, !max_offset_ignore ? "exiting" : "ignored");
    if (!max_offset_ignore)
      end_ref_mode(0);
    else if (max_offset_ignore > 0)
      max_offset_ignore--;
    return 0;
  }
  return 1;
}

/* ================================================== */

static int
is_leap_second_day(time_t when)
{
  struct tm *stm;

  stm = gmtime(&when);
  if (!stm)
    return 0;

  /* Allow leap second only on the last day of June and December */
  return (stm->tm_mon == 5 && stm->tm_mday == 30) ||
         (stm->tm_mon == 11 && stm->tm_mday == 31);
}

/* ================================================== */

static NTP_Leap
get_tz_leap(time_t when, int *tai_offset)
{
  static time_t last_tz_leap_check;
  static NTP_Leap tz_leap;
  static int tz_tai_offset;

<<<<<<< HEAD
  struct tm stm;
=======
  struct tm stm, *tm;
>>>>>>> 3477174f
  time_t t;
  char *tz_env, tz_orig[128];

  *tai_offset = tz_tai_offset;

  /* Do this check at most twice a day */
  when = when / (12 * 3600) * (12 * 3600);
  if (last_tz_leap_check == when)
      return tz_leap;

  last_tz_leap_check = when;
  tz_leap = LEAP_Normal;
  tz_tai_offset = 0;

<<<<<<< HEAD
  stm = *gmtime(&when);
=======
  tm = gmtime(&when);
  if (!tm)
    return tz_leap;

  stm = *tm;
>>>>>>> 3477174f

  /* Temporarily switch to the timezone containing leap seconds */
  tz_env = getenv("TZ");
  if (tz_env) {
    if (strlen(tz_env) >= sizeof (tz_orig))
      return tz_leap;
    strcpy(tz_orig, tz_env);
  }
  setenv("TZ", leap_tzname, 1);
  tzset();

  /* Get the TAI-UTC offset, which started at the epoch at 10 seconds */
  t = mktime(&stm);
  if (t != -1)
    tz_tai_offset = t - when + 10;

  /* Set the time to 23:59:60 and see how it overflows in mktime() */
  stm.tm_sec = 60;
  stm.tm_min = 59;
  stm.tm_hour = 23;

  t = mktime(&stm);

  if (tz_env)
    setenv("TZ", tz_orig, 1);
  else
    unsetenv("TZ");
  tzset();

  if (t == -1)
    return tz_leap;

  if (stm.tm_sec == 60)
    tz_leap = LEAP_InsertSecond;
  else if (stm.tm_sec == 1)
    tz_leap = LEAP_DeleteSecond;

  *tai_offset = tz_tai_offset;

  return tz_leap;
}

/* ================================================== */

static void
leap_end_timeout(void *arg)
{
  leap_timeout_id = 0;
  leap_in_progress = 0;

  if (our_tai_offset)
    our_tai_offset += our_leap_sec;
  our_leap_sec = 0;

  if (leap_mode == REF_LeapModeSystem)
    LCL_SetSystemLeap(our_leap_sec, our_tai_offset);

  if (our_leap_status == LEAP_InsertSecond ||
      our_leap_status == LEAP_DeleteSecond)
    our_leap_status = LEAP_Normal;
}

/* ================================================== */

static void
leap_start_timeout(void *arg)
{
  leap_in_progress = 1;

  switch (leap_mode) {
    case REF_LeapModeSystem:
      DEBUG_LOG("Waiting for system clock leap second correction");
      break;
    case REF_LeapModeSlew:
      LCL_NotifyLeap(our_leap_sec);
      LCL_AccumulateOffset(our_leap_sec, 0.0);
      LOG(LOGS_WARN, "Adjusting system clock for leap second");
      break;
    case REF_LeapModeStep:
      LCL_NotifyLeap(our_leap_sec);
      LCL_ApplyStepOffset(our_leap_sec);
      LOG(LOGS_WARN, "System clock was stepped for leap second");
      break;
    case REF_LeapModeIgnore:
      LOG(LOGS_WARN, "Ignoring leap second");
      break;
    default:
      break;
  }

  /* Wait until the leap second is over with some extra room to be safe */
  leap_timeout_id = SCH_AddTimeoutByDelay(2.0, leap_end_timeout, NULL);
}

/* ================================================== */

static void
set_leap_timeout(time_t now)
{
  struct timespec when;

  /* Stop old timer if there is one */
  SCH_RemoveTimeout(leap_timeout_id);
  leap_timeout_id = 0;
  leap_in_progress = 0;

  if (!our_leap_sec)
    return;

  /* Insert leap second at 0:00:00 UTC, delete at 23:59:59 UTC.  If the clock
     will be corrected by the system, timeout slightly sooner to be sure it
     will happen before the system correction. */
  when.tv_sec = (now / (24 * 3600) + 1) * (24 * 3600);
  when.tv_nsec = 0;
  if (our_leap_sec < 0)
    when.tv_sec--;
  if (leap_mode == REF_LeapModeSystem) {
    when.tv_sec--;
    when.tv_nsec = 500000000;
  }

  leap_timeout_id = SCH_AddTimeout(&when, leap_start_timeout, NULL);
}

/* ================================================== */

static void
update_leap_status(NTP_Leap leap, time_t now, int reset)
{
  NTP_Leap tz_leap;
  int leap_sec, tai_offset;

  leap_sec = 0;
  tai_offset = 0;

  if (leap_tzname && now) {
    tz_leap = get_tz_leap(now, &tai_offset);
    if (leap == LEAP_Normal)
      leap = tz_leap;
  }

  if (leap == LEAP_InsertSecond || leap == LEAP_DeleteSecond) {
    /* Check that leap second is allowed today */

    if (is_leap_second_day(now)) {
      if (leap == LEAP_InsertSecond) {
        leap_sec = 1;
      } else {
        leap_sec = -1;
      }
    } else {
      leap = LEAP_Normal;
    }
  }
  
  if ((leap_sec != our_leap_sec || tai_offset != our_tai_offset)
      && !REF_IsLeapSecondClose()) {
    our_leap_sec = leap_sec;
    our_tai_offset = tai_offset;

    switch (leap_mode) {
      case REF_LeapModeSystem:
        LCL_SetSystemLeap(our_leap_sec, our_tai_offset);
        /* Fall through */
      case REF_LeapModeSlew:
      case REF_LeapModeStep:
      case REF_LeapModeIgnore:
        set_leap_timeout(now);
        break;
      default:
        assert(0);
        break;
    }
  } else if (reset) {
    set_leap_timeout(now);
  }

  our_leap_status = leap;
}

/* ================================================== */

static double
get_root_dispersion(struct timespec *ts)
{
  if (UTI_IsZeroTimespec(&our_ref_time))
    return 1.0;

  return our_root_dispersion +
         fabs(UTI_DiffTimespecsToDouble(ts, &our_ref_time)) *
         (our_skew + fabs(our_residual_freq) + LCL_GetMaxClockError());
}

/* ================================================== */

static void
write_log(struct timespec *now, int combined_sources, double freq,
          double offset, double offset_sd, double uncorrected_offset,
          double orig_root_distance)
{
  const char leap_codes[4] = {'N', '+', '-', '?'};
  double root_dispersion, max_error;
  static double last_sys_offset = 0.0;

  if (logfileid == -1)
    return;

  max_error = orig_root_distance + fabs(last_sys_offset);
  root_dispersion = get_root_dispersion(now);
  last_sys_offset = offset - uncorrected_offset;

  LOG_FileWrite(logfileid,
                "%s %-15s %2d %10.3f %10.3f %10.3e %1c %2d %10.3e %10.3e %10.3e %10.3e %10.3e",
                UTI_TimeToLogForm(now->tv_sec),
                our_ref_ip.family != IPADDR_UNSPEC ?
                  UTI_IPToString(&our_ref_ip) : UTI_RefidToString(our_ref_id),
                our_stratum, freq, 1.0e6 * our_skew, offset,
                leap_codes[our_leap_status], combined_sources, offset_sd,
                uncorrected_offset, our_root_delay, root_dispersion, max_error);
}

/* ================================================== */

static void
special_mode_sync(int valid, double offset)
{
  int step;

  switch (mode) {
    case REF_ModeInitStepSlew:
      if (!valid) {
        LOG(LOGS_WARN, "No suitable source for initstepslew");
        end_ref_mode(0);
        break;
      }

      step = fabs(offset) >= CNF_GetInitStepThreshold();

      LOG(LOGS_INFO, "System's initial offset : %.6f seconds %s of true (%s)",
          fabs(offset), offset >= 0 ? "fast" : "slow", step ? "step" : "slew");

      if (step)
        LCL_ApplyStepOffset(offset);
      else
        LCL_AccumulateOffset(offset, 0.0);

      end_ref_mode(1);

      break;
    case REF_ModeUpdateOnce:
    case REF_ModePrintOnce:
      if (!valid) {
        LOG(LOGS_WARN, "No suitable source for synchronisation");
        end_ref_mode(0);
        break;
      }

      step = mode == REF_ModeUpdateOnce;

      LOG(LOGS_INFO, "System clock wrong by %.6f seconds (%s)",
          -offset, step ? "step" : "ignored");

      if (step)
        LCL_ApplyStepOffset(offset);

      end_ref_mode(1);

      break;
    case REF_ModeIgnore:
      /* Do nothing until the mode is changed */
      break;
    default:
      assert(0);
  }
}

/* ================================================== */

void
REF_SetReference(int stratum,
                 NTP_Leap leap,
                 int combined_sources,
                 uint32_t ref_id,
                 IPAddr *ref_ip,
                 struct timespec *ref_time,
                 double offset,
                 double offset_sd,
                 double frequency,
                 double skew,
                 double root_delay,
                 double root_dispersion
                 )
{
  double previous_skew, new_skew;
  double previous_freq, new_freq;
  double old_weight, new_weight, sum_weight;
  double delta_freq1, delta_freq2;
  double skew1, skew2;
  double our_offset;
  double our_frequency;
  double abs_freq_ppm;
  double update_interval;
  double elapsed, correction_rate, orig_root_distance;
  double uncorrected_offset, accumulate_offset, step_offset;
  struct timespec now, raw_now;
  NTP_int64 ref_fuzz;

  assert(initialised);

  /* Special modes are implemented elsewhere */
  if (mode != REF_ModeNormal) {
    special_mode_sync(1, offset);
    return;
  }

  /* Guard against dividing by zero and NaN */
  if (!(skew > MIN_SKEW))
    skew = MIN_SKEW;

  LCL_ReadRawTime(&raw_now);
  LCL_GetOffsetCorrection(&raw_now, &uncorrected_offset, NULL);
  UTI_AddDoubleToTimespec(&raw_now, uncorrected_offset, &now);

  elapsed = UTI_DiffTimespecsToDouble(&now, ref_time);
  our_offset = offset + elapsed * frequency;

  if (!is_offset_ok(our_offset))
    return;

  orig_root_distance = our_root_delay / 2.0 + get_root_dispersion(&now);

  are_we_synchronised = leap != LEAP_Unsynchronised ? 1 : 0;
  our_stratum = stratum + 1;
  our_ref_id = ref_id;
  if (ref_ip)
    our_ref_ip = *ref_ip;
  else
    our_ref_ip.family = IPADDR_UNSPEC;
  our_ref_time = *ref_time;
  our_root_delay = root_delay;
  our_root_dispersion = root_dispersion;

  if (last_ref_update.tv_sec) {
    update_interval = UTI_DiffTimespecsToDouble(&now, &last_ref_update);
    if (update_interval < 0.0)
      update_interval = 0.0;
  } else {
    update_interval = 0.0;
  }
  last_ref_update = now;

  /* We want to correct the offset quickly, but we also want to keep the
     frequency error caused by the correction itself low.

     Define correction rate as the area of the region bounded by the graph of
     offset corrected in time. Set the rate so that the time needed to correct
     an offset equal to the current sourcestats stddev will be equal to the
     update interval multiplied by the correction time ratio (assuming linear
     adjustment). The offset and the time needed to make the correction are
     inversely proportional.

     This is only a suggestion and it's up to the system driver how the
     adjustment will be executed. */

  correction_rate = correction_time_ratio * 0.5 * offset_sd * update_interval;

  /* Check if the clock should be stepped */
  if (is_step_limit_reached(our_offset, uncorrected_offset)) {
    /* Cancel the uncorrected offset and correct the total offset by step */
    accumulate_offset = uncorrected_offset;
    step_offset = our_offset - uncorrected_offset;
  } else {
    accumulate_offset = our_offset;
    step_offset = 0.0;
  }

  /* Eliminate updates that are based on totally unreliable frequency
     information. Ignore this limit with manual reference. */

  if (fabs(skew) < max_update_skew || leap == LEAP_Unsynchronised) {

    previous_skew = our_skew;
    new_skew = skew;

    previous_freq = 0.0; /* We assume that the local clock is running
                          according to our previously determined
                          value; note that this is a delta frequency
                          --- absolute frequencies are only known in
                          the local module. */
    new_freq = frequency;

    /* Set new frequency based on weighted average of old and new skew. With
       manual reference the old frequency has no weight. */

    old_weight = leap != LEAP_Unsynchronised ? 1.0 / Sqr(previous_skew) : 0.0;
    new_weight = 3.0 / Sqr(new_skew);

    sum_weight = old_weight + new_weight;

    our_frequency = (previous_freq * old_weight + new_freq * new_weight) / sum_weight;

    delta_freq1 = previous_freq - our_frequency;
    delta_freq2 = new_freq - our_frequency;

    skew1 = sqrt((Sqr(delta_freq1) * old_weight + Sqr(delta_freq2) * new_weight) / sum_weight);
    skew2 = (previous_skew * old_weight + new_skew * new_weight) / sum_weight;
    our_skew = skew1 + skew2;

    our_residual_freq = new_freq - our_frequency;

    LCL_AccumulateFrequencyAndOffset(our_frequency, accumulate_offset, correction_rate);
    
  } else {
    DEBUG_LOG("Skew %f too large to track, offset=%f", skew, accumulate_offset);

    LCL_AccumulateOffset(accumulate_offset, correction_rate);

    our_residual_freq = frequency;
  }

  update_leap_status(leap, raw_now.tv_sec, 0);
  maybe_log_offset(our_offset, raw_now.tv_sec);

  if (step_offset != 0.0) {
    if (LCL_ApplyStepOffset(step_offset))
      LOG(LOGS_WARN, "System clock was stepped by %.6f seconds", -step_offset);
  }

  LCL_SetSyncStatus(are_we_synchronised, offset_sd, offset_sd + root_delay / 2.0 + root_dispersion);

  /* Add a random error of up to one second to the reference time to make it
     less useful when disclosed to NTP and cmdmon clients for estimating
     receive timestamps in the interleaved symmetric NTP mode */
  UTI_GetNtp64Fuzz(&ref_fuzz, 0);
  UTI_TimespecToNtp64(&our_ref_time, &ref_fuzz, &ref_fuzz);
  UTI_Ntp64ToTimespec(&ref_fuzz, &our_ref_time);
  if (UTI_CompareTimespecs(&our_ref_time, ref_time) >= 0)
    our_ref_time.tv_sec--;

  abs_freq_ppm = LCL_ReadAbsoluteFrequency();

  write_log(&now, combined_sources, abs_freq_ppm, our_offset, offset_sd,
            uncorrected_offset, orig_root_distance);

  if (drift_file) {
    /* Update drift file at most once per hour */
    drift_file_age += update_interval;
    if (drift_file_age < 0.0 || drift_file_age > 3600.0) {
      update_drift_file(abs_freq_ppm, our_skew);
      drift_file_age = 0.0;
    }
  }

  /* Update fallback drifts */
  if (fb_drifts && are_we_synchronised) {
    update_fb_drifts(abs_freq_ppm, update_interval);
    schedule_fb_drift(&now);
  }

  last_ref_update_interval = update_interval;
  last_offset = our_offset;

  /* Update the moving average of squares of offset, quickly on start */
  if (avg2_moving) {
    avg2_offset += 0.1 * (our_offset * our_offset - avg2_offset);
  } else {
    if (avg2_offset > 0.0 && avg2_offset < our_offset * our_offset)
      avg2_moving = 1;
    avg2_offset = our_offset * our_offset;
  }
}

/* ================================================== */

void
REF_SetManualReference
(
 struct timespec *ref_time,
 double offset,
 double frequency,
 double skew
)
{
  /* We are not synchronised to an external source, as such.  This is
     only supposed to be used with the local source option, really.
     Log as MANU in the tracking log, packets will have NTP_REFID_LOCAL. */
  REF_SetReference(0, LEAP_Unsynchronised, 1, 0x4D414E55UL, NULL,
                   ref_time, offset, 0.0, frequency, skew, 0.0, 0.0);
}

/* ================================================== */

void
REF_SetUnsynchronised(void)
{
  /* Variables required for logging to statistics log */
  struct timespec now, now_raw;
  double uncorrected_offset;

  assert(initialised);

  /* Special modes are implemented elsewhere */
  if (mode != REF_ModeNormal) {
    special_mode_sync(0, 0.0);
    return;
  }

  LCL_ReadRawTime(&now_raw);
  LCL_GetOffsetCorrection(&now_raw, &uncorrected_offset, NULL);
  UTI_AddDoubleToTimespec(&now_raw, uncorrected_offset, &now);

  if (fb_drifts) {
    schedule_fb_drift(&now);
  }

  update_leap_status(LEAP_Unsynchronised, 0, 0);
  our_ref_ip.family = IPADDR_INET4;
  our_ref_ip.addr.in4 = 0;
  our_stratum = 0;
  are_we_synchronised = 0;

  LCL_SetSyncStatus(0, 0.0, 0.0);

  write_log(&now, 0, LCL_ReadAbsoluteFrequency(), 0.0, 0.0, uncorrected_offset,
            our_root_delay / 2.0 + get_root_dispersion(&now));
}

/* ================================================== */

void
REF_GetReferenceParams
(
 struct timespec *local_time,
 int *is_synchronised,
 NTP_Leap *leap_status,
 int *stratum,
 uint32_t *ref_id,
 struct timespec *ref_time,
 double *root_delay,
 double *root_dispersion
)
{
  double dispersion;

  assert(initialised);

  if (are_we_synchronised) {
    dispersion = get_root_dispersion(local_time);
  } else {
    dispersion = 0.0;
  }

  /* Local reference is active when enabled and the clock is not synchronised
     or the root distance exceeds the threshold */

  if (are_we_synchronised &&
      !(enable_local_stratum && our_root_delay / 2 + dispersion > local_distance)) {

    *is_synchronised = 1;

    *stratum = our_stratum;

    *leap_status = !leap_in_progress ? our_leap_status : LEAP_Unsynchronised;
    *ref_id = our_ref_id;
    *ref_time = our_ref_time;
    *root_delay = our_root_delay;
    *root_dispersion = dispersion;

  } else if (enable_local_stratum) {

    *is_synchronised = 0;

    *stratum = local_stratum;
    *ref_id = NTP_REFID_LOCAL;
    /* Make the reference time be now less a second - this will
       scarcely affect the client, but will ensure that the transmit
       timestamp cannot come before this (which would cause test 7 to
       fail in the client's read routine) if the local system clock's
       read routine is broken in any way. */
    *ref_time = *local_time;
    --ref_time->tv_sec;

    /* Not much else we can do for leap second bits - maybe need to
       have a way for the administrator to feed leap bits in */
    *leap_status = LEAP_Normal;
    
    *root_delay = 0.0;
    *root_dispersion = 0.0;
    
  } else {

    *is_synchronised = 0;

    *leap_status = LEAP_Unsynchronised;
    *stratum = NTP_MAX_STRATUM;
    *ref_id = NTP_REFID_UNSYNC;
    UTI_ZeroTimespec(ref_time);
    /* These values seem to be standard for a client, and
       any peer or client of ours will ignore them anyway because
       we don't claim to be synchronised */
    *root_dispersion = 1.0;
    *root_delay = 1.0;

  }
}

/* ================================================== */

int
REF_GetOurStratum(void)
{
  struct timespec now_cooked, ref_time;
  int synchronised, stratum;
  NTP_Leap leap_status;
  uint32_t ref_id;
  double root_delay, root_dispersion;

  SCH_GetLastEventTime(&now_cooked, NULL, NULL);
  REF_GetReferenceParams(&now_cooked, &synchronised, &leap_status, &stratum,
                         &ref_id, &ref_time, &root_delay, &root_dispersion);

  return stratum;
}

/* ================================================== */

int
REF_GetOrphanStratum(void)
{
  if (!enable_local_stratum || !local_orphan || mode != REF_ModeNormal)
    return NTP_MAX_STRATUM;
  return local_stratum;
}

/* ================================================== */

double
REF_GetSkew(void)
{
  return our_skew;
}

/* ================================================== */

void
REF_ModifyMaxupdateskew(double new_max_update_skew)
{
  max_update_skew = new_max_update_skew * 1.0e-6;
}

/* ================================================== */

void
REF_ModifyMakestep(int limit, double threshold)
{
  make_step_limit = limit;
  make_step_threshold = threshold;
}

/* ================================================== */

void
REF_EnableLocal(int stratum, double distance, int orphan)
{
  enable_local_stratum = 1;
  local_stratum = CLAMP(1, stratum, NTP_MAX_STRATUM - 1);
  local_distance = distance;
  local_orphan = !!orphan;
}

/* ================================================== */

void
REF_DisableLocal(void)
{
  enable_local_stratum = 0;
}

/* ================================================== */

#define LEAP_SECOND_CLOSE 5

int REF_IsLeapSecondClose(void)
{
  struct timespec now, now_raw;
  time_t t;

  if (!our_leap_sec)
    return 0;

  SCH_GetLastEventTime(&now, NULL, &now_raw);

  t = now.tv_sec > 0 ? now.tv_sec : -now.tv_sec;
  if ((t + LEAP_SECOND_CLOSE) % (24 * 3600) < 2 * LEAP_SECOND_CLOSE)
    return 1;

  t = now_raw.tv_sec > 0 ? now_raw.tv_sec : -now_raw.tv_sec;
  if ((t + LEAP_SECOND_CLOSE) % (24 * 3600) < 2 * LEAP_SECOND_CLOSE)
    return 1;

  return 0;
}

/* ================================================== */

void
REF_GetTrackingReport(RPT_TrackingReport *rep)
{
  struct timespec now_raw, now_cooked;
  double correction;
  int synchronised;

  LCL_ReadRawTime(&now_raw);
  LCL_GetOffsetCorrection(&now_raw, &correction, NULL);
  UTI_AddDoubleToTimespec(&now_raw, correction, &now_cooked);

  REF_GetReferenceParams(&now_cooked, &synchronised,
                         &rep->leap_status, &rep->stratum,
                         &rep->ref_id, &rep->ref_time,
                         &rep->root_delay, &rep->root_dispersion);

  if (rep->stratum == NTP_MAX_STRATUM && !synchronised)
    rep->stratum = 0;

  rep->ip_addr.family = IPADDR_UNSPEC;
  rep->current_correction = correction;
  rep->freq_ppm = LCL_ReadAbsoluteFrequency();
  rep->resid_freq_ppm = 0.0;
  rep->skew_ppm = 0.0;
  rep->last_update_interval = last_ref_update_interval;
  rep->last_offset = last_offset;
  rep->rms_offset = sqrt(avg2_offset);

  if (synchronised) {
    rep->ip_addr = our_ref_ip;
    rep->resid_freq_ppm = 1.0e6 * our_residual_freq;
    rep->skew_ppm = 1.0e6 * our_skew;
  }
}<|MERGE_RESOLUTION|>--- conflicted
+++ resolved
@@ -631,11 +631,7 @@
   static NTP_Leap tz_leap;
   static int tz_tai_offset;
 
-<<<<<<< HEAD
-  struct tm stm;
-=======
   struct tm stm, *tm;
->>>>>>> 3477174f
   time_t t;
   char *tz_env, tz_orig[128];
 
@@ -650,15 +646,11 @@
   tz_leap = LEAP_Normal;
   tz_tai_offset = 0;
 
-<<<<<<< HEAD
-  stm = *gmtime(&when);
-=======
   tm = gmtime(&when);
   if (!tm)
     return tz_leap;
 
   stm = *tm;
->>>>>>> 3477174f
 
   /* Temporarily switch to the timezone containing leap seconds */
   tz_env = getenv("TZ");
