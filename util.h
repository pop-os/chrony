--- conflicted
+++ resolved
@@ -198,8 +198,6 @@
 extern FILE *UTI_OpenFile(const char *basedir, const char *name, const char *suffix,
                           char mode, mode_t perm);
 
-<<<<<<< HEAD
-=======
 /* Rename a temporary file by changing its suffix.  The paths are constructed as
    in UTI_OpenFile().  If the renaming fails, the file will be removed. */
 extern int UTI_RenameTempFile(const char *basedir, const char *name,
@@ -208,7 +206,6 @@
 /* Remove a file.  The path is constructed as in UTI_OpenFile(). */
 extern int UTI_RemoveFile(const char *basedir, const char *name, const char *suffix);
 
->>>>>>> 0f6c91e9
 /* Set process user/group IDs and drop supplementary groups */
 extern void UTI_DropRoot(uid_t uid, gid_t gid);
 
