Installation

The software is distributed as source code which has to be compiled. The source
code is supplied in the form of a gzipped tar file, which unpacks to a
subdirectory identifying the name and version of the program.

The following programs and libraries with their development files are needed to
build chrony:

  o C compiler (gcc or clang recommended)

  o GNU Make

  o Nettle, NSS, or LibTomCrypt (optional)

  o Editline (optional)

  o libcap (Linux only, optional)

  o libseccomp (Linux only, optional)

  o timepps.h header (optional)

  o Asciidoctor (for HTML documentation)

  o Bash (for testing)

After unpacking the source code, change directory into it, and type

./configure

This is a shell script that automatically determines the system type. There is
an optional parameter --prefix, which indicates the directory tree where the
software should be installed. For example,

./configure --prefix=/opt/free

will install the chronyd daemon into /opt/free/sbin and the chronyc control
program into /opt/free/bin. The default value for the prefix is /usr/local.

The configure script assumes you want to use gcc as your compiler. If you want
to use a different compiler, you can configure this way:

CC=cc ./configure --prefix=/opt/free

for Bourne-family shells, or

setenv CC cc
setenv CFLAGS -O
./configure --prefix=/opt/free

for C-family shells.

If the software cannot (yet) be built on your system, an error message will be
shown. Otherwise, Makefile will be generated.

On Linux, if development files for the libcap library are available, chronyd
will be built with support for dropping root privileges. On other systems no
extra library is needed. The default user which chronyd should run as can be
specified with the --with-user option of the configure script.

If development files for the POSIX threads library are available, chronyd will
be built with support for asynchronous resolving of hostnames specified in the
server, peer, and pool directives. This allows chronyd operating as a server to
respond to client requests when resolving a hostname. If you don't want to
enable the support, specify the --disable-asyncdns flag to configure.

If development files for the Nettle, NSS, or libtomcrypt library are available,
chronyd will be built with support for other cryptographic hash functions than
MD5, which can be used for NTP authentication with a symmetric key. If you
don't want to enable the support, specify the --disable-sechash flag to
configure.

If development files for the editline or readline library are available,
chronyc will be built with line editing support. If you don't want this,
specify the --disable-readline flag to configure.

If a timepps.h header is available (e.g. from the LinuxPPS project), chronyd
will be built with PPS API reference clock driver. If the header is installed
in a location that isn't normally searched by the compiler, you can add it to
the searched locations by setting the CPPFLAGS variable to -I/path/to/timepps.

The --help option can be specified to configure to print all options supported
by the script.

Now type

make

to build the programs.

If you want to build the manual in HTML, type

make docs

Once the programs have been successfully compiled, they need to be installed in
their target locations. This step normally needs to be performed by the
superuser, and requires the following command to be entered.

make install

This will install the binaries and man pages.

To install the HTML version of the manual, enter the command

make install-docs

Now that the software is successfully installed, the next step is to set up a
configuration file. The default location of the file is /etc/chrony.conf.
Several examples of configuration with comments are included in the examples
directory. Suppose you want to use public NTP servers from the pool.ntp.org
project as your time reference. A minimal useful configuration file could be

pool pool.ntp.org iburst
makestep 1.0 3
rtcsync

Then, chronyd can be run. For security reasons, it's recommended to create an
unprivileged user for chronyd and specify it with the -u command-line option or
the user directive in the configuration file, or set the default user with the
--with-user configure option before building.

Support for system call filtering

chronyd can be built with support for the Linux secure computing (seccomp)
facility. This requires development files for the libseccomp library and the
--enable-scfilter option specified to configure. The -F option of chronyd will
enable a system call filter, which should significantly reduce the kernel
attack surface and possibly prevent kernel exploits from chronyd if it is
compromised.

Support for line editing libraries

chronyc can be built with support for line editing, this allows you to use the
cursor keys to replay and edit old commands. Two libraries are supported which
provide such functionality, editline and GNU readline.

Please note that readline since version 6.0 is licensed under GPLv3+ which is
incompatible with chrony's license GPLv2. You should use editline instead if
you don't want to use older readline versions.

The configure script will automatically enable the line editing support if one
of the supported libraries is available. If they are both available, the
editline library will be used.

If you don't want to use it (in which case chronyc will use a minimal command
line interface), invoke configure like this:

./configure --disable-readline other-options...

If you have editline, readline or ncurses installed in locations that aren't
normally searched by the compiler and linker, you need to use extra options:

--with-readline-includes=directory_name

    This defines the name of the directory above the one where readline.h is.
    readline.h is assumed to be in editline or readline subdirectory of the
    named directory.

--with-readline-library=directory_name

    This defines the directory containing the libedit.a or libedit.so file, or
    libreadline.a or libreadline.so file.

--with-ncurses-library=directory_name

    This defines the directory containing the libncurses.a or libncurses.so
    file.

Extra options for package builders

The configure and make procedures have some extra options that may be useful if
you are building a distribution package for chrony.

The --mandir=DIR option to configure specifies an installation directory for
the man pages. This overrides the man subdirectory of the argument to the
--prefix option.

./configure --prefix=/usr --mandir=/usr/share/man

to set both options together.

The final option is the DESTDIR option to the make command. For example, you
could use the commands

./configure --prefix=/usr --mandir=/usr/share/man
make all docs
make install DESTDIR=./tmp
cd tmp
tar cvf - . | gzip -9 > chrony.tar.gz

to build a package. When untarred within the root directory, this will install
the files to the intended final locations.

<<<<<<< HEAD
Last updated 2019-05-02 11:50:41 CEST
=======
Last updated 2019-05-10 12:22:57 CEST
>>>>>>> f168ca2c
<|MERGE_RESOLUTION|>--- conflicted
+++ resolved
@@ -192,8 +192,4 @@
 to build a package. When untarred within the root directory, this will install
 the files to the intended final locations.
 
-<<<<<<< HEAD
-Last updated 2019-05-02 11:50:41 CEST
-=======
-Last updated 2019-05-10 12:22:57 CEST
->>>>>>> f168ca2c
+Last updated 2019-05-10 12:22:57 CEST