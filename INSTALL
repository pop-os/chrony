Installation

The software is distributed as source code which has to be compiled. The source
code is supplied in the form of a gzipped tar file, which unpacks to a
subdirectory identifying the name and version of the program.

A C compiler (e.g. gcc or clang) and GNU Make are needed to build chrony. The
following libraries with their development files, and programs, are needed to
enable optional features:

  o pkg-config: detection of development libraries

  o Nettle, NSS, or LibTomCrypt: secure hash functions (SECHASH)

  o libcap: dropping root privileges on Linux (DROPROOT)

  o libseccomp: system call filter on Linux (SCFILTER)

  o GnuTLS and Nettle: Network Time Security (NTS)

  o Editline: line editing in chronyc (READLINE)

  o timepps.h header: PPS reference clock

  o Asciidoctor: documentation in HTML format

  o Bash: test suite

The following programs are needed when building chrony from the git repository
instead of a released tar file:

  o Asciidoctor: manual pages

  o Bison: parser for chronyc settime command

After unpacking the source code, change directory into it, and type

./configure

This is a shell script that automatically determines the system type. There is
an optional parameter --prefix, which indicates the directory tree where the
software should be installed. For example,

./configure --prefix=/opt/free

will install the chronyd daemon into /opt/free/sbin and the chronyc control
program into /opt/free/bin. The default value for the prefix is /usr/local.

The configure script assumes you want to use gcc as your compiler. If you want
to use a different compiler, you can configure this way:

CC=cc ./configure --prefix=/opt/free

for Bourne-family shells, or

setenv CC cc
setenv CFLAGS -O
./configure --prefix=/opt/free

for C-family shells.

If the software cannot (yet) be built on your system, an error message will be
shown. Otherwise, Makefile will be generated.

On Linux, if development files for the libcap library are available, chronyd
will be built with support for dropping root privileges. On other systems no
extra library is needed. The default user which chronyd should run as can be
specified with the --with-user option of the configure script.

If development files for the POSIX threads library are available, chronyd will
be built with support for asynchronous resolving of hostnames specified in the
server, peer, and pool directives. This allows chronyd operating as a server to
respond to client requests when resolving a hostname. If you don't want to
enable the support, specify the --disable-asyncdns flag to configure.

If development files for the Nettle, NSS, or libtomcrypt library are available,
chronyd will be built with support for other cryptographic hash functions than
MD5, which can be used for NTP authentication with a symmetric key. If you
don't want to enable the support, specify the --disable-sechash flag to
configure.

If development files for the editline library are available, chronyc will be
built with line editing support. If you don't want this, specify the
--disable-readline flag to configure.

If a timepps.h header is available (e.g. from the LinuxPPS project), chronyd
will be built with PPS API reference clock driver. If the header is installed
in a location that isn't normally searched by the compiler, you can add it to
the searched locations by setting the CPPFLAGS variable to -I/path/to/timepps.

The --help option can be specified to configure to print all options supported
by the script.

Now type

make

to build the programs.

If you want to build the manual in HTML, type

make docs

Once the programs have been successfully compiled, they need to be installed in
their target locations. This step normally needs to be performed by the
superuser, and requires the following command to be entered.

make install

This will install the binaries and man pages.

To install the HTML version of the manual, enter the command

make install-docs

Now that the software is successfully installed, the next step is to set up a
configuration file. The default location of the file is /etc/chrony.conf.
Several examples of configuration with comments are included in the examples
directory. Suppose you want to use public NTP servers from the pool.ntp.org
project as your time reference. A minimal useful configuration file could be

pool pool.ntp.org iburst
makestep 1.0 3
rtcsync

Then, chronyd can be run. For security reasons, it's recommended to create an
unprivileged user for chronyd and specify it with the -u command-line option or
the user directive in the configuration file, or set the default user with the
--with-user configure option before building.

Support for system call filtering

chronyd can be built with support for the Linux secure computing (seccomp)
facility. This requires development files for the libseccomp library and the
--enable-scfilter option specified to configure. The -F option of chronyd will
enable a system call filter, which should significantly reduce the kernel
attack surface and possibly prevent kernel exploits from chronyd if it is
compromised.

Extra options for package builders

The configure and make procedures have some extra options that may be useful if
you are building a distribution package for chrony.

The --mandir=DIR option to configure specifies an installation directory for
the man pages. This overrides the man subdirectory of the argument to the
--prefix option.

./configure --prefix=/usr --mandir=/usr/share/man

to set both options together.

The final option is the DESTDIR option to the make command. For example, you
could use the commands

./configure --prefix=/usr --mandir=/usr/share/man
make all docs
make install DESTDIR=./tmp
cd tmp
tar cvf - . | gzip -9 > chrony.tar.gz

to build a package. When untarred within the root directory, this will install
the files to the intended final locations.

<<<<<<< HEAD
Last updated 2020-08-19 16:24:04 CEST
=======
Last updated 2020-10-07 17:27:34 +0200
>>>>>>> 0f6c91e9
<|MERGE_RESOLUTION|>--- conflicted
+++ resolved
@@ -162,8 +162,4 @@
 to build a package. When untarred within the root directory, this will install
 the files to the intended final locations.
 
-<<<<<<< HEAD
-Last updated 2020-08-19 16:24:04 CEST
-=======
-Last updated 2020-10-07 17:27:34 +0200
->>>>>>> 0f6c91e9
+Last updated 2020-10-07 17:27:34 +0200