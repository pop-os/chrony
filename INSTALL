Installation

The software is distributed as source code which has to be compiled. The source
code is supplied in the form of a gzipped tar file, which unpacks to a
subdirectory identifying the name and version of the program.

A C compiler (e.g. gcc or clang) and GNU Make are needed to build chrony. The
following libraries with their development files, and programs, are needed to
enable optional features:

  o pkg-config: detection of development libraries

  o Nettle, NSS, or LibTomCrypt: secure hash functions (SECHASH)

  o libcap: dropping root privileges on Linux (DROPROOT)

  o libseccomp: system call filter on Linux (SCFILTER)

  o GnuTLS and Nettle: Network Time Security (NTS)

  o Editline: line editing in chronyc (READLINE)

  o timepps.h header: PPS reference clock

  o Asciidoctor: documentation in HTML format

  o Bash: test suite

The following programs are needed when building chrony from the git repository
instead of a released tar file:

  o Asciidoctor: manual pages

  o Bison: parser for chronyc settime command

After unpacking the source code, change directory into it, and type

./configure

This is a shell script that automatically determines the system type. There is
an optional parameter --prefix, which indicates the directory tree where the
software should be installed. For example,

./configure --prefix=/opt/free

will install the chronyd daemon into /opt/free/sbin and the chronyc control
program into /opt/free/bin. The default value for the prefix is /usr/local.

The configure script assumes you want to use gcc as your compiler. If you want
to use a different compiler, you can configure this way:

CC=cc ./configure --prefix=/opt/free

for Bourne-family shells, or

setenv CC cc
setenv CFLAGS -O
./configure --prefix=/opt/free

for C-family shells.

If the software cannot (yet) be built on your system, an error message will be
shown. Otherwise, Makefile will be generated.

On Linux, if development files for the libcap library are available, chronyd
will be built with support for dropping root privileges. On other systems no
extra library is needed. The default user which chronyd should run as can be
specified with the --with-user option of the configure script.

If development files for the POSIX threads library are available, chronyd will
be built with support for asynchronous resolving of hostnames specified in the
server, peer, and pool directives. This allows chronyd operating as a server to
respond to client requests when resolving a hostname. If you don't want to
enable the support, specify the --disable-asyncdns flag to configure.

If development files for the Nettle, NSS, or libtomcrypt library are available,
chronyd will be built with support for other cryptographic hash functions than
MD5, which can be used for NTP authentication with a symmetric key. If you
don't want to enable the support, specify the --disable-sechash flag to
configure.

If development files for the editline library are available, chronyc will be
built with line editing support. If you don't want this, specify the
--disable-readline flag to configure.

If a timepps.h header is available (e.g. from the LinuxPPS project), chronyd
will be built with PPS API reference clock driver. If the header is installed
in a location that isn't normally searched by the compiler, you can add it to
the searched locations by setting the CPPFLAGS variable to -I/path/to/timepps.

The --help option can be specified to configure to print all options supported
by the script.

Now type

make

to build the programs.

If you want to build the manual in HTML, type

make docs

Once the programs have been successfully compiled, they need to be installed in
their target locations. This step normally needs to be performed by the
superuser, and requires the following command to be entered.

make install

This will install the binaries and man pages.

To install the HTML version of the manual, enter the command

make install-docs

Now that the software is successfully installed, the next step is to set up a
configuration file. The default location of the file is /etc/chrony.conf.
Several examples of configuration with comments are included in the examples
directory. Suppose you want to use public NTP servers from the pool.ntp.org
project as your time reference. A minimal useful configuration file could be

pool pool.ntp.org iburst
makestep 1.0 3
rtcsync

Then, chronyd can be run. For security reasons, it's recommended to create an
unprivileged user for chronyd and specify it with the -u command-line option or
the user directive in the configuration file, or set the default user with the
--with-user configure option before building.

Support for system call filtering

chronyd can be built with support for the Linux secure computing (seccomp)
facility. This requires development files for the libseccomp library and the
--enable-scfilter option specified to configure. The -F option of chronyd will
enable a system call filter, which should significantly reduce the kernel
attack surface and possibly prevent kernel exploits from chronyd if it is
compromised.

Extra options for package builders

The configure and make procedures have some extra options that may be useful if
you are building a distribution package for chrony.

The --mandir=DIR option to configure specifies an installation directory for
the man pages. This overrides the man subdirectory of the argument to the
--prefix option.

./configure --prefix=/usr --mandir=/usr/share/man

to set both options together.

The final option is the DESTDIR option to the make command. For example, you
could use the commands

./configure --prefix=/usr --mandir=/usr/share/man
make all docs
make install DESTDIR=./tmp
cd tmp
tar cvf - . | gzip -9 > chrony.tar.gz

to build a package. When untarred within the root directory, this will install
the files to the intended final locations.

<<<<<<< HEAD
Last updated 2020-09-16 12:09:52 +0200
=======
Last updated 2020-10-07 17:27:34 +0200
>>>>>>> 053197ae
<|MERGE_RESOLUTION|>--- conflicted
+++ resolved
@@ -162,8 +162,4 @@
 to build a package. When untarred within the root directory, this will install
 the files to the intended final locations.
 
-<<<<<<< HEAD
-Last updated 2020-09-16 12:09:52 +0200
-=======
-Last updated 2020-10-07 17:27:34 +0200
->>>>>>> 053197ae
+Last updated 2020-10-07 17:27:34 +0200