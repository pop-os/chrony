--- conflicted
+++ resolved
@@ -147,8 +147,4 @@
 to build a package. When untarred within the root directory, this will install
 the files to the intended final locations.
 
-<<<<<<< HEAD
-Last updated 2017-01-06 13:12:19 CET
-=======
-Last updated 2017-01-12 16:34:28 CET
->>>>>>> 7095e70b
+Last updated 2017-01-12 16:34:28 CET