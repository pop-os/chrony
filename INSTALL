Installation

The software is distributed as source code which has to be compiled. The source
code is supplied in the form of a gzipped tar file, which unpacks to a
subdirectory identifying the name and version of the program.

After unpacking the source code, change directory into it, and type

./configure

This is a shell script that automatically determines the system type. There is
an optional parameter --prefix, which indicates the directory tree where the
software should be installed. For example,

./configure --prefix=/opt/free

will install the chronyd daemon into /opt/free/sbin and the chronyc control
program into /opt/free/bin. The default value for the prefix is /usr/local.

The configure script assumes you want to use gcc as your compiler. If you want
to use a different compiler, you can configure this way:

CC=cc ./configure --prefix=/opt/free

for Bourne-family shells, or

setenv CC cc
setenv CFLAGS -O
./configure --prefix=/opt/free

for C-family shells.

If the software cannot (yet) be built on your system, an error message will be
shown. Otherwise, Makefile will be generated.

On Linux, if development files for the libcap library are available, chronyd
will be built with support for dropping root privileges. On other systems no
extra library is needed. The default user which chronyd should run as can be
specified with the --with-user option of the configure script.

If development files for the POSIX threads library are available, chronyd will
be built with support for asynchronous resolving of hostnames specified in the
server, peer, and pool directives. This allows chronyd operating as a server to
respond to client requests when resolving a hostname. If you don't want to
enable the support, specify the --disable-asyncdns flag to configure.

If development files for the Nettle, NSS, or libtomcrypt library are available,
chronyd will be built with support for other cryptographic hash functions than
MD5, which can be used for NTP authentication with a symmetric key. If you
don't want to enable the support, specify the --disable-sechash flag to
configure.

If development files for the editline or readline library are available,
chronyc will be built with line editing support. If you don't want this,
specify the --disable-readline flag to configure.

If a timepps.h header is available (e.g. from the LinuxPPS project), chronyd
will be built with PPS API reference clock driver. If the header is installed
in a location that isn't normally searched by the compiler, you can add it to
the searched locations by setting the CPPFLAGS variable to -I/path/to/timepps.

The --help option can be specified to configure to print all options supported
by the script.

Now type

make

to build the programs.

If you want to build the manual in HTML, type

make docs

Once the programs have been successfully compiled, they need to be installed in
their target locations. This step normally needs to be performed by the
superuser, and requires the following command to be entered.

make install

This will install the binaries and man pages.

To install the HTML version of the manual, enter the command

make install-docs

Now that the software is successfully installed, the next step is to set up a
configuration file. The default location of the file is /etc/chrony.conf.
Several examples of configuration with comments are included in the examples
directory. Suppose you want to use public NTP servers from the pool.ntp.org
project as your time reference. A minimal useful configuration file could be

pool pool.ntp.org iburst
makestep 1.0 3
rtcsync

Then, chronyd can be run. For security reasons, it's recommended to create an
unprivileged user for chronyd and specify it with the -u command-line option or
the user directive in the configuration file, or set the default user with the
--with-user configure option before building.

Support for system call filtering

chronyd can be built with support for the Linux secure computing (seccomp)
facility. This requires development files for the libseccomp library and the
--enable-scfilter option specified to configure. The -F option of chronyd will
enable a system call filter, which should significantly reduce the kernel
attack surface and possibly prevent kernel exploits from chronyd if it is
compromised.

Support for line editing libraries

chronyc can be built with support for line editing, this allows you to use the
cursor keys to replay and edit old commands. Two libraries are supported which
provide such functionality, editline and GNU readline.

Please note that readline since version 6.0 is licensed under GPLv3+ which is
incompatible with chrony's license GPLv2. You should use editline instead if
you don't want to use older readline versions.

The configure script will automatically enable the line editing support if one
of the supported libraries is available. If they are both available, the
editline library will be used.

If you don't want to use it (in which case chronyc will use a minimal command
line interface), invoke configure like this:

./configure --disable-readline other-options...

If you have editline, readline or ncurses installed in locations that aren't
normally searched by the compiler and linker, you need to use extra options:

--with-readline-includes=directory_name

    This defines the name of the directory above the one where readline.h is.
    readline.h is assumed to be in editline or readline subdirectory of the
    named directory.

--with-readline-library=directory_name

    This defines the directory containing the libedit.a or libedit.so file, or
    libreadline.a or libreadline.so file.

--with-ncurses-library=directory_name

    This defines the directory containing the libncurses.a or libncurses.so
    file.

Extra options for package builders

The configure and make procedures have some extra options that may be useful if
you are building a distribution package for chrony.

The --mandir=DIR option to configure specifies an installation directory for
the man pages. This overrides the man subdirectory of the argument to the
--prefix option.

./configure --prefix=/usr --mandir=/usr/share/man

to set both options together.

The final option is the DESTDIR option to the make command. For example, you
could use the commands

./configure --prefix=/usr --mandir=/usr/share/man
make all docs
make install DESTDIR=./tmp
cd tmp
tar cvf - . | gzip -9 > chrony.tar.gz

to build a package. When untarred within the root directory, this will install
the files to the intended final locations.

<<<<<<< HEAD
Last updated 2018-03-15 09:00:47 CET
=======
Last updated 2018-04-04 09:18:44 CEST
>>>>>>> 063fa093
<|MERGE_RESOLUTION|>--- conflicted
+++ resolved
@@ -171,8 +171,4 @@
 to build a package. When untarred within the root directory, this will install
 the files to the intended final locations.
 
-<<<<<<< HEAD
-Last updated 2018-03-15 09:00:47 CET
-=======
-Last updated 2018-04-04 09:18:44 CEST
->>>>>>> 063fa093
+Last updated 2018-04-04 09:18:44 CEST