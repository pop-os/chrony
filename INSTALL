--- conflicted
+++ resolved
@@ -147,8 +147,4 @@
 to build a package. When untarred within the root directory, this will install
 the files to the intended final locations.
 
-<<<<<<< HEAD
-Last updated 2017-01-31 11:22:11 CET
-=======
-Last updated 2017-07-25 17:54:01 CEST
->>>>>>> 33648b94
+Last updated 2017-07-25 17:54:01 CEST