--- conflicted
+++ resolved
@@ -192,8 +192,4 @@
 to build a package. When untarred within the root directory, this will install
 the files to the intended final locations.
 
-<<<<<<< HEAD
-Last updated 2018-09-19 16:38:15 CEST
-=======
-Last updated 2019-05-02 11:50:41 CEST
->>>>>>> aff496ce
+Last updated 2019-05-02 11:50:41 CEST