--- conflicted
+++ resolved
@@ -171,8 +171,4 @@
 to build a package. When untarred within the root directory, this will install
 the files to the intended final locations.
 
-<<<<<<< HEAD
-Last updated 2018-04-04 09:18:44 CEST
-=======
-Last updated 2018-08-31 10:11:17 CEST
->>>>>>> a86d8fa7
+Last updated 2018-08-31 10:11:17 CEST