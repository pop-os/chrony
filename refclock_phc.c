--- conflicted
+++ resolved
@@ -39,50 +39,13 @@
 #include "logging.h"
 #include "memory.h"
 #include "util.h"
-<<<<<<< HEAD
-=======
 #include "sched.h"
->>>>>>> 33648b94
 #include "sys_linux.h"
 
 struct phc_instance {
   int fd;
   int mode;
   int nocrossts;
-<<<<<<< HEAD
-};
-
-static int phc_initialise(RCL_Instance instance)
-{
-  struct phc_instance *phc;
-  int phc_fd;
-  char *path;
-
-  path = RCL_GetDriverParameter(instance);
- 
-  phc_fd = SYS_Linux_OpenPHC(path, 0);
-  if (phc_fd < 0) {
-    LOG_FATAL(LOGF_Refclock, "Could not open PHC");
-    return 0;
-  }
-
-  phc = MallocNew(struct phc_instance);
-  phc->fd = phc_fd;
-  phc->mode = 0;
-  phc->nocrossts = RCL_GetDriverOption(instance, "nocrossts") ? 1 : 0;
-
-  RCL_SetDriverData(instance, phc);
-  return 1;
-}
-
-static void phc_finalise(RCL_Instance instance)
-{
-  struct phc_instance *phc;
-
-  phc = (struct phc_instance *)RCL_GetDriverData(instance);
-  close(phc->fd);
-  Free(phc);
-=======
   int extpps;
   int pin;
   int channel;
@@ -173,26 +136,11 @@
 
   RCL_AddCookedPulse(instance, &local_ts, 1.0e-9 * local_ts.tv_nsec, local_err,
                      UTI_DiffTimespecsToDouble(&phc_ts, &local_ts));
->>>>>>> 33648b94
 }
 
 static int phc_poll(RCL_Instance instance)
 {
   struct phc_instance *phc;
-<<<<<<< HEAD
-  struct timespec phc_ts, sys_ts;
-  double offset, err;
-
-  phc = (struct phc_instance *)RCL_GetDriverData(instance);
-
-  if (!SYS_Linux_GetPHCSample(phc->fd, phc->nocrossts, RCL_GetPrecision(instance),
-                              &phc->mode, &phc_ts, &sys_ts, &err))
-    return 0;
-
-  offset = UTI_DiffTimespecsToDouble(&phc_ts, &sys_ts);
-
-  DEBUG_LOG(LOGF_Refclock, "PHC offset: %+.9f err: %.9f", offset, err);
-=======
   struct timespec phc_ts, sys_ts, local_ts;
   double offset, phc_err, local_err;
 
@@ -211,7 +159,6 @@
   offset = UTI_DiffTimespecsToDouble(&phc_ts, &sys_ts);
 
   DEBUG_LOG("PHC offset: %+.9f err: %.9f", offset, phc_err);
->>>>>>> 33648b94
 
   return RCL_AddSample(instance, &sys_ts, offset, LEAP_Normal);
 }
