/*
  chronyd/chronyc - Programs for keeping computer clocks accurate.

 **********************************************************************
 * Copyright (C) Richard P. Curnow  1997-2003
 * Copyright (C) Miroslav Lichvar  2011-2012, 2014, 2016, 2020
 * 
 * This program is free software; you can redistribute it and/or modify
 * it under the terms of version 2 of the GNU General Public License as
 * published by the Free Software Foundation.
 * 
 * This program is distributed in the hope that it will be useful, but
 * WITHOUT ANY WARRANTY; without even the implied warranty of
 * MERCHANTABILITY or FITNESS FOR A PARTICULAR PURPOSE.  See the GNU
 * General Public License for more details.
 * 
 * You should have received a copy of the GNU General Public License along
 * with this program; if not, write to the Free Software Foundation, Inc.,
 * 51 Franklin Street, Fifth Floor, Boston, MA  02110-1301, USA.
 * 
 **********************************************************************

  =======================================================================

  Functions which manage the pool of NTP sources that we are currently
  a client of or peering with.

  */

#include "config.h"

#include "sysincl.h"

#include "array.h"
#include "ntp_sources.h"
#include "ntp_core.h"
#include "ntp_io.h"
#include "util.h"
#include "logging.h"
#include "local.h"
#include "memory.h"
#include "nameserv_async.h"
#include "privops.h"
#include "sched.h"

/* ================================================== */

/* Record type private to this file, used to store information about
   particular sources */
typedef struct {
  NTP_Remote_Address *remote_addr; /* The address of this source, non-NULL
                                      means this slot in table is in use
                                      (an IPADDR_ID address means the address
                                      is not resolved yet) */
  NCR_Instance data;            /* Data for the protocol engine for this source */
  char *name;                   /* Name of the source, may be NULL */
  int pool_id;                  /* ID of the pool from which was this source
                                   added or INVALID_POOL */
  int tentative;                /* Flag indicating there was no valid response
                                   received from the source yet */
  uint32_t conf_id;             /* Configuration ID, which can be shared with
                                   different sources in case of a pool */
} SourceRecord;

/* Hash table of SourceRecord, its size is a power of two and it's never
   more than half full */
static ARR_Instance records;

/* Number of sources in the hash table */
static int n_sources;

/* Flag indicating new sources will be started automatically when added */
static int auto_start_sources = 0;

/* Last assigned address ID */
static uint32_t last_address_id = 0;

/* Last assigned configuration ID */
static uint32_t last_conf_id = 0;

/* Source scheduled for name resolving (first resolving or replacement) */
struct UnresolvedSource {
  /* Current address of the source (IPADDR_ID is used for a single source
     with unknown address and IPADDR_UNSPEC for a pool of sources) */
  NTP_Remote_Address address;
  /* ID of the pool if not a single source */
  int pool_id;
  /* Name to be resolved */
  char *name;
  /* Flag indicating addresses should be used in a random order */
  int random_order;
  /* Next unresolved source in the list */
  struct UnresolvedSource *next;
};

#define RESOLVE_INTERVAL_UNIT 7
#define MIN_RESOLVE_INTERVAL 2
#define MAX_RESOLVE_INTERVAL 9
#define MIN_REPLACEMENT_INTERVAL 8

static struct UnresolvedSource *unresolved_sources = NULL;
static int resolving_interval = 0;
static SCH_TimeoutID resolving_id;
static struct UnresolvedSource *resolving_source = NULL;
static NSR_SourceResolvingEndHandler resolving_end_handler = NULL;

#define MAX_POOL_SOURCES 16
#define INVALID_POOL (-1)

/* Pool of sources with the same name */
struct SourcePool {
  /* Number of all sources from the pool */
  int sources;
  /* Number of sources with unresolved address */
  int unresolved_sources;
  /* Number of non-tentative sources */
  int confirmed_sources;
  /* Maximum number of confirmed sources */
  int max_sources;
};

/* Array of SourcePool (indexed by their ID) */
static ARR_Instance pools;

/* ================================================== */
/* Forward prototypes */

static void resolve_sources(void);
static void rehash_records(void);
static void clean_source_record(SourceRecord *record);
static void remove_pool_sources(int pool_id, int tentative, int unresolved);
static void remove_unresolved_source(struct UnresolvedSource *us);

static void
slew_sources(struct timespec *raw,
             struct timespec *cooked,
             double dfreq,
             double doffset,
             LCL_ChangeType change_type,
             void *anything);

/* ================================================== */

/* Flag indicating whether module is initialised */
static int initialised = 0;

/* ================================================== */

static SourceRecord *
get_record(unsigned index)
{
  return (SourceRecord *)ARR_GetElement(records, index);
}

/* ================================================== */

static struct SourcePool *
get_pool(unsigned index)
{
  return (struct SourcePool *)ARR_GetElement(pools, index);
}

/* ================================================== */

void
NSR_Initialise(void)
{
  n_sources = 0;
  initialised = 1;

  records = ARR_CreateInstance(sizeof (SourceRecord));
  rehash_records();

  pools = ARR_CreateInstance(sizeof (struct SourcePool));

  LCL_AddParameterChangeHandler(slew_sources, NULL);
}

/* ================================================== */

void
NSR_Finalise(void)
{
  SourceRecord *record;
  unsigned int i;

  for (i = 0; i < ARR_GetSize(records); i++) {
    record = get_record(i);
    if (record->remote_addr)
      clean_source_record(record);
  }

  LCL_RemoveParameterChangeHandler(slew_sources, NULL);

  ARR_DestroyInstance(records);
  ARR_DestroyInstance(pools);

  while (unresolved_sources)
    remove_unresolved_source(unresolved_sources);

  initialised = 0;
}

/* ================================================== */
/* Find a slot matching an IP address.  It is assumed that there can
   only ever be one record for a particular IP address. */

static int
find_slot(IPAddr *ip_addr, int *slot)
{
  SourceRecord *record;
  uint32_t hash;
  unsigned int i, size;

  size = ARR_GetSize(records);

  *slot = 0;
  
  switch (ip_addr->family) {
    case IPADDR_INET4:
    case IPADDR_INET6:
    case IPADDR_ID:
      break;
    default:
      return 0;
  }

  hash = UTI_IPToHash(ip_addr);

  for (i = 0; i < size / 2; i++) {
    /* Use quadratic probing */
    *slot = (hash + (i + i * i) / 2) % size;
    record = get_record(*slot);

    if (!record->remote_addr)
      break;

    if (UTI_CompareIPs(&record->remote_addr->ip_addr, ip_addr, NULL) == 0)
      return 1;
  }

  return 0;
}

/* ================================================== */
/* Find a slot matching an IP address and port. The function returns:
   0 => IP not matched, empty slot returned if a valid address was provided
   1 => Only IP matched, port doesn't match
   2 => Both IP and port matched. */

static int
find_slot2(NTP_Remote_Address *remote_addr, int *slot)
{
  if (!find_slot(&remote_addr->ip_addr, slot))
    return 0;

  return get_record(*slot)->remote_addr->port == remote_addr->port ? 2 : 1;
}

/* ================================================== */
/* Check if hash table of given size is sufficient to contain sources */

static int
check_hashtable_size(unsigned int sources, unsigned int size)
{
  return sources * 2 <= size;
}

/* ================================================== */

static void
rehash_records(void)
{
  SourceRecord *temp_records;
  unsigned int i, old_size, new_size;
  int slot;

  old_size = ARR_GetSize(records);

  temp_records = MallocArray(SourceRecord, old_size);
  memcpy(temp_records, ARR_GetElements(records), old_size * sizeof (SourceRecord));

  /* The size of the hash table is always a power of two */
  for (new_size = 1; !check_hashtable_size(n_sources, new_size); new_size *= 2)
    ;

  ARR_SetSize(records, new_size);

  for (i = 0; i < new_size; i++)
    get_record(i)->remote_addr = NULL;

  for (i = 0; i < old_size; i++) {
    if (!temp_records[i].remote_addr)
      continue;

    if (find_slot2(temp_records[i].remote_addr, &slot) != 0)
      assert(0);

    *get_record(slot) = temp_records[i];
  }

  Free(temp_records);
}

/* ================================================== */

/* Procedure to add a new source */
static NSR_Status
add_source(NTP_Remote_Address *remote_addr, char *name, NTP_Source_Type type,
           SourceParameters *params, int pool_id, uint32_t conf_id)
{
  SourceRecord *record;
  int slot;

  assert(initialised);

  /* Find empty bin & check that we don't have the address already */
  if (find_slot2(remote_addr, &slot) != 0) {
    return NSR_AlreadyInUse;
  } else {
    if (remote_addr->ip_addr.family != IPADDR_INET4 &&
        remote_addr->ip_addr.family != IPADDR_INET6 &&
        remote_addr->ip_addr.family != IPADDR_ID) {
      return NSR_InvalidAF;
    } else {
      n_sources++;

      if (!check_hashtable_size(n_sources, ARR_GetSize(records))) {
        rehash_records();
        if (find_slot2(remote_addr, &slot) != 0)
          assert(0);
      }

      record = get_record(slot);
      record->data = NCR_CreateInstance(remote_addr, type, params, name);
      record->remote_addr = NCR_GetRemoteAddress(record->data);
      record->name = name ? Strdup(name) : NULL;
      record->pool_id = pool_id;
      record->tentative = 1;
      record->conf_id = conf_id;

      if (record->pool_id != INVALID_POOL) {
        get_pool(record->pool_id)->sources++;
        if (!UTI_IsIPReal(&remote_addr->ip_addr))
          get_pool(record->pool_id)->unresolved_sources++;
      }

      if (auto_start_sources && UTI_IsIPReal(&remote_addr->ip_addr))
        NCR_StartInstance(record->data);

      return NSR_Success;
    }
  }
}

/* ================================================== */

static NSR_Status
change_source_address(NTP_Remote_Address *old_addr, NTP_Remote_Address *new_addr,
                      int replacement)
{
  int slot1, slot2, found;
  SourceRecord *record;
  LOG_Severity severity;
  char *name;

  found = find_slot2(old_addr, &slot1);
  if (found == 0)
    return NSR_NoSuchSource;

  /* Make sure there is no other source using the new address (with the same
     or different port), but allow a source to have its port changed */
  found = find_slot2(new_addr, &slot2);
  if (found == 2 || (found != 0 && slot1 != slot2))
    return NSR_AlreadyInUse;

  record = get_record(slot1);
  NCR_ChangeRemoteAddress(record->data, new_addr, !replacement);
  record->remote_addr = NCR_GetRemoteAddress(record->data);
  if (!UTI_IsIPReal(&old_addr->ip_addr) && UTI_IsIPReal(&new_addr->ip_addr)) {
    if (auto_start_sources)
      NCR_StartInstance(record->data);
    if (record->pool_id != INVALID_POOL)
      get_pool(record->pool_id)->unresolved_sources--;
  }

  if (!record->tentative) {
    record->tentative = 1;

    if (record->pool_id != INVALID_POOL)
      get_pool(record->pool_id)->confirmed_sources--;
  }

  name = record->name;
  severity = UTI_IsIPReal(&old_addr->ip_addr) ? LOGS_INFO : LOGS_DEBUG;

  if (found == 0) {
    /* The hash table must be rebuilt for the changed address */
    rehash_records();

    LOG(severity, "Source %s %s %s (%s)", UTI_IPToString(&old_addr->ip_addr),
        replacement ? "replaced with" : "changed to",
        UTI_IPToString(&new_addr->ip_addr), name ? name : "");
  } else {
    LOG(severity, "Source %s (%s) changed port to %d",
        UTI_IPToString(&new_addr->ip_addr), name ? name : "", new_addr->port);
  }

  return NSR_Success;
}

/* ================================================== */

static int
replace_source_connectable(NTP_Remote_Address *old_addr, NTP_Remote_Address *new_addr)
{
  if (!NIO_IsServerConnectable(new_addr)) {
    DEBUG_LOG("%s not connectable", UTI_IPToString(&new_addr->ip_addr));
    return 0;
  }

  if (change_source_address(old_addr, new_addr, 1) == NSR_AlreadyInUse)
    return 0;

  return 1;
}

/* ================================================== */

static void
process_resolved_name(struct UnresolvedSource *us, IPAddr *ip_addrs, int n_addrs)
{
  NTP_Remote_Address old_addr, new_addr;
  SourceRecord *record;
  unsigned short first = 0;
  int i, j;

  if (us->random_order)
    UTI_GetRandomBytes(&first, sizeof (first));

  for (i = 0; i < n_addrs; i++) {
    new_addr.ip_addr = ip_addrs[((unsigned int)i + first) % n_addrs];

    DEBUG_LOG("(%d) %s", i + 1, UTI_IPToString(&new_addr.ip_addr));

    if (us->pool_id != INVALID_POOL) {
<<<<<<< HEAD
      /* In the pool resolving mode, try to replace all sources from
         the pool which don't have a real address yet */
=======
      /* In the pool resolving mode, try to replace a source from
         the pool which does not have a real address yet */
>>>>>>> 053197ae
      for (j = 0; j < ARR_GetSize(records); j++) {
        record = get_record(j);
        if (!record->remote_addr || record->pool_id != us->pool_id ||
            UTI_IsIPReal(&record->remote_addr->ip_addr))
          continue;
        old_addr = *record->remote_addr;
        new_addr.port = old_addr.port;
        if (replace_source_connectable(&old_addr, &new_addr))
<<<<<<< HEAD
          break;
=======
          ;
        break;
>>>>>>> 053197ae
      }
    } else {
      new_addr.port = us->address.port;
      if (replace_source_connectable(&us->address, &new_addr))
        break;
    }
  }
}

/* ================================================== */

static int
is_resolved(struct UnresolvedSource *us)
{
  int slot;

  if (us->pool_id != INVALID_POOL) {
    return get_pool(us->pool_id)->unresolved_sources <= 0;
  } else {
    /* If the address is no longer present, it was removed or replaced
       (i.e. resolved) */
    return find_slot2(&us->address, &slot) == 0;
  }
}

/* ================================================== */

static void
resolve_sources_timeout(void *arg)
{
  resolving_id = 0;
  resolve_sources();
}

/* ================================================== */

static void
name_resolve_handler(DNS_Status status, int n_addrs, IPAddr *ip_addrs, void *anything)
{
  struct UnresolvedSource *us, *next;

  us = (struct UnresolvedSource *)anything;

  assert(us == resolving_source);
  assert(resolving_id == 0);

  DEBUG_LOG("%s resolved to %d addrs", us->name, n_addrs);

  switch (status) {
    case DNS_TryAgain:
      break;
    case DNS_Success:
      process_resolved_name(us, ip_addrs, n_addrs);
      break;
    case DNS_Failure:
      LOG(LOGS_WARN, "Invalid host %s", us->name);
      break;
    default:
      assert(0);
  }

  next = us->next;

  /* Don't repeat the resolving if it (permanently) failed, it was a
     replacement of a real address, or all addresses are already resolved */
  if (status == DNS_Failure || UTI_IsIPReal(&us->address.ip_addr) || is_resolved(us))
    remove_unresolved_source(us);

  resolving_source = next;

  if (next) {
    /* Continue with the next source in the list */
    DEBUG_LOG("resolving %s", next->name);
    DNS_Name2IPAddressAsync(next->name, name_resolve_handler, next);
  } else {
    /* This was the last source in the list. If some sources couldn't
       be resolved, try again in exponentially increasing interval. */
    if (unresolved_sources) {
      resolving_interval = CLAMP(MIN_RESOLVE_INTERVAL, resolving_interval + 1,
                                 MAX_RESOLVE_INTERVAL);
      resolving_id = SCH_AddTimeoutByDelay(RESOLVE_INTERVAL_UNIT * (1 << resolving_interval),
                                           resolve_sources_timeout, NULL);
    } else {
      resolving_interval = 0;
    }

    /* This round of resolving is done */
    if (resolving_end_handler)
      (resolving_end_handler)();
  }
}

/* ================================================== */

static void
resolve_sources(void)
{
  struct UnresolvedSource *us, *next, *i;

  assert(!resolving_source);

  /* Remove sources that don't need to be resolved anymore */
  for (i = unresolved_sources; i; i = next) {
    next = i->next;
    if (is_resolved(i))
      remove_unresolved_source(i);
  }

  if (!unresolved_sources)
    return;

  PRV_ReloadDNS();

  /* Start with the first source in the list, name_resolve_handler
     will iterate over the rest */
  us = unresolved_sources;

  resolving_source = us;
  DEBUG_LOG("resolving %s", us->name);
  DNS_Name2IPAddressAsync(us->name, name_resolve_handler, us);
}

/* ================================================== */

static void
append_unresolved_source(struct UnresolvedSource *us)
{
  struct UnresolvedSource **i;

  for (i = &unresolved_sources; *i; i = &(*i)->next)
    ;
  *i = us;
  us->next = NULL;
}

/* ================================================== */

static void
remove_unresolved_source(struct UnresolvedSource *us)
{
  struct UnresolvedSource **i;

  for (i = &unresolved_sources; *i; i = &(*i)->next) {
    if (*i == us) {
      *i = us->next;
      Free(us->name);
      Free(us);
      break;
    }
  }
}

/* ================================================== */

static int get_unused_pool_id(void)
{
  struct UnresolvedSource *us;
  int i;

  for (i = 0; i < ARR_GetSize(pools); i++) {
    if (get_pool(i)->sources > 0)
      continue;

    /* Make sure there is no name waiting to be resolved using this pool */
    for (us = unresolved_sources; us; us = us->next) {
      if (us->pool_id == i)
        break;
    }
    if (us)
      continue;

    return i;
  }

  return INVALID_POOL;
}

/* ================================================== */

NSR_Status
NSR_AddSource(NTP_Remote_Address *remote_addr, NTP_Source_Type type,
              SourceParameters *params, uint32_t *conf_id)
{
  NSR_Status s;

  s = add_source(remote_addr, NULL, type, params, INVALID_POOL, last_conf_id + 1);
  if (s != NSR_Success)
    return s;

  last_conf_id++;
  if (conf_id)
    *conf_id = last_conf_id;

  return s;
}

/* ================================================== */

NSR_Status
NSR_AddSourceByName(char *name, int port, int pool, NTP_Source_Type type,
                    SourceParameters *params, uint32_t *conf_id)
{
  struct UnresolvedSource *us;
  struct SourcePool *sp;
  NTP_Remote_Address remote_addr;
  int i, new_sources, pool_id;

  /* If the name is an IP address, don't bother with full resolving now
     or later when trying to replace the source */
  if (UTI_StringToIP(name, &remote_addr.ip_addr)) {
    remote_addr.port = port;
    return NSR_AddSource(&remote_addr, type, params, conf_id);
  }

  /* Make sure the name is at least printable and has no spaces */
  for (i = 0; name[i] != '\0'; i++) {
<<<<<<< HEAD
    if (!isgraph(name[i]))
=======
    if (!isgraph((unsigned char)name[i]))
>>>>>>> 053197ae
      return NSR_InvalidName;
  }

  us = MallocNew(struct UnresolvedSource);
  us->name = Strdup(name);
  us->random_order = 0;

  remote_addr.ip_addr.family = IPADDR_ID;
  remote_addr.ip_addr.addr.id = ++last_address_id;
  remote_addr.port = port;

  if (!pool) {
    us->pool_id = INVALID_POOL;
    us->address = remote_addr;
    new_sources = 1;
  } else {
    pool_id = get_unused_pool_id();
    if (pool_id != INVALID_POOL) {
      sp = get_pool(pool_id);
    } else {
      sp = ARR_GetNewElement(pools);
      pool_id = ARR_GetSize(pools) - 1;
    }

    sp->sources = 0;
    sp->unresolved_sources = 0;
    sp->confirmed_sources = 0;
    sp->max_sources = CLAMP(1, params->max_sources, MAX_POOL_SOURCES);
    us->pool_id = pool_id;
    us->address.ip_addr.family = IPADDR_UNSPEC;
    new_sources = MIN(2 * sp->max_sources, MAX_POOL_SOURCES);
  }

  append_unresolved_source(us);

  last_conf_id++;
  if (conf_id)
    *conf_id = last_conf_id;

  for (i = 0; i < new_sources; i++) {
    if (i > 0)
      remote_addr.ip_addr.addr.id = ++last_address_id;
    if (add_source(&remote_addr, name, type, params, us->pool_id, last_conf_id) != NSR_Success)
      return NSR_TooManySources;
  }

  return NSR_UnresolvedName;
}

/* ================================================== */

void
NSR_SetSourceResolvingEndHandler(NSR_SourceResolvingEndHandler handler)
{
  resolving_end_handler = handler;
}

/* ================================================== */

void
NSR_ResolveSources(void)
{
  /* Try to resolve unresolved sources now */
  if (unresolved_sources) {
    /* Make sure no resolving is currently running */
    if (!resolving_source) {
      if (resolving_id != 0) {
        SCH_RemoveTimeout(resolving_id);
        resolving_id = 0;
        resolving_interval--;
      }
      resolve_sources();
    }
  } else {
    /* No unresolved sources, we are done */
    if (resolving_end_handler)
      (resolving_end_handler)();
  }
}

/* ================================================== */

void NSR_StartSources(void)
{
  NTP_Remote_Address *addr;
  unsigned int i;

  for (i = 0; i < ARR_GetSize(records); i++) {
    addr = get_record(i)->remote_addr;
    if (!addr || !UTI_IsIPReal(&addr->ip_addr))
      continue;
    NCR_StartInstance(get_record(i)->data);
  }
}

/* ================================================== */

void NSR_AutoStartSources(void)
{
  auto_start_sources = 1;
}

/* ================================================== */

static void
clean_source_record(SourceRecord *record)
{
  assert(record->remote_addr);

  if (record->pool_id != INVALID_POOL) {
    struct SourcePool *pool = get_pool(record->pool_id);

    pool->sources--;
    if (!UTI_IsIPReal(&record->remote_addr->ip_addr))
      pool->unresolved_sources--;
    if (!record->tentative)
      pool->confirmed_sources--;
    if (pool->max_sources > pool->sources)
      pool->max_sources = pool->sources;
  }

  record->remote_addr = NULL;
  NCR_DestroyInstance(record->data);
  if (record->name)
    Free(record->name);

  n_sources--;
}

/* ================================================== */

/* Procedure to remove a source.  We don't bother whether the port
   address is matched - we're only interested in removing a record for
   the right IP address. */
NSR_Status
NSR_RemoveSource(IPAddr *address)
{
  int slot;

  assert(initialised);

  if (find_slot(address, &slot) == 0)
    return NSR_NoSuchSource;

  clean_source_record(get_record(slot));

  /* Rehash the table to make sure there are no broken probe sequences.
     This is costly, but it's not expected to happen frequently. */

  rehash_records();

  return NSR_Success;
}

/* ================================================== */

void
NSR_RemoveSourcesById(uint32_t conf_id)
{
  SourceRecord *record;
  unsigned int i;

  for (i = 0; i < ARR_GetSize(records); i++) {
    record = get_record(i);
    if (!record->remote_addr || record->conf_id != conf_id)
      continue;
    clean_source_record(record);
  }

  rehash_records();
}

/* ================================================== */

void
NSR_RemoveAllSources(void)
{
  SourceRecord *record;
  unsigned int i;

  for (i = 0; i < ARR_GetSize(records); i++) {
    record = get_record(i);
    if (!record->remote_addr)
      continue;
    clean_source_record(record);
  }

  rehash_records();
}

/* ================================================== */

static void
resolve_source_replacement(SourceRecord *record)
{
  struct UnresolvedSource *us;

  DEBUG_LOG("trying to replace %s", UTI_IPToString(&record->remote_addr->ip_addr));

  us = MallocNew(struct UnresolvedSource);
  us->name = Strdup(record->name);
  /* If there never was a valid reply from this source (e.g. it was a bad
     replacement), ignore the order of addresses from the resolver to not get
     stuck to a pair of addresses if the order doesn't change, or a group of
     IPv4/IPv6 addresses if the resolver prefers inaccessible IP family */
  us->random_order = record->tentative;
  us->pool_id = INVALID_POOL;
  us->address = *record->remote_addr;

  append_unresolved_source(us);
  NSR_ResolveSources();
}

/* ================================================== */

void
NSR_HandleBadSource(IPAddr *address)
{
  static struct timespec last_replacement;
  struct timespec now;
  SourceRecord *record;
  double diff;
  int slot;

  if (!find_slot(address, &slot))
    return;

  record = get_record(slot);

  /* Only sources with a name can be replaced */
  if (!record->name)
    return;

  /* Don't resolve names too frequently */
  SCH_GetLastEventTime(NULL, NULL, &now);
  diff = UTI_DiffTimespecsToDouble(&now, &last_replacement);
  if (fabs(diff) < RESOLVE_INTERVAL_UNIT * (1 << MIN_REPLACEMENT_INTERVAL)) {
    DEBUG_LOG("replacement postponed");
    return;
  }
  last_replacement = now;

  resolve_source_replacement(record);
}

/* ================================================== */

void
NSR_RefreshAddresses(void)
{
  SourceRecord *record;
  unsigned int i;

  for (i = 0; i < ARR_GetSize(records); i++) {
    record = get_record(i);
    if (!record->remote_addr || !record->name)
      continue;

    resolve_source_replacement(record);
  }
}

/* ================================================== */

NSR_Status
NSR_UpdateSourceNtpAddress(NTP_Remote_Address *old_addr, NTP_Remote_Address *new_addr)
{
  if (new_addr->ip_addr.family == IPADDR_UNSPEC)
    return NSR_InvalidAF;

  return change_source_address(old_addr, new_addr, 0);
}

/* ================================================== */

static void remove_pool_sources(int pool_id, int tentative, int unresolved)
{
  SourceRecord *record;
  unsigned int i, removed;

  for (i = removed = 0; i < ARR_GetSize(records); i++) {
    record = get_record(i);

    if (!record->remote_addr || record->pool_id != pool_id)
<<<<<<< HEAD
      continue;

    if ((tentative && !record->tentative) ||
        (unresolved && UTI_IsIPReal(&record->remote_addr->ip_addr)))
      continue;

=======
      continue;

    if ((tentative && !record->tentative) ||
        (unresolved && UTI_IsIPReal(&record->remote_addr->ip_addr)))
      continue;

>>>>>>> 053197ae
    DEBUG_LOG("removing %ssource %s", tentative ? "tentative " : "",
              UTI_IPToString(&record->remote_addr->ip_addr));

    clean_source_record(record);
    removed++;
  }

  if (removed)
    rehash_records();
}

/* ================================================== */

uint32_t
NSR_GetLocalRefid(IPAddr *address)
{
  int slot;

  if (!find_slot(address, &slot))
    return 0;

  return NCR_GetLocalRefid(get_record(slot)->data);
}

/* ================================================== */

char *
NSR_GetName(IPAddr *address)
{
  SourceRecord *record;
  int slot;

  if (!find_slot(address, &slot))
    return 0;

  record = get_record(slot);
  if (record->name)
    return record->name;

  return UTI_IPToString(&record->remote_addr->ip_addr); 
}

/* ================================================== */

/* This routine is called by ntp_io when a new packet arrives off the network,
   possibly with an authentication tail */
void
NSR_ProcessRx(NTP_Remote_Address *remote_addr, NTP_Local_Address *local_addr,
              NTP_Local_Timestamp *rx_ts, NTP_Packet *message, int length)
{
  SourceRecord *record;
  struct SourcePool *pool;
  int slot;

  assert(initialised);

  /* Must match IP address AND port number */
  if (find_slot2(remote_addr, &slot) == 2) {
    record = get_record(slot);

    if (!NCR_ProcessRxKnown(record->data, local_addr, rx_ts, message, length))
      return;

    if (record->tentative) {
      /* This was the first good reply from the source */
      record->tentative = 0;

      if (record->pool_id != INVALID_POOL) {
        pool = get_pool(record->pool_id);
        pool->confirmed_sources++;

        DEBUG_LOG("pool %s has %d confirmed sources", record->name, pool->confirmed_sources);

        /* If the number of sources from the pool reached the configured
           maximum, remove the remaining tentative sources */
        if (pool->confirmed_sources >= pool->max_sources)
          remove_pool_sources(record->pool_id, 1, 0);
      }
    }
  } else {
    NCR_ProcessRxUnknown(remote_addr, local_addr, rx_ts, message, length);
  }
}

/* ================================================== */

void
NSR_ProcessTx(NTP_Remote_Address *remote_addr, NTP_Local_Address *local_addr,
              NTP_Local_Timestamp *tx_ts, NTP_Packet *message, int length)
{
  SourceRecord *record;
  int slot;

  /* Must match IP address AND port number */
  if (find_slot2(remote_addr, &slot) == 2) {
    record = get_record(slot);
    NCR_ProcessTxKnown(record->data, local_addr, tx_ts, message, length);
  } else {
    NCR_ProcessTxUnknown(remote_addr, local_addr, tx_ts, message, length);
  }
}

/* ================================================== */

static void
slew_sources(struct timespec *raw,
             struct timespec *cooked,
             double dfreq,
             double doffset,
             LCL_ChangeType change_type,
             void *anything)
{
  SourceRecord *record;
  unsigned int i;

  for (i = 0; i < ARR_GetSize(records); i++) {
    record = get_record(i);
    if (record->remote_addr) {
      if (change_type == LCL_ChangeUnknownStep) {
        NCR_ResetInstance(record->data);
        NCR_ResetPoll(record->data);
      } else {
        NCR_SlewTimes(record->data, cooked, dfreq, doffset);
      }
    }
  }
}

/* ================================================== */

int
NSR_SetConnectivity(IPAddr *mask, IPAddr *address, SRC_Connectivity connectivity)
{
  SourceRecord *record, *syncpeer;
  unsigned int i, any;

  if (connectivity != SRC_OFFLINE)
    NSR_ResolveSources();

  any = 0;
  syncpeer = NULL;
  for (i = 0; i < ARR_GetSize(records); i++) {
    record = get_record(i);
    if (record->remote_addr) {
      /* Ignore SRC_MAYBE_ONLINE connectivity change for unspecified unresolved
         sources as they would always end up in the offline state */
      if ((address->family == IPADDR_UNSPEC &&
           (connectivity != SRC_MAYBE_ONLINE || UTI_IsIPReal(&record->remote_addr->ip_addr))) ||
          !UTI_CompareIPs(&record->remote_addr->ip_addr, address, mask)) {
        any = 1;
        if (NCR_IsSyncPeer(record->data)) {
          syncpeer = record;
          continue;
        }
        NCR_SetConnectivity(record->data, connectivity);
      }
    }
  }

  /* Set the sync peer last to avoid unnecessary reference switching */
  if (syncpeer)
    NCR_SetConnectivity(syncpeer->data, connectivity);

  return any;
}

/* ================================================== */

int
NSR_ModifyMinpoll(IPAddr *address, int new_minpoll)
{
  int slot;

  if (!find_slot(address, &slot))
    return 0;

  NCR_ModifyMinpoll(get_record(slot)->data, new_minpoll);
  return 1;
}

/* ================================================== */

int
NSR_ModifyMaxpoll(IPAddr *address, int new_maxpoll)
{
  int slot;

  if (!find_slot(address, &slot))
    return 0;

  NCR_ModifyMaxpoll(get_record(slot)->data, new_maxpoll);
  return 1;
}

/* ================================================== */

int
NSR_ModifyMaxdelay(IPAddr *address, double new_max_delay)
{
  int slot;

  if (!find_slot(address, &slot))
    return 0;

  NCR_ModifyMaxdelay(get_record(slot)->data, new_max_delay);
  return 1;
}

/* ================================================== */

int
NSR_ModifyMaxdelayratio(IPAddr *address, double new_max_delay_ratio)
{
  int slot;

  if (!find_slot(address, &slot))
    return 0;

  NCR_ModifyMaxdelayratio(get_record(slot)->data, new_max_delay_ratio);
  return 1;
}

/* ================================================== */

int
NSR_ModifyMaxdelaydevratio(IPAddr *address, double new_max_delay_dev_ratio)
{
  int slot;

  if (!find_slot(address, &slot))
    return 0;

  NCR_ModifyMaxdelaydevratio(get_record(slot)->data, new_max_delay_dev_ratio);
  return 1;
}

/* ================================================== */

int
NSR_ModifyMinstratum(IPAddr *address, int new_min_stratum)
{
  int slot;

  if (!find_slot(address, &slot))
    return 0;

  NCR_ModifyMinstratum(get_record(slot)->data, new_min_stratum);
  return 1;
}

/* ================================================== */

int
NSR_ModifyPolltarget(IPAddr *address, int new_poll_target)
{
  int slot;

  if (!find_slot(address, &slot))
    return 0;

  NCR_ModifyPolltarget(get_record(slot)->data, new_poll_target);
  return 1;
}

/* ================================================== */

int
NSR_InitiateSampleBurst(int n_good_samples, int n_total_samples,
                        IPAddr *mask, IPAddr *address)
{
  SourceRecord *record;
  unsigned int i;
  int any;

  any = 0;
  for (i = 0; i < ARR_GetSize(records); i++) {
    record = get_record(i);
    if (record->remote_addr) {
      if (address->family == IPADDR_UNSPEC ||
          !UTI_CompareIPs(&record->remote_addr->ip_addr, address, mask)) {
        any = 1;
        NCR_InitiateSampleBurst(record->data, n_good_samples, n_total_samples);
      }
    }
  }

  return any;

}

/* ================================================== */
/* The ip address is assumed to be completed on input, that is how we
   identify the source record. */

void
NSR_ReportSource(RPT_SourceReport *report, struct timespec *now)
{
  int slot;

  if (find_slot(&report->ip_addr, &slot)) {
    NCR_ReportSource(get_record(slot)->data, report, now);
  } else {
    report->poll = 0;
    report->latest_meas_ago = 0;
  }
}

/* ================================================== */

int
NSR_GetAuthReport(IPAddr *address, RPT_AuthReport *report)
{
  int slot;

  if (!find_slot(address, &slot))
    return 0;

  NCR_GetAuthReport(get_record(slot)->data, report);
  return 1;
}

/* ================================================== */
/* The ip address is assumed to be completed on input, that is how we
   identify the source record. */

int
NSR_GetNTPReport(RPT_NTPReport *report)
{
  int slot;

  if (!find_slot(&report->remote_addr, &slot))
    return 0;

  NCR_GetNTPReport(get_record(slot)->data, report);
  return 1;
}

/* ================================================== */

void
NSR_GetActivityReport(RPT_ActivityReport *report)
{
  SourceRecord *record;
  unsigned int i;

  report->online = 0;
  report->offline = 0;
  report->burst_online = 0;
  report->burst_offline = 0;
  report->unresolved = 0;

  for (i = 0; i < ARR_GetSize(records); i++) {
    record = get_record(i);
    if (!record->remote_addr)
      continue;

    if (!UTI_IsIPReal(&record->remote_addr->ip_addr)) {
      report->unresolved++;
    } else {
      NCR_IncrementActivityCounters(record->data, &report->online, &report->offline,
                                    &report->burst_online, &report->burst_offline);
    }
  }
}

/* ================================================== */

void
NSR_DumpAuthData(void)
{
  SourceRecord *record;
  int i;

  for (i = 0; i < ARR_GetSize(records); i++) {
    record = get_record(i);
    if (!record->remote_addr)
      continue;
    NCR_DumpAuthData(record->data);
  }
}<|MERGE_RESOLUTION|>--- conflicted
+++ resolved
@@ -444,13 +444,8 @@
     DEBUG_LOG("(%d) %s", i + 1, UTI_IPToString(&new_addr.ip_addr));
 
     if (us->pool_id != INVALID_POOL) {
-<<<<<<< HEAD
-      /* In the pool resolving mode, try to replace all sources from
-         the pool which don't have a real address yet */
-=======
       /* In the pool resolving mode, try to replace a source from
          the pool which does not have a real address yet */
->>>>>>> 053197ae
       for (j = 0; j < ARR_GetSize(records); j++) {
         record = get_record(j);
         if (!record->remote_addr || record->pool_id != us->pool_id ||
@@ -459,12 +454,8 @@
         old_addr = *record->remote_addr;
         new_addr.port = old_addr.port;
         if (replace_source_connectable(&old_addr, &new_addr))
-<<<<<<< HEAD
-          break;
-=======
           ;
         break;
->>>>>>> 053197ae
       }
     } else {
       new_addr.port = us->address.port;
@@ -681,11 +672,7 @@
 
   /* Make sure the name is at least printable and has no spaces */
   for (i = 0; name[i] != '\0'; i++) {
-<<<<<<< HEAD
-    if (!isgraph(name[i]))
-=======
     if (!isgraph((unsigned char)name[i]))
->>>>>>> 053197ae
       return NSR_InvalidName;
   }
 
@@ -970,21 +957,12 @@
     record = get_record(i);
 
     if (!record->remote_addr || record->pool_id != pool_id)
-<<<<<<< HEAD
       continue;
 
     if ((tentative && !record->tentative) ||
         (unresolved && UTI_IsIPReal(&record->remote_addr->ip_addr)))
       continue;
 
-=======
-      continue;
-
-    if ((tentative && !record->tentative) ||
-        (unresolved && UTI_IsIPReal(&record->remote_addr->ip_addr)))
-      continue;
-
->>>>>>> 053197ae
     DEBUG_LOG("removing %ssource %s", tentative ? "tentative " : "",
               UTI_IPToString(&record->remote_addr->ip_addr));
 
