--- conflicted
+++ resolved
@@ -190,10 +190,7 @@
   IPAddr ip_addr;
   char state_char;
   int authentication;
-<<<<<<< HEAD
-=======
   NTP_Leap leap;
->>>>>>> 053197ae
   int conf_options;
   int eff_options;
   uint32_t last_sample_ago;
