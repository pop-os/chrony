/*
  chronyd/chronyc - Programs for keeping computer clocks accurate.

 **********************************************************************
 * Copyright (C) Richard P. Curnow  1997-2002
 * 
 * This program is free software; you can redistribute it and/or modify
 * it under the terms of version 2 of the GNU General Public License as
 * published by the Free Software Foundation.
 * 
 * This program is distributed in the hope that it will be useful, but
 * WITHOUT ANY WARRANTY; without even the implied warranty of
 * MERCHANTABILITY or FITNESS FOR A PARTICULAR PURPOSE.  See the GNU
 * General Public License for more details.
 * 
 * You should have received a copy of the GNU General Public License along
 * with this program; if not, write to the Free Software Foundation, Inc.,
 * 51 Franklin Street, Fifth Floor, Boston, MA  02110-1301, USA.
 * 
 **********************************************************************

  =======================================================================

  This is the header for the file that links in the operating system-
  specific parts of the software

*/

#ifndef GOT_SYS_H
#define GOT_SYS_H

/* Called at the start of the run to do initialisation */
extern void SYS_Initialise(int clock_control);

/* Called at the end of the run to do final clean-up */
extern void SYS_Finalise(void);

typedef enum {
  SYS_MAIN_PROCESS,
  SYS_NTSKE_HELPER,
} SYS_ProcessContext;

/* Switch to the specified user and group in given context */
extern void SYS_DropRoot(uid_t uid, gid_t gid, SYS_ProcessContext context);

typedef enum {
  SYS_MAIN_PROCESS,
  SYS_NTSKE_HELPER,
} SYS_SystemCallContext;

/* Enable a system call filter to allow only system calls
   which chronyd normally needs after initialization */
<<<<<<< HEAD
extern void SYS_EnableSystemCallFilter(int level, SYS_SystemCallContext context);
=======
extern void SYS_EnableSystemCallFilter(int level, SYS_ProcessContext context);
>>>>>>> 053197ae

extern void SYS_SetScheduler(int SchedPriority);
extern void SYS_LockMemory(void);

#endif /* GOT_SYS_H */<|MERGE_RESOLUTION|>--- conflicted
+++ resolved
@@ -43,18 +43,9 @@
 /* Switch to the specified user and group in given context */
 extern void SYS_DropRoot(uid_t uid, gid_t gid, SYS_ProcessContext context);
 
-typedef enum {
-  SYS_MAIN_PROCESS,
-  SYS_NTSKE_HELPER,
-} SYS_SystemCallContext;
-
 /* Enable a system call filter to allow only system calls
    which chronyd normally needs after initialization */
-<<<<<<< HEAD
-extern void SYS_EnableSystemCallFilter(int level, SYS_SystemCallContext context);
-=======
 extern void SYS_EnableSystemCallFilter(int level, SYS_ProcessContext context);
->>>>>>> 053197ae
 
 extern void SYS_SetScheduler(int SchedPriority);
 extern void SYS_LockMemory(void);
