'\" t
.\"     Title: chronyd
.\"    Author: [see the "AUTHORS" section]
.\" Generator: Asciidoctor 1.5.4
<<<<<<< HEAD
.\"      Date: 2017-01-31
=======
.\"      Date: 2017-07-25
>>>>>>> 33648b94
.\"    Manual: System Administration
.\"    Source: chrony @CHRONY_VERSION@
.\"  Language: English
.\"
<<<<<<< HEAD
.TH "CHRONYD" "8" "2017-01-31" "chrony @CHRONY_VERSION@" "System Administration"
=======
.TH "CHRONYD" "8" "2017-07-25" "chrony @CHRONY_VERSION@" "System Administration"
>>>>>>> 33648b94
.ie \n(.g .ds Aq \(aq
.el       .ds Aq '
.ss \n[.ss] 0
.nh
.ad l
.de URL
\\$2 \(laURL: \\$1 \(ra\\$3
..
.if \n[.g] .mso www.tmac
.LINKSTYLE blue R < >
.SH "NAME"
chronyd \- chrony daemon
.SH "SYNOPSIS"
.sp
\fBchronyd\fP [\fIOPTION\fP]... [\fIDIRECTIVE\fP]...
.SH "DESCRIPTION"
.sp
\fBchronyd\fP is a daemon for synchronisation of the system clock. It can
synchronise the clock with NTP servers, reference clocks (e.g. a GPS receiver),
and manual input using wristwatch and keyboard via \fBchronyc\fP. It can also
operate as an NTPv4 (RFC 5905) server and peer to provide a time service to
other computers in the network.
.sp
If no configuration directives are specified on the command line, \fBchronyd\fP
will read them from a configuration file. The compiled\-in default location of
the file is \fI@SYSCONFDIR@/chrony.conf\fP.
.sp
Information messages and warnings will be logged to syslog.
.SH "OPTIONS"
.sp
\fB\-4\fP
.RS 4
With this option hostnames will be resolved only to IPv4 addresses and only
IPv4 sockets will be created.
.RE
.sp
\fB\-6\fP
.RS 4
With this option hostnames will be resolved only to IPv6 addresses and only
IPv6 sockets will be created.
.RE
.sp
\fB\-f\fP \fIfile\fP
.RS 4
This option can be used to specify an alternate location for the configuration
file (default \fI@SYSCONFDIR@/chrony.conf\fP).
.RE
.sp
\fB\-n\fP
.RS 4
When run in this mode, the program will not detach itself from the terminal.
.RE
.sp
\fB\-d\fP
.RS 4
When run in this mode, the program will not detach itself from the terminal,
and all messages will be written to the terminal instead of syslog. When
\fBchronyd\fP was compiled with debugging support, this option can be used twice to
print also debugging messages.
.RE
.sp
\fB\-l\fP \fIfile\fP
.RS 4
This option specifies a file which should be used for logging instead of syslog
or terminal.
.RE
.sp
\fB\-q\fP
.RS 4
When run in this mode, \fBchronyd\fP will set the system clock once and exit. It
will not detach from the terminal.
.RE
.sp
\fB\-Q\fP
.RS 4
This option is similar to the \fB\-q\fP option, except it only prints the offset
without making any corrections of the clock and it allows \fBchronyd\fP to be
started without root privileges.
.RE
.sp
\fB\-r\fP
.RS 4
This option will try to reload and then delete files containing sample
histories for each of the servers and reference clocks being used. These
histories are created by using the \fBdump\fP command in
\fBchronyc\fP, or by setting the \fBdumponexit\fP
directive in the configuration file. This option is useful if you want to stop
and restart \fBchronyd\fP briefly for any reason, e.g. to install a new version.
However, it should be used only on systems where the kernel can maintain clock
compensation whilst not under \fBchronyd\fP\(cqs control (i.e. Linux, FreeBSD, NetBSD,
Solaris, and macOS 10.13 or later).
.RE
.sp
\fB\-R\fP
.RS 4
When this option is used, the \fBinitstepslew\fP
directive and the \fBmakestep\fP directive used with
a positive limit will be ignored. This option is useful when restarting
\fBchronyd\fP and can be used in conjunction with the \fB\-r\fP option.
.RE
.sp
\fB\-s\fP
.RS 4
This option will set the system clock from the computer\(cqs real\-time clock (RTC)
or to the last modification time of the file specified by the
\fBdriftfile\fP directive. Real\-time clocks are
supported only on Linux.
.sp
If used in conjunction with the \fB\-r\fP flag, \fBchronyd\fP will attempt to preserve
the old samples after setting the system clock from the RTC. This can be used
to allow \fBchronyd\fP to perform long term averaging of the gain or loss rate
across system reboots, and is useful for systems with intermittent access to
network that are shut down when not in use. For this to work well, it relies
on \fBchronyd\fP having been able to determine accurate statistics for the
difference between the RTC and system clock last time the computer was on.
.sp
If the last modification time of the drift file is later than both the current
time and the RTC time, the system time will be set to it to restore the time
when \fBchronyd\fP was previously stopped. This is useful on computers that have no
RTC or the RTC is broken (e.g. it has no battery).
.RE
.sp
\fB\-t\fP \fItimeout\fP
.RS 4
This option sets a timeout (in seconds) after which \fBchronyd\fP will exit. If the
clock is not synchronised, it will exit with a non\-zero status. This is useful
with the \fB\-q\fP or \fB\-Q\fP option to shorten the maximum time waiting for
measurements, or with the \fB\-r\fP option to limit the time when \fBchronyd\fP is
running, but still allow it to adjust the frequency of the system clock.
.RE
.sp
\fB\-u\fP \fIuser\fP
.RS 4
This option sets the name of the system user to which \fBchronyd\fP will switch
after start in order to drop root privileges. It overrides the
\fBuser\fP directive (default \fI@DEFAULT_USER@\fP).
.sp
On Linux, \fBchronyd\fP needs to be compiled with support for the \fBlibcap\fP library.
On macOS, FreeBSD, NetBSD and Solaris \fBchronyd\fP forks into two processes.
The child process retains root privileges, but can only perform a very limited
range of privileged system calls on behalf of the parent.
.RE
.sp
\fB\-F\fP \fIlevel\fP
.RS 4
This option configures a system call filter when \fBchronyd\fP is compiled with
support for the Linux secure computing (seccomp) facility. In level 1 the
process is killed when a forbidden system call is made, in level \-1 the SYSSIG
signal is thrown instead and in level 0 the filter is disabled (default 0).
.sp
It\(cqs recommended to enable the filter only when it\(cqs known to work on the
version of the system where \fBchrony\fP is installed as the filter needs to allow
also system calls made from libraries that \fBchronyd\fP is using (e.g. libc) and
different versions or implementations of the libraries may make different
system calls. If the filter is missing some system call, \fBchronyd\fP could be
killed even in normal operation.
.RE
.sp
\fB\-P\fP \fIpriority\fP
.RS 4
On Linux, this option will select the SCHED_FIFO real\-time scheduler at the
specified priority (which must be between 0 and 100). On macOS, this option
must have either a value of 0 (the default) to disable the thread time
constraint policy or 1 for the policy to be enabled. Other systems do not
support this option.
.RE
.sp
\fB\-m\fP
.RS 4
This option will lock \fBchronyd\fP into RAM so that it will never be paged out.
This mode is only supported on Linux.
.RE
.sp
\fB\-x\fP
.RS 4
This option disables the control of the system clock. \fBchronyd\fP will not make
any adjustments of the clock, but it will still track its offset and frequency
relative to the estimated true time, and be able to operate as an NTP server.
This allows \fBchronyd\fP to run without the capability to adjust or set the system
clock (e.g. in some containers).
.RE
.sp
\fB\-v\fP
.RS 4
With this option \fBchronyd\fP will print version number to the terminal and exit.
.RE
.SH "FILES"
.sp
\fI@SYSCONFDIR@/chrony.conf\fP
.SH "SEE ALSO"
.sp
\fBchronyc(1)\fP, \fBchrony.conf(5)\fP
.SH "BUGS"
.sp
For instructions on how to report bugs, please visit
.URL "https://chrony.tuxfamily.org/" "" "."
.SH "AUTHORS"
.sp
chrony was written by Richard Curnow, Miroslav Lichvar, and others.<|MERGE_RESOLUTION|>--- conflicted
+++ resolved
@@ -2,20 +2,12 @@
 .\"     Title: chronyd
 .\"    Author: [see the "AUTHORS" section]
 .\" Generator: Asciidoctor 1.5.4
-<<<<<<< HEAD
-.\"      Date: 2017-01-31
-=======
 .\"      Date: 2017-07-25
->>>>>>> 33648b94
 .\"    Manual: System Administration
 .\"    Source: chrony @CHRONY_VERSION@
 .\"  Language: English
 .\"
-<<<<<<< HEAD
-.TH "CHRONYD" "8" "2017-01-31" "chrony @CHRONY_VERSION@" "System Administration"
-=======
 .TH "CHRONYD" "8" "2017-07-25" "chrony @CHRONY_VERSION@" "System Administration"
->>>>>>> 33648b94
 .ie \n(.g .ds Aq \(aq
 .el       .ds Aq '
 .ss \n[.ss] 0
