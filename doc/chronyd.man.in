--- conflicted
+++ resolved
@@ -2,20 +2,12 @@
 .\"     Title: chronyd
 .\"    Author: [see the "AUTHORS" section]
 .\" Generator: Asciidoctor 1.5.6.1
-<<<<<<< HEAD
-.\"      Date: 2018-03-15
-=======
 .\"      Date: 2018-04-04
->>>>>>> 063fa093
 .\"    Manual: System Administration
 .\"    Source: chrony @CHRONY_VERSION@
 .\"  Language: English
 .\"
-<<<<<<< HEAD
-.TH "CHRONYD" "8" "2018-03-15" "chrony @CHRONY_VERSION@" "System Administration"
-=======
 .TH "CHRONYD" "8" "2018-04-04" "chrony @CHRONY_VERSION@" "System Administration"
->>>>>>> 063fa093
 .ie \n(.g .ds Aq \(aq
 .el       .ds Aq '
 .ss \n[.ss] 0
