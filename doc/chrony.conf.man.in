--- conflicted
+++ resolved
@@ -2,20 +2,12 @@
 .\"     Title: chrony.conf
 .\"    Author: [see the "AUTHORS" section]
 .\" Generator: Asciidoctor 1.5.6.1
-<<<<<<< HEAD
-.\"      Date: 2018-03-15
-=======
 .\"      Date: 2018-04-04
->>>>>>> 063fa093
 .\"    Manual: Configuration Files
 .\"    Source: chrony @CHRONY_VERSION@
 .\"  Language: English
 .\"
-<<<<<<< HEAD
-.TH "CHRONY.CONF" "5" "2018-03-15" "chrony @CHRONY_VERSION@" "Configuration Files"
-=======
 .TH "CHRONY.CONF" "5" "2018-04-04" "chrony @CHRONY_VERSION@" "Configuration Files"
->>>>>>> 063fa093
 .ie \n(.g .ds Aq \(aq
 .el       .ds Aq '
 .ss \n[.ss] 0
@@ -107,14 +99,8 @@
 .RS 4
 The NTP protocol supports a message authentication code (MAC) to prevent
 computers having their system time upset by rogue packets being sent to them.
-<<<<<<< HEAD
-The checksums are generated as a function of a password, using the
-cryptographic hash function set in the key file, which is specified by the
-\fBkeyfile\fP directive.
-=======
 The MAC is generated as a function of a password specified in the key file,
 which is specified by the \fBkeyfile\fP directive.
->>>>>>> 063fa093
 .sp
 The \fBkey\fP option specifies which key (with an ID in the range 1 through 2^32\-1)
 should \fBchronyd\fP use to authenticate requests sent to the server and verify its
