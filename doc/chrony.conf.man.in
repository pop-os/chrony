'\" t
.\"     Title: chrony.conf
.\"    Author: [see the "AUTHORS" section]
<<<<<<< HEAD
.\" Generator: Asciidoctor 1.5.4
.\"      Date: 2017-09-15
=======
.\" Generator: Asciidoctor 1.5.6.1
.\"      Date: 2018-03-15
>>>>>>> 164712c8
.\"    Manual: Configuration Files
.\"    Source: chrony @CHRONY_VERSION@
.\"  Language: English
.\"
<<<<<<< HEAD
.TH "CHRONY.CONF" "5" "2017-09-15" "chrony @CHRONY_VERSION@" "Configuration Files"
=======
.TH "CHRONY.CONF" "5" "2018-03-15" "chrony @CHRONY_VERSION@" "Configuration Files"
>>>>>>> 164712c8
.ie \n(.g .ds Aq \(aq
.el       .ds Aq '
.ss \n[.ss] 0
.nh
.ad l
.de URL
\\$2 \(laURL: \\$1 \(ra\\$3
..
.if \n[.g] .mso www.tmac
.LINKSTYLE blue R < >
.SH "NAME"
chrony.conf \- chronyd configuration file
.SH "SYNOPSIS"
.sp
\fBchrony.conf\fP
.SH "DESCRIPTION"
.sp
This file configures the \fBchronyd\fP daemon. The compiled\-in location is
\fI@SYSCONFDIR@/chrony.conf\fP, but other locations can be specified on the
\fBchronyd\fP command line with the \fB\-f\fP option.
.sp
Each directive in the configuration file is placed on a separate line. The
following sections describe each of the directives in turn. The directives can
occur in any order in the file and they are not case\-sensitive.
.sp
The configuration directives can also be specified directly on the \fBchronyd\fP
command line. In this case each argument is parsed as a new line and the
configuration file is ignored.
.sp
While the number of supported directives is large, only a few of them are
typically needed. See the \fBEXAMPLES\fP section for configuration in
typical operating scenarios.
.sp
The configuration file might contain comment lines. A comment line is any line
that starts with zero or more spaces followed by any one of the following
characters: \fB!\fP, \fB;\fP, \fB#\fP, \fB%\fP. Any line with this format will be ignored.
.SH "DIRECTIVES"
.SS "Time sources"
.sp
\fBserver\fP \fIhostname\fP [\fIoption\fP]...
.RS 4
The \fBserver\fP directive specifies an NTP server which can be used as a time
source. The client\-server relationship is strictly hierarchical: a client might
synchronise its system time to that of the server, but the server\(cqs system time
will never be influenced by that of a client.
.sp
The \fBserver\fP directive is immediately followed by either the name of the
server, or its IP address. The \fBserver\fP directive supports the following
options:
.sp
\fBminpoll\fP \fIpoll\fP
.RS 4
This option specifies the minimum interval between requests sent to the server
as a power of 2 in seconds. For example, \fBminpoll 5\fP would mean that the
polling interval should not drop below 32 seconds. The default is 6 (64
seconds), the minimum is \-4 (1/16th of a second), and the maximum is 24 (6
months). Note that intervals shorter than 6 (64 seconds) should generally not
be used with public servers on the Internet, because it might be considered
abuse.
.RE
.sp
\fBmaxpoll\fP \fIpoll\fP
.RS 4
This option specifies the maximum interval between requests sent to the server
as a power of 2 in seconds. For example, \fBmaxpoll 9\fP indicates that the polling
interval should stay at or below 9 (512 seconds). The default is 10 (1024
seconds), the minimum is 0 (1 second), and the maximum is 24 (6 months).
.RE
.sp
\fBiburst\fP
.RS 4
With this option, the interval between the first four requests sent to the
server will be 2 seconds instead of the interval specified by the \fBminpoll\fP
option, which allows \fBchronyd\fP to make the first update of the clock shortly
after start.
.RE
.sp
\fBburst\fP
.RS 4
With this option, \fBchronyd\fP will shorten the interval between up to four
requests to 2 seconds when it cannot get a good measurement from the server.
The number of requests in the burst is limited by the current polling interval
to keep the average interval at or above the minimum interval, i.e. the current
interval needs to be at least two times longer than the minimum interval in
order to allow a burst with two requests.
.RE
.sp
\fBkey\fP \fIID\fP
.RS 4
The NTP protocol supports the inclusion of checksums in the packets, to prevent
computers having their system time upset by rogue packets being sent to them.
The checksums are generated as a function of a password, using the
cryptographic hash function set in the key file, which is specified by the
\fBkeyfile\fP directive.
.sp
The \fBkey\fP option specifies which key (with an ID in the range 1 through 2^32\-1)
should \fBchronyd\fP use to authenticate requests sent to the server and verify its
responses. The server must have the same key for this number configured,
otherwise no relationship between the computers will be possible.
.RE
.sp
\fBmaxdelay\fP \fIdelay\fP
.RS 4
\fBchronyd\fP uses the network round\-trip delay to the server to determine how
accurate a particular measurement is likely to be. Long round\-trip delays
indicate that the request, or the response, or both were delayed. If only one
of the messages was delayed the measurement error is likely to be substantial.
.sp
For small variations in the round\-trip delay, \fBchronyd\fP uses a weighting scheme
when processing the measurements. However, beyond a certain level of delay the
measurements are likely to be so corrupted as to be useless. (This is
particularly so on dial\-up or other slow links, where a long delay probably
indicates a highly asymmetric delay caused by the response waiting behind a lot
of packets related to a download of some sort).
.sp
If the user knows that round trip delays above a certain level should cause the
measurement to be ignored, this level can be defined with the \fBmaxdelay\fP
option. For example, \fBmaxdelay 0.3\fP would indicate that measurements with a
round\-trip delay of 0.3 seconds or more should be ignored. The default value is
3 seconds and the maximum value is 1000 seconds.
.RE
.sp
\fBmaxdelayratio\fP \fIratio\fP
.RS 4
This option is similar to the \fBmaxdelay\fP option above. \fBchronyd\fP keeps a record
of the minimum round\-trip delay amongst the previous measurements that it has
buffered. If a measurement has a round trip delay that is greater than the
maxdelayratio times the minimum delay, it will be rejected.
.RE
.sp
\fBmaxdelaydevratio\fP \fIratio\fP
.RS 4
If a measurement has a ratio of the increase in the round\-trip delay from the
minimum delay amongst the previous measurements to the standard deviation of
the previous measurements that is greater than the specified ratio, it will be
rejected. The default is 10.0.
.RE
.sp
\fBmindelay\fP \fIdelay\fP
.RS 4
This option specifies a fixed minimum round\-trip delay to be used instead of
the minimum amongst the previous measurements. This can be useful in networks
with static configuration to improve the stability of corrections for
asymmetric jitter, weighting of the measurements, and the \fBmaxdelayratio\fP and
\fBmaxdelaydevratio\fP tests. The value should be set accurately in order to have a
positive effect on the synchronisation.
.RE
.sp
\fBasymmetry\fP \fIratio\fP
.RS 4
This option specifies the asymmetry of the network jitter on the path to the
source, which is used to correct the measured offset according to the delay.
The asymmetry can be between \-0.5 and +0.5. A negative value means the delay of
packets sent to the source is more variable than the delay of packets sent from
the source back. By default, \fBchronyd\fP estimates the asymmetry automatically.
.RE
.sp
\fBoffset\fP \fIoffset\fP
.RS 4
This option specifies a correction (in seconds) which will be applied to
offsets measured with this source. It\(cqs particularly useful to compensate for a
known asymmetry in network delay or timestamping errors. For example, if
packets sent to the source were on average delayed by 100 microseconds more
than packets sent from the source back, the correction would be \-0.00005 (\-50
microseconds). The default is 0.0.
.RE
.sp
\fBminsamples\fP \fIsamples\fP
.RS 4
Set the minimum number of samples kept for this source. This overrides the
\fBminsamples\fP directive.
.RE
.sp
\fBmaxsamples\fP \fIsamples\fP
.RS 4
Set the maximum number of samples kept for this source. This overrides the
\fBmaxsamples\fP directive.
.RE
.sp
\fBoffline\fP
.RS 4
If the server will not be reachable when \fBchronyd\fP is started, the \fBoffline\fP
option can be specified. \fBchronyd\fP will not try to poll the server until it is
enabled to do so (by using the \fBonline\fP command in
\fBchronyc\fP).
.RE
.sp
\fBauto_offline\fP
.RS 4
With this option, the server will be assumed to have gone offline when two
requests have been sent to it without receiving a response. This option avoids
the need to run the \fBoffline\fP command from \fBchronyc\fP
when disconnecting the network link, if it is safe to assume that the requests
and responses will not be dropped in the network, e.g. in a trusted local
network. (It will still be necessary to use the \fBonline\fP
command when the link has been established, to enable measurements to start.)
.RE
.sp
\fBprefer\fP
.RS 4
Prefer this source over sources without the \fBprefer\fP option.
.RE
.sp
\fBnoselect\fP
.RS 4
Never select this source. This is particularly useful for monitoring.
.RE
.sp
\fBtrust\fP
.RS 4
Assume time from this source is always true. It can be rejected as a
falseticker in the source selection only if another source with this option
does not agree with it.
.RE
.sp
\fBrequire\fP
.RS 4
Require that at least one of the sources specified with this option is
selectable (i.e. recently reachable and not a falseticker) before updating the
clock. Together with the \fBtrust\fP option this might be useful to allow a trusted
authenticated source to be safely combined with unauthenticated sources in
order to improve the accuracy of the clock. They can be selected and used for
synchronisation only if they agree with the trusted and required source.
.RE
.sp
\fBxleave\fP
.RS 4
This option enables an interleaved mode which allows the server or the peer to
send transmit timestamps captured after the actual transmission (e.g. when the
server or the peer is running \fBchronyd\fP with software (kernel) or hardware
timestamping). This can significantly improve the accuracy of the measurements.
.sp
The interleaved mode is compatible with servers that support only the basic
mode, but peers must both support and have enabled the interleaved mode,
otherwise the synchronisation will work only in one direction. Note that even
servers that support the interleaved mode might respond in the basic mode as
the interleaved mode requires the servers to keep some state for each client
and the state might be dropped when there are too many clients (e.g.
\fBclientloglimit\fP is too small), or it might be overwritten
by other clients that have the same IP address (e.g. computers behind NAT or
someone sending requests with a spoofed source address).
.sp
The \fBxleave\fP option can be combined with the \fBpresend\fP option in order to
shorten the interval in which the server has to keep the state to be able to
respond in the interleaved mode.
.RE
.sp
\fBpolltarget\fP \fItarget\fP
.RS 4
Target number of measurements to use for the regression algorithm which
\fBchronyd\fP will try to maintain by adjusting the polling interval between
\fBminpoll\fP and \fBmaxpoll\fP. A higher target makes \fBchronyd\fP prefer shorter polling
intervals. The default is 8 and a useful range is from 6 to 60.
.RE
.sp
\fBport\fP \fIport\fP
.RS 4
This option allows the UDP port on which the server understands NTP requests to
be specified. For normal servers this option should not be required (the
default is 123, the standard NTP port).
.RE
.sp
\fBpresend\fP \fIpoll\fP
.RS 4
If the timing measurements being made by \fBchronyd\fP are the only network data
passing between two computers, you might find that some measurements are badly
skewed due to either the client or the server having to do an ARP lookup on the
other party prior to transmitting a packet. This is more of a problem with long
sampling intervals, which might be similar in duration to the lifetime of entries
in the ARP caches of the machines.
.sp
In order to avoid this problem, the \fBpresend\fP option can be used. It takes a
single integer argument, which is the smallest polling interval for which an
extra pair of NTP packets will be exchanged between the client and the server
prior to the actual measurement. For example, with the following option
included in a \fBserver\fP directive:
.sp
.if n \{\
.RS 4
.\}
.nf
presend 9
.fi
.if n \{\
.RE
.\}
.sp
when the polling interval is 512 seconds or more, an extra NTP client packet
will be sent to the server a short time (2 seconds) before making the actual
measurement.
.sp
The \fBpresend\fP option cannot be used in the \fBpeer\fP directive. If it is used
with the \fBxleave\fP option, \fBchronyd\fP will send two extra packets instead of one.
.RE
.sp
\fBminstratum\fP \fIstratum\fP
.RS 4
When the synchronisation source is selected from available sources, sources
with lower stratum are normally slightly preferred. This option can be used to
increase stratum of the source to the specified minimum, so \fBchronyd\fP will
avoid selecting that source. This is useful with low stratum sources that are
known to be unreliable or inaccurate and which should be used only when other
sources are unreachable.
.RE
.sp
\fBversion\fP \fIversion\fP
.RS 4
This option sets the NTP version of packets sent to the server. This can be
useful when the server runs an old NTP implementation that does not respond to
requests using a newer version. The default version depends on whether a key is
specified by the \fBkey\fP option and which authentication hash function the key
is using. If the output size of the hash function is longer than 160 bits, the
default version is 3 for compatibility with older \fBchronyd\fP servers. Otherwise,
the default version is 4.
.RE
.RE
.sp
\fBpool\fP \fIname\fP [\fIoption\fP]...
.RS 4
The syntax of this directive is similar to that for the \fBserver\fP
directive, except that it is used to specify a pool of NTP servers rather than
a single NTP server. The pool name is expected to resolve to multiple addresses
which might change over time.
.sp
All options valid in the \fBserver\fP directive can be used in this
directive too. There is one option specific to the \fBpool\fP directive:
\fBmaxsources\fP sets the maximum number of sources that can be used from the pool,
the default value is 4.
.sp
On start, when the pool name is resolved, \fBchronyd\fP will add up to 16 sources,
one for each resolved address. When the number of sources from which at least
one valid reply was received reaches the number specified by the \fBmaxsources\fP
option, the other sources will be removed. When a pool source is unreachable,
marked as a falseticker, or has a distance larger than the limit set by the
\fBmaxdistance\fP directive, \fBchronyd\fP will try to replace the
source with a newly resolved address from the pool.
.sp
An example of the \fBpool\fP directive is
.sp
.if n \{\
.RS 4
.\}
.nf
pool pool.ntp.org iburst maxsources 3
.fi
.if n \{\
.RE
.\}
.RE
.sp
\fBpeer\fP \fIhostname\fP [\fIoption\fP]...
.RS 4
The syntax of this directive is identical to that for the \fBserver\fP
directive, except that it specifies a symmetric association with an NTP peer
instead of a client/server association with an NTP server. A single symmetric
association allows the peers to be both servers and clients to each other. This
is mainly useful when the NTP implementation of the peer (e.g. \fBntpd\fP) supports
ephemeral symmetric associations and does not need to be configured with an
address of this host. \fBchronyd\fP does not support ephemeral associations.
.sp
When a key is specified by the \fBkey\fP option to enable authentication, both
peers must use the same key and the same key number.
.sp
Note that the symmetric mode is less secure than the client/server mode. A
denial\-of\-service attack is possible on unauthenticated symmetric associations,
i.e. when the peer was specified without the \fBkey\fP option. An attacker who does
not see network traffic between two hosts, but knows that they are peering with
each other, can periodically send them unauthenticated packets with spoofed
source addresses in order to disrupt their NTP state and prevent them from
synchronising to each other. When the association is authenticated, an attacker
who does see the network traffic, but cannot prevent the packets from reaching
the other host, can still disrupt the state by replaying old packets. The
attacker has effectively the same power as a man\-in\-the\-middle attacker. A
partial protection against this attack is implemented in \fBchronyd\fP, which can
protect the peers if they are using the same polling interval and they never
sent an authenticated packet with a timestamp from future, but it should not be
relied on as it is difficult to ensure the conditions are met. If two hosts
should be able to synchronise to each other in both directions, it is
recommended to use two separate client/server associations (specified by the
\fBserver\fP directive on both hosts) instead.
.RE
.sp
\fBinitstepslew\fP \fIstep\-threshold\fP [\fIhostname\fP]...
.RS 4
In normal operation, \fBchronyd\fP slews the time when it needs to adjust the
system clock. For example, to correct a system clock which is 1 second slow,
\fBchronyd\fP slightly increases the amount by which the system clock is advanced
on each clock interrupt, until the error is removed. Note that at no time does
time run backwards with this method.
.sp
On most Unix systems it is not desirable to step the system clock, because many
programs rely on time advancing monotonically forwards.
.sp
When the \fBchronyd\fP daemon is initially started, it is possible that the system
clock is considerably in error. Attempting to correct such an error by slewing
might not be sensible, since it might take several hours to correct the error by
this means.
.sp
The purpose of the \fBinitstepslew\fP directive is to allow \fBchronyd\fP to make a
rapid measurement of the system clock error at boot time, and to correct the
system clock by stepping before normal operation begins. Since this would
normally be performed only at an appropriate point in the system boot sequence,
no other software should be adversely affected by the step.
.sp
If the correction required is less than a specified threshold, a slew is used
instead. This makes it safer to restart \fBchronyd\fP whilst the system is in
normal operation.
.sp
The \fBinitstepslew\fP directive takes a threshold and a list of NTP servers as
arguments. Each of the servers is rapidly polled several times, and a majority
voting mechanism used to find the most likely range of system clock error that
is present. A step or slew is applied to the system clock to correct this
error. \fBchronyd\fP then enters its normal operating mode.
.sp
An example of the use of the directive is:
.sp
.if n \{\
.RS 4
.\}
.nf
initstepslew 30 foo.example.net bar.example.net
.fi
.if n \{\
.RE
.\}
.sp
where 2 NTP servers are used to make the measurement. The \fI30\fP indicates that
if the system\(cqs error is found to be 30 seconds or less, a slew will be used to
correct it; if the error is above 30 seconds, a step will be used.
.sp
The \fBinitstepslew\fP directive can also be used in an isolated LAN environment,
where the clocks are set manually. The most stable computer is chosen as the
master, and the other computers are slaved to it. If each of the slaves is
configured with the \fBlocal\fP directive, the master can be set up with
an \fBinitstepslew\fP directive which references some or all of the slaves. Then,
if the master machine has to be rebooted, the slaves can be relied on to act
analogously to a flywheel and preserve the time for a short period while the
master completes its reboot.
.sp
The \fBinitstepslew\fP directive is functionally similar to a combination of the
\fBmakestep\fP and \fBserver\fP directives with the \fBiburst\fP
option. The main difference is that the \fBinitstepslew\fP servers are used only
before normal operation begins and that the foreground \fBchronyd\fP process waits
for \fBinitstepslew\fP to finish before exiting. This is useful to prevent programs
started in the boot sequence after \fBchronyd\fP from reading the clock before it
has been stepped.
.RE
.sp
\fBrefclock\fP \fIdriver\fP \fIparameter\fP[:\fIoption\fP,...] [\fIoption\fP]...
.RS 4
The \fBrefclock\fP directive specifies a hardware reference clock to be used as a
time source. It has two mandatory parameters, a driver name and a
driver\-specific parameter. The two parameters are followed by zero or more
refclock options. Some drivers have special options, which can be appended to
the driver\-specific parameter (separated by the \fB:\fP and \fB,\fP characters).
.sp
There are four drivers included in \fBchronyd\fP:
.sp
\fBPPS\fP
.RS 4
Driver for the kernel PPS (pulse per second) API. The parameter is the path to
the PPS device (typically \fI/dev/pps?\fP). As PPS refclocks do not supply full
time, another time source (e.g. NTP server or non\-PPS refclock) is needed to
complete samples from the PPS refclock. An alternative is to enable the
\fBlocal\fP directive to allow synchronisation with some unknown but
constant offset. The driver supports the following option:
.sp
\fBclear\fP
.RS 4
By default, the PPS refclock uses assert events (rising edge) for
synchronisation. With this option, it will use clear events (falling edge)
instead.
.RE
.RE
.sp

.RS 4
Examples:
.sp
.if n \{\
.RS 4
.\}
.nf
refclock PPS /dev/pps0 lock NMEA refid GPS
refclock SHM 0 offset 0.5 delay 0.2 refid NMEA noselect
refclock PPS /dev/pps1:clear refid GPS2
.fi
.if n \{\
.RE
.\}
.RE
.sp
\fBSHM\fP
.RS 4
NTP shared memory driver. This driver uses a shared memory segment to receive
samples from another process (e.g. \fBgpsd\fP). The parameter is the number of the
shared memory segment, typically a small number like 0, 1, 2, or 3. The driver
supports the following option:
.sp
\fBperm\fP=\fImode\fP
.RS 4
This option specifies the permissions of the shared memory segment created by
\fBchronyd\fP. They are specified as a numeric mode. The default value is 0600
(read\-write access for owner only).
.RE
.RE
.sp

.RS 4
.sp
Examples:
.sp
.if n \{\
.RS 4
.\}
.nf
refclock SHM 0 poll 3 refid GPS1
refclock SHM 1:perm=0644 refid GPS2
.fi
.if n \{\
.RE
.\}
.RE
.sp
\fBSOCK\fP
.RS 4
Unix domain socket driver. It is similar to the SHM driver, but samples are
received from a Unix domain socket instead of shared memory and the messages
have a different format. The parameter is the path to the socket, which
\fBchronyd\fP creates on start. An advantage over the SHM driver is that SOCK does
not require polling and it can receive PPS samples with incomplete time. The
format of the messages is described in the \fIrefclock_sock.c\fP file in the chrony
source code.
.sp
An application which supports the SOCK protocol is the \fBgpsd\fP daemon. The path
where \fBgpsd\fP expects the socket to be created is described in the \fBgpsd(8)\fP man
page. For example:
.sp
.if n \{\
.RS 4
.\}
.nf
refclock SOCK /var/run/chrony.ttyS0.sock
.fi
.if n \{\
.RE
.\}
.RE
.sp
\fBPHC\fP
.RS 4
PTP hardware clock (PHC) driver. The parameter is the path to the device of
the PTP clock which should be used as a time source. If the clock is kept in
TAI instead of UTC (e.g. it is synchronised by a PTP daemon), the current
UTC\-TAI offset needs to be specified by the \fBoffset\fP option. Alternatively, the
\fBpps\fP refclock option can be enabled to treat the PHC as a PPS refclock, using
only the sub\-second offset for synchronisation. The driver supports the
following options:
.sp
\fBnocrossts\fP
.RS 4
This option disables use of precise cross timestamping.
.RE
.sp
\fBextpps\fP
.RS 4
This option enables a PPS mode in which the PTP clock is timestamping pulses
of an external PPS signal connected to the clock. The clock does not need to be
synchronised, but another time source is needed to complete the PPS samples.
Note that some PTP clocks cannot be configured to timestamp only assert or
clear events, and it is necessary to use the \fBwidth\fP option to filter wrong
PPS samples.
.RE
.sp
\fBpin\fP=\fIindex\fP
.RS 4
This option specifies the index of the pin to which is connected the PPS
signal. The default value is 0.
.RE
.sp
\fBchannel\fP=\fIindex\fP
.RS 4
This option specifies the index of the channel for the PPS mode. The default
value is 0.
.RE
.sp
\fBclear\fP
.RS 4
This option enables timestamping of clear events (falling edge) instead of
assert events (rising edge) in the PPS mode. This may not work with some
clocks.
.RE
.RE
.sp

.RS 4
.sp
Examples:
.sp
.if n \{\
.RS 4
.\}
.nf
refclock PHC /dev/ptp0 poll 0 dpoll \-2 offset \-37
refclock PHC /dev/ptp1:nocrossts poll 3 pps
refclock PHC /dev/ptp2:extpps,pin=1 width 0.2 poll 2
.fi
.if n \{\
.RE
.\}
.RE
.RE
.sp

.RS 4
The \fBrefclock\fP directive supports the following options:
.sp
\fBpoll\fP \fIpoll\fP
.RS 4
Timestamps produced by refclock drivers are not used immediately, but they are
stored and processed by a median filter in the polling interval specified by
this option. This is defined as a power of 2 and can be negative to specify a
sub\-second interval. The default is 4 (16 seconds). A shorter interval allows
\fBchronyd\fP to react faster to changes in the frequency of the system clock, but
it might have a negative effect on its accuracy if the samples have a lot of
jitter.
.RE
.sp
\fBdpoll\fP \fIdpoll\fP
.RS 4
Some drivers do not listen for external events and try to produce samples in
their own polling interval. This is defined as a power of 2 and can be negative
to specify a sub\-second interval. The default is 0 (1 second).
.RE
.sp
\fBrefid\fP \fIrefid\fP
.RS 4
This option is used to specify the reference ID of the refclock, as up to four
ASCII characters. The default reference ID is composed from the first three
characters of the driver name and the number of the refclock. Each refclock
must have a unique reference ID.
.RE
.sp
\fBlock\fP \fIrefid\fP
.RS 4
This option can be used to lock a PPS refclock to another refclock, which is
specified by its reference ID. In this mode received PPS samples are paired
directly with raw samples from the specified refclock.
.RE
.sp
\fBrate\fP \fIrate\fP
.RS 4
This option sets the rate of the pulses in the PPS signal (in Hz). This option
controls how the pulses will be completed with real time. To actually receive
more than one pulse per second, a negative \fBdpoll\fP has to be specified (\-3 for
a 5Hz signal). The default is 1.
.RE
.sp
\fBmaxlockage\fP \fIpulses\fP
.RS 4
This option specifies in number of pulses how old can be samples from the
refclock specified by the \fBlock\fP option to be paired with the pulses.
Increasing this value is useful when the samples are produced at a lower rate
than the pulses. The default is 2.
.RE
.sp
\fBwidth\fP \fIwidth\fP
.RS 4
This option specifies the width of the pulses (in seconds). It is used to
filter PPS samples when the driver provides samples for both rising and falling
edges. Note that it reduces the maximum allowed error of the time source which
completes the PPS samples. If the duty cycle is configurable, 50% should be
preferred in order to maximise the allowed error.
.RE
.sp
\fBpps\fP
.RS 4
This options forces \fBchronyd\fP to treat any refclock (e.g. SHM or PHC) as a PPS
refclock. This can be useful when the refclock provides time with a variable
offset of a whole number of seconds (e.g. it uses TAI instead of UTC). Another
time source is needed to complete samples from the refclock.
.RE
.sp
\fBoffset\fP \fIoffset\fP
.RS 4
This option can be used to compensate for a constant error. The specified
offset (in seconds) is applied to all samples produced by the reference clock.
The default is 0.0.
.RE
.sp
\fBdelay\fP \fIdelay\fP
.RS 4
This option sets the NTP delay of the source (in seconds). Half of this value
is included in the maximum assumed error which is used in the source selection
algorithm. Increasing the delay is useful to avoid having no majority in the
source selection or to make it prefer other sources. The default is 1e\-9 (1
nanosecond).
.RE
.sp
\fBstratum\fP \fIstratum\fP
.RS 4
This option sets the NTP stratum of the refclock. This can be useful when the
refclock provides time with a stratum other than 0. The default is 0.
.RE
.sp
\fBprecision\fP \fIprecision\fP
.RS 4
This option sets the precision of the reference clock (in seconds). The default
value is the estimated precision of the system clock.
.RE
.sp
\fBmaxdispersion\fP \fIdispersion\fP
.RS 4
Maximum allowed dispersion for filtered samples (in seconds). Samples with
larger estimated dispersion are ignored. By default, this limit is disabled.
.RE
.sp
\fBfilter\fP \fIsamples\fP
.RS 4
This option sets the length of the median filter which is used to reduce the
noise in the measurements. With each poll about 40 percent of the stored
samples are discarded and one final sample is calculated as an average of the
remaining samples. If the length is 4 or more, at least 4 samples have to be
collected between polls. For lengths below 4, the filter has to be full. The
default is 64.
.RE
.sp
\fBprefer\fP
.RS 4
Prefer this source over sources without the prefer option.
.RE
.sp
\fBnoselect\fP
.RS 4
Never select this source. This is useful for monitoring or with sources which
are not very accurate, but are locked with a PPS refclock.
.RE
.sp
\fBtrust\fP
.RS 4
Assume time from this source is always true. It can be rejected as a
falseticker in the source selection only if another source with this option
does not agree with it.
.RE
.sp
\fBrequire\fP
.RS 4
Require that at least one of the sources specified with this option is
selectable (i.e. recently reachable and not a falseticker) before updating the
clock. Together with the \fBtrust\fP option this can be useful to allow a trusted,
but not very precise, reference clock to be safely combined with
unauthenticated NTP sources in order to improve the accuracy of the clock. They
can be selected and used for synchronisation only if they agree with the
trusted and required source.
.RE
.sp
\fBtai\fP
.RS 4
This option indicates that the reference clock keeps time in TAI instead of UTC
and that \fBchronyd\fP should correct its offset by the current TAI\-UTC offset. The
\fBleapsectz\fP directive must be used with this option and the
database must be kept up to date in order for this correction to work as
expected. This option does not make sense with PPS refclocks.
.RE
.sp
\fBminsamples\fP \fIsamples\fP
.RS 4
Set the minimum number of samples kept for this source. This overrides the
\fBminsamples\fP directive.
.RE
.sp
\fBmaxsamples\fP \fIsamples\fP
.RS 4
Set the maximum number of samples kept for this source. This overrides the
\fBmaxsamples\fP directive.
.RE
.RE
.sp
\fBmanual\fP
.RS 4
The \fBmanual\fP directive enables support at run\-time for the
\fBsettime\fP command in \fBchronyc\fP. If no \fBmanual\fP
directive is included, any attempt to use the \fBsettime\fP command in \fBchronyc\fP
will be met with an error message.
.sp
Note that the \fBsettime\fP command can be enabled at run\-time using
the \fBmanual\fP command in \fBchronyc\fP. (The idea of the two
commands is that the \fBmanual\fP command controls the manual clock driver\(cqs
behaviour, whereas the \fBsettime\fP command allows samples of manually entered
time to be provided.)
.RE
.sp
\fBacquisitionport\fP \fIport\fP
.RS 4
By default, \fBchronyd\fP uses a separate client socket for each configured server
and their source port is chosen arbitrarily by the operating system. However,
you can use the \fBacquisitionport\fP directive to explicitly specify a port and
use only one socket (per IPv4 or IPv6 address family) for all configured servers.
This can be useful for getting through some firewalls. If set to 0, the source
port of the socket will be chosen arbitrarily.
.sp
It can be set to the same port as is used by the NTP server (which can be
configured with the \fBport\fP directive) to use only one socket for all
NTP packets.
.sp
An example of the \fBacquisitionport\fP directive is:
.sp
.if n \{\
.RS 4
.\}
.nf
acquisitionport 1123
.fi
.if n \{\
.RE
.\}
.sp
This would change the source port used for client requests to UDP port 1123.
You could then persuade the firewall administrator to open that port.
.RE
.sp
\fBbindacqaddress\fP \fIaddress\fP
.RS 4
The \fBbindacqaddress\fP directive sets the network interface to which
\fBchronyd\fP will bind its NTP client sockets. The syntax is similar to the
\fBbindaddress\fP and \fBbindcmdaddress\fP
directives.
.sp
For each of the IPv4 and IPv6 protocols, only one \fBbindacqaddress\fP directive
can be specified.
.RE
.sp
\fBdumpdir\fP \fIdirectory\fP
.RS 4
To compute the rate of gain or loss of time, \fBchronyd\fP has to store a
measurement history for each of the time sources it uses.
.sp
All supported systems, with the exception of macOS 10.12 and earlier, have
operating system support for setting the rate of gain or loss to compensate for
known errors.
(On macOS 10.12 and earlier, \fBchronyd\fP must simulate such a capability by
periodically slewing the system clock forwards or backwards by a suitable amount
to compensate for the error built up since the previous slew.)
.sp
For such systems, it is possible to save the measurement history across
restarts of \fBchronyd\fP (assuming no changes are made to the system clock
behaviour whilst it is not running). The \fBdumpdir\fP directive defines the
directory where the measurement histories are saved when \fBchronyd\fP exits,
or the \fBdump\fP command in \fBchronyc\fP is issued.
.sp
An example of the directive is:
.sp
.if n \{\
.RS 4
.\}
.nf
dumpdir @CHRONYRUNDIR@
.fi
.if n \{\
.RE
.\}
.sp
A source whose IP address is \fI1.2.3.4\fP would have its measurement history saved
in the file \fI@CHRONYRUNDIR@/1.2.3.4.dat\fP. History of reference clocks is saved
to files named by their reference ID in form of \fIrefid:XXXXXXXX.dat\fP.
.RE
.sp
\fBmaxsamples\fP \fIsamples\fP
.RS 4
The \fBmaxsamples\fP directive sets the default maximum number of samples that
\fBchronyd\fP should keep for each source. This setting can be overridden for
individual sources in the \fBserver\fP and \fBrefclock\fP
directives. The default value is 0, which disables the configurable limit. The
useful range is 4 to 64.
.RE
.sp
\fBminsamples\fP \fIsamples\fP
.RS 4
The \fBminsamples\fP directive sets the default minimum number of samples that
\fBchronyd\fP should keep for each source. This setting can be overridden for
individual sources in the \fBserver\fP and \fBrefclock\fP
directives. The default value is 6. The useful range is 4 to 64.
.RE
.SS "Source selection"
.sp
\fBcombinelimit\fP \fIlimit\fP
.RS 4
When \fBchronyd\fP has multiple sources available for synchronisation, it has to
select one source as the synchronisation source. The measured offsets and
frequencies of the system clock relative to the other sources, however, can be
combined with the selected source to improve the accuracy of the system clock.
.sp
The \fBcombinelimit\fP directive limits which sources are included in the combining
algorithm. Their synchronisation distance has to be shorter than the distance
of the selected source multiplied by the value of the limit. Also, their
measured frequencies have to be close to the frequency of the selected source.
.sp
By default, the limit is 3. Setting the limit to 0 effectively disables the
source combining algorithm and only the selected source will be used to control
the system clock.
.RE
.sp
\fBmaxdistance\fP \fIdistance\fP
.RS 4
The \fBmaxdistance\fP directive sets the maximum allowed root distance of the
sources to not be rejected by the source selection algorithm. The distance
includes the accumulated dispersion, which might be large when the source is no
longer synchronised, and half of the total round\-trip delay to the primary
source.
.sp
By default, the maximum root distance is 3 seconds.
.sp
Setting \fBmaxdistance\fP to a larger value can be useful to allow synchronisation
with a server that only has a very infrequent connection to its sources and can
accumulate a large dispersion between updates of its clock.
.RE
.sp
\fBmaxjitter\fP \fIjitter\fP
.RS 4
The \fBmaxjitter\fP directive sets the maximum allowed jitter of the sources to not
be rejected by the source selection algorithm. This prevents synchronisation
with sources that have a small root distance, but their time is too variable.
.sp
By default, the maximum jitter is 1 second.
.RE
.sp
\fBminsources\fP \fIsources\fP
.RS 4
The \fBminsources\fP directive sets the minimum number of sources that need to be
considered as selectable in the source selection algorithm before the local
clock is updated. The default value is 1.
.sp
Setting this option to a larger number can be used to improve the reliability.
More sources will have to agree with each other and the clock will not be
updated when only one source (which could be serving incorrect time) is
reachable.
.RE
.sp
\fBreselectdist\fP \fIdistance\fP
.RS 4
When \fBchronyd\fP selects a synchronisation source from available sources, it
will prefer the one with the shortest synchronisation distance. However, to
avoid frequent reselecting when there are sources with similar distance, a
fixed distance is added to the distance for sources that are currently not
selected. This can be set with the \fBreselectdist\fP directive. By default, the
distance is 100 microseconds.
.RE
.sp
\fBstratumweight\fP \fIdistance\fP
.RS 4
The \fBstratumweight\fP directive sets how much distance should be added per
stratum to the synchronisation distance when \fBchronyd\fP selects the
synchronisation source from available sources.
.sp
By default, the weight is 0.001 seconds. This means that the stratum of the sources
in the selection process matters only when the differences between the
distances are in milliseconds.
.RE
.SS "System clock"
.sp
\fBcorrtimeratio\fP \fIratio\fP
.RS 4
When \fBchronyd\fP is slewing the system clock to correct an offset, the rate at
which it is slewing adds to the frequency error of the clock. On all supported
systems, with the exception of macOS 12 and earlier, this rate can be
controlled.
.sp
The \fBcorrtimeratio\fP directive sets the ratio between the duration in which the
clock is slewed for an average correction according to the source history and
the interval in which the corrections are done (usually the NTP polling
interval). Corrections larger than the average take less time and smaller
corrections take more time, the amount of the correction and the correction
time are inversely proportional.
.sp
Increasing \fBcorrtimeratio\fP improves the overall frequency error of the system
clock, but increases the overall time error as the corrections take longer.
.sp
By default, the ratio is set to 3, the time accuracy of the clock is preferred
over its frequency accuracy.
.sp
The maximum allowed slew rate can be set by the \fBmaxslewrate\fP
directive. The current remaining correction is shown in the
\fBtracking\fP report as the \fBSystem time\fP value.
.RE
.sp
\fBdriftfile\fP \fIfile\fP
.RS 4
One of the main activities of the \fBchronyd\fP program is to work out the rate at
which the system clock gains or loses time relative to real time.
.sp
Whenever \fBchronyd\fP computes a new value of the gain or loss rate, it is desirable
to record it somewhere. This allows \fBchronyd\fP to begin compensating the system
clock at that rate whenever it is restarted, even before it has had a chance to
obtain an equally good estimate of the rate during the new run. (This process
can take many minutes, at least.)
.sp
The \fBdriftfile\fP directive allows a file to be specified into which \fBchronyd\fP
can store the rate information. Two parameters are recorded in the file. The
first is the rate at which the system clock gains or loses time, expressed in
parts per million, with gains positive. Therefore, a value of 100.0 indicates
that when the system clock has advanced by a second, it has gained 100
microseconds in reality (so the true time has only advanced by 999900
microseconds). The second is an estimate of the error bound around the first
value in which the true rate actually lies.
.sp
An example of the driftfile directive is:
.sp
.if n \{\
.RS 4
.\}
.nf
driftfile @CHRONYVARDIR@/drift
.fi
.if n \{\
.RE
.\}
.RE
.sp
\fBfallbackdrift\fP \fImin\-interval\fP \fImax\-interval\fP
.RS 4
Fallback drifts are long\-term averages of the system clock drift calculated
over exponentially increasing intervals. They are used when the clock is no
longer synchronised to avoid quickly drifting away from true time if there was
a short\-term deviation in the drift before the synchronisation was lost.
.sp
The directive specifies the minimum and maximum interval since the last clock
update to switch between fallback drifts. They are defined as a power of 2 (in
seconds). The syntax is as follows:
.sp
.if n \{\
.RS 4
.\}
.nf
fallbackdrift 16 19
.fi
.if n \{\
.RE
.\}
.sp
In this example, the minimum interval is 16 (18 hours) and the maximum interval is
19 (6 days). The system clock frequency will be set to the first fallback 18
hours after last clock update, to the second after 36 hours, etc. This might be
a good setting to cover daily and weekly temperature fluctuations.
.sp
By default (or if the specified maximum or minimum is 0), no fallbacks are used
and the clock frequency changes only with new measurements from NTP sources,
reference clocks, or manual input.
.RE
.sp
\fBleapsecmode\fP \fImode\fP
.RS 4
A leap second is an adjustment that is occasionally applied to UTC to keep it
close to the mean solar time. When a leap second is inserted, the last day of
June or December has an extra second 23:59:60.
.sp
For computer clocks that is a problem. The Unix time is defined as number of
seconds since 00:00:00 UTC on 1 January 1970 without leap seconds. The system
clock cannot have time 23:59:60, every minute has 60 seconds and every day has
86400 seconds by definition. The inserted leap second is skipped and the clock
is suddenly ahead of UTC by one second. The \fBleapsecmode\fP directive selects how
that error is corrected. There are four options:
.sp
\fBsystem\fP
.RS 4
When inserting a leap second, the kernel steps the system clock backwards by
one second when the clock gets to 00:00:00 UTC. When deleting a leap second, it
steps forward by one second when the clock gets to 23:59:59 UTC. This is the
default mode when the system driver supports leap seconds (i.e. all supported
systems with the exception of macOS 12 and earlier).
.RE
.sp
\fBstep\fP
.RS 4
This is similar to the \fBsystem\fP mode, except the clock is stepped by
\fBchronyd\fP instead of the kernel. It can be useful to avoid bugs in the kernel
code that would be executed in the \fBsystem\fP mode. This is the default mode
when the system driver does not support leap seconds.
.RE
.sp
\fBslew\fP
.RS 4
The clock is corrected by slewing started at 00:00:00 UTC when a leap second
is inserted or 23:59:59 UTC when a leap second is deleted. This might be
preferred over the \fBsystem\fP and \fBstep\fP modes when applications running on the
system are sensitive to jumps in the system time and it is acceptable that the
clock will be off for a longer time. On Linux with the default
\fBmaxslewrate\fP value the correction takes 12 seconds.
.RE
.sp
\fBignore\fP
.RS 4
No correction is applied to the clock for the leap second. The clock will be
corrected later in normal operation when new measurements are made and the
estimated offset includes the one second error.
.RE
.RE
.sp

.RS 4
.sp
When serving time to NTP clients that cannot be configured to correct their
clocks for a leap second by slewing, or to clients that would correct at
slightly different rates when it is necessary to keep them close together, the
\fBslew\fP mode can be combined with the \fBsmoothtime\fP directive to
enable a server leap smear.
.sp
When smearing a leap second, the leap status is suppressed on the server and
the served time is corrected slowly be slewing instead of stepping. The clients
do not need any special configuration as they do not know there is any leap
second and they follow the server time which eventually brings them back to
UTC. Care must be taken to ensure they use only NTP servers which smear the
leap second in exactly the same way for synchronisation.
.sp
This feature must be used carefully, because the server is intentionally not
serving its best estimate of the true time.
.sp
A recommended configuration to enable a server leap smear is:
.sp
.if n \{\
.RS 4
.\}
.nf
leapsecmode slew
maxslewrate 1000
smoothtime 400 0.001 leaponly
.fi
.if n \{\
.RE
.\}
.sp
The first directive is necessary to disable the clock step which would reset
the smoothing process. The second directive limits the slewing rate of the
local clock to 1000 ppm, which improves the stability of the smoothing process
when the local correction starts and ends. The third directive enables the
server time smoothing process. It will start when the clock gets to 00:00:00
UTC and it will take 17 hours 34 minutes to finish. The frequency offset will
be changing by 0.001 ppm per second and will reach a maximum of 31.623 ppm. The
\fBleaponly\fP option makes the duration of the leap smear constant and allows the
clients to safely synchronise with multiple identically configured leap
smearing servers.
.RE
.sp
\fBleapsectz\fP \fItimezone\fP
.RS 4
This directive specifies a timezone in the system tz database which \fBchronyd\fP
can use to determine when will the next leap second occur and what is the
current offset between TAI and UTC. It will periodically check if 23:59:59 and
23:59:60 are valid times in the timezone. This typically works with the
\fIright/UTC\fP timezone.
.sp
When a leap second is announced, the timezone needs to be updated at least 12
hours before the leap second. It is not necessary to restart \fBchronyd\fP.
.sp
This directive is useful with reference clocks and other time sources which do
not announce leap seconds, or announce them too late for an NTP server to
forward them to its own clients. Clients of leap smearing servers must not
use this directive.
.sp
It is also useful when the system clock is required to have correct TAI\-UTC
offset. Note that the offset is set only when leap seconds are handled by the
kernel, i.e. \fBleapsecmode\fP is set to \fBsystem\fP.
.sp
The specified timezone is not used as an exclusive source of information about
leap seconds. If a majority of time sources announce on the last day of June or
December that a leap second should be inserted or deleted, it will be accepted
even if it is not included in the timezone.
.sp
An example of the directive is:
.sp
.if n \{\
.RS 4
.\}
.nf
leapsectz right/UTC
.fi
.if n \{\
.RE
.\}
.sp
The following shell command verifies that the timezone contains leap seconds
and can be used with this directive:
.sp
.if n \{\
.RS 4
.\}
.nf
$ TZ=right/UTC date \-d \(aqDec 31 2008 23:59:60\(aq
Wed Dec 31 23:59:60 UTC 2008
.fi
.if n \{\
.RE
.\}
.RE
.sp
\fBmakestep\fP \fIthreshold\fP \fIlimit\fP
.RS 4
Normally \fBchronyd\fP will cause the system to gradually correct any time offset,
by slowing down or speeding up the clock as required. In certain situations,
the system clock might be so far adrift that this slewing process would take a
very long time to correct the system clock.
.sp
This directive forces \fBchronyd\fP to step the system clock if the adjustment is
larger than a threshold value, but only if there were no more clock updates
since \fBchronyd\fP was started than a specified limit (a negative value can be
used to disable the limit).
.sp
This is particularly useful when using reference clocks, because the
\fBinitstepslew\fP directive works only with NTP sources.
.sp
An example of the use of this directive is:
.sp
.if n \{\
.RS 4
.\}
.nf
makestep 0.1 3
.fi
.if n \{\
.RE
.\}
.sp
This would step the system clock if the adjustment is larger than 0.1 seconds, but
only in the first three clock updates.
.RE
.sp
\fBmaxchange\fP \fIoffset\fP \fIstart\fP \fIignore\fP
.RS 4
This directive sets the maximum allowed offset corrected on a clock update. The
check is performed only after the specified number of updates to allow a large
initial adjustment of the system clock. When an offset larger than the
specified maximum occurs, it will be ignored for the specified number of times
and then \fBchronyd\fP will give up and exit (a negative value can be used to never
exit). In both cases a message is sent to syslog.
.sp
An example of the use of this directive is:
.sp
.if n \{\
.RS 4
.\}
.nf
maxchange 1000 1 2
.fi
.if n \{\
.RE
.\}
.sp
After the first clock update, \fBchronyd\fP will check the offset on every clock
update, it will ignore two adjustments larger than 1000 seconds and exit on
another one.
.RE
.sp
\fBmaxclockerror\fP \fIerror\-in\-ppm\fP
.RS 4
The \fBmaxclockerror\fP directive sets the maximum assumed frequency error that the
system clock can gain on its own between clock updates. It describes the
stability of the clock.
.sp
By default, the maximum error is 1 ppm.
.sp
Typical values for \fIerror\-in\-ppm\fP might be 10 for a low quality clock and 0.1
for a high quality clock using a temperature compensated crystal oscillator.
.RE
.sp
\fBmaxdrift\fP \fIdrift\-in\-ppm\fP
.RS 4
This directive specifies the maximum assumed drift (frequency error) of the
system clock. It limits the frequency adjustment that \fBchronyd\fP is allowed to
use to correct the measured drift. It is an additional limit to the maximum
adjustment that can be set by the system driver (100000 ppm on Linux, 500 ppm
on FreeBSD, NetBSD, and macOS 10.13+, 32500 ppm on Solaris).
.sp
By default, the maximum assumed drift is 500000 ppm, i.e. the adjustment is
limited by the system driver rather than this directive.
.RE
.sp
\fBmaxupdateskew\fP \fIskew\-in\-ppm\fP
.RS 4
One of \fBchronyd\fP\(cqs tasks is to work out how fast or slow the computer\(cqs clock
runs relative to its reference sources. In addition, it computes an estimate of
the error bounds around the estimated value.
.sp
If the range of error is too large, it probably indicates that the measurements
have not settled down yet, and that the estimated gain or loss rate is not very
reliable.
.sp
The \fBmaxupdateskew\fP directive sets the threshold for determining whether an
estimate might be so unreliable that it should not be used. By default, the
threshold is 1000 ppm.
.sp
Typical values for \fIskew\-in\-ppm\fP might be 100 for a dial\-up connection to
servers over a phone line, and 5 or 10 for a computer on a LAN.
.sp
It should be noted that this is not the only means of protection against using
unreliable estimates. At all times, \fBchronyd\fP keeps track of both the estimated
gain or loss rate, and the error bound on the estimate. When a new estimate is
generated following another measurement from one of the sources, a weighted
combination algorithm is used to update the master estimate. So if \fBchronyd\fP
has an existing highly\-reliable master estimate and a new estimate is generated
which has large error bounds, the existing master estimate will dominate in the
new master estimate.
.RE
.sp
\fBmaxslewrate\fP \fIrate\-in\-ppm\fP
.RS 4
The \fBmaxslewrate\fP directive sets the maximum rate at which \fBchronyd\fP is allowed
to slew the time. It limits the slew rate controlled by the correction time
ratio (which can be set by the \fBcorrtimeratio\fP directive) and
is effective only on systems where \fBchronyd\fP is able to control the rate (i.e.
all supported systems with the exception of macOS 12 or earlier).
.sp
For each system there is a maximum frequency offset of the clock that can be set
by the driver. On Linux it is 100000 ppm, on FreeBSD, NetBSD and macOS 10.13+ it
is 5000 ppm, and on Solaris it is 32500 ppm. Also, due to a kernel limitation,
setting \fBmaxslewrate\fP on FreeBSD, NetBSD, macOS 10.13+ to a value between 500
ppm and 5000 ppm will effectively set it to 500 ppm.
.sp
In early beta releases of macOS 13 this capability is disabled because of a
system kernel bug. When the kernel bug is fixed, chronyd will detect this and
re\-enable the capability (see above limitations) with no recompilation required.
.sp
By default, the maximum slew rate is set to 83333.333 ppm (one twelfth).
.RE
.sp
\fBtempcomp\fP \fIfile\fP \fIinterval\fP \fIT0\fP \fIk0\fP \fIk1\fP \fIk2\fP, \fBtempcomp\fP \fIfile\fP \fIinterval\fP \fIpoints\-file\fP
.RS 4
Normally, changes in the rate of drift of the system clock are caused mainly by
changes in the temperature of the crystal oscillator on the motherboard.
.sp
If there are temperature measurements available from a sensor close to the
oscillator, the \fBtempcomp\fP directive can be used to compensate for the changes
in the temperature and improve the stability and accuracy of the clock.
.sp
The result depends on many factors, including the resolution of the sensor, the
amount of noise in the measurements, the polling interval of the time source,
the compensation update interval, how well the compensation is specified, and
how close the sensor is to the oscillator. When it is working well, the
frequency reported in the \fItracking.log\fP file is more stable and the maximum
reached offset is smaller.
.sp
There are two forms of the directive. The first one has six parameters: a path
to the file containing the current temperature from the sensor (in text
format), the compensation update interval (in seconds), and temperature
coefficients \fIT0\fP, \fIk0\fP, \fIk1\fP, \fIk2\fP.
.sp
The frequency compensation is calculated (in ppm) as
.sp
.if n \{\
.RS 4
.\}
.nf
k0 + (T \- T0) * k1 + (T \- T0)^2 * k2
.fi
.if n \{\
.RE
.\}
.sp
The result has to be between \-10 ppm and 10 ppm, otherwise the measurement is
considered invalid and will be ignored. The \fIk0\fP coefficient can be adjusted to
keep the compensation in that range.
.sp
An example of the use is:
.sp
.if n \{\
.RS 4
.\}
.nf
tempcomp /sys/class/hwmon/hwmon0/temp2_input 30 26000 0.0 0.000183 0.0
.fi
.if n \{\
.RE
.\}
.sp
The measured temperature will be read from the file in the Linux sysfs
filesystem every 30 seconds. When the temperature is 26000 (26 degrees
Celsius), the frequency correction will be zero. When it is 27000 (27 degrees
Celsius), the clock will be set to run faster by 0.183 ppm, etc.
.sp
The second form has three parameters: the path to the sensor file, the update
interval, and a path to a file containing a list of (temperature, compensation)
points, from which the compensation is linearly interpolated or extrapolated.
.sp
An example is:
.sp
.if n \{\
.RS 4
.\}
.nf
tempcomp /sys/class/hwmon/hwmon0/temp2_input 30 /etc/chrony.tempcomp
.fi
.if n \{\
.RE
.\}
.sp
where the \fI/etc/chrony.tempcomp\fP file could have
.sp
.if n \{\
.RS 4
.\}
.nf
20000 1.0
21000 0.64
22000 0.36
23000 0.16
24000 0.04
25000 0.0
26000 0.04
27000 0.16
28000 0.36
29000 0.64
30000 1.0
.fi
.if n \{\
.RE
.\}
.sp
Valid measurements with corresponding compensations are logged to the
\fItempcomp.log\fP file if enabled by the \fBlog tempcomp\fP directive.
.RE
.SS "NTP server"
.sp
\fBallow\fP [\fBall\fP] [\fIsubnet\fP]
.RS 4
The \fBallow\fP directive is used to designate a particular subnet from which NTP
clients are allowed to access the computer as an NTP server.
.sp
The default is that no clients are allowed access, i.e. \fBchronyd\fP operates
purely as an NTP client. If the \fBallow\fP directive is used, \fBchronyd\fP will be
both a client of its servers, and a server to other clients.
.sp
Examples of the use of the directive are as follows:
.sp
.if n \{\
.RS 4
.\}
.nf
allow 1.2.3.4
allow 1.2
allow 3.4.5
allow 6.7.8/22
allow 6.7.8.9/22
allow 2001:db8::/32
allow 0/0
allow ::/0
allow
.fi
.if n \{\
.RE
.\}
.sp
The first directive allows a node with IPv4 address \fI1.2.3.4\fP to be an NTP
client of this computer.
The second directive allows any node with an IPv4 address of the form \fI1.2.x.y\fP
(with \fIx\fP and \fIy\fP arbitrary) to be an NTP client of this computer. Likewise,
the third directive allows any node with an IPv4 address of the form \fI3.4.5.x\fP
to have client NTP access. The fourth and fifth forms allow access from any
node with an IPv4 address of the form \fI6.7.8.x\fP, \fI6.7.9.x\fP, \fI6.7.10.x\fP or
\fI6.7.11.x\fP (with \fIx\fP arbitrary), i.e. the value 22 is the number of bits
defining the specified subnet. In the fifth form, the final byte is ignored.
The sixth form is used for IPv6 addresses. The seventh and eighth forms allow
access by any IPv4 and IPv6 node respectively. The ninth forms allows access by
any node (IPv4 or IPv6).
.sp
A second form of the directive, \fBallow all\fP, has a greater effect, depending on
the ordering of directives in the configuration file. To illustrate the effect,
consider the two examples:
.sp
.if n \{\
.RS 4
.\}
.nf
allow 1.2.3.4
deny 1.2.3
allow 1.2
.fi
.if n \{\
.RE
.\}
.sp
and
.sp
.if n \{\
.RS 4
.\}
.nf
allow 1.2.3.4
deny 1.2.3
allow all 1.2
.fi
.if n \{\
.RE
.\}
.sp
In the first example, the effect is the same regardless of what order the three
directives are given in. So the \fI1.2.x.y\fP subnet is allowed access, except for
the \fI1.2.3.x\fP subnet, which is denied access, however the host \fI1.2.3.4\fP is
allowed access.
.sp
In the second example, the \fBallow all 1.2\fP directives overrides the effect of
\fIany\fP previous directive relating to a subnet within the specified subnet.
Within a configuration file this capability is probably rather moot; however,
it is of greater use for reconfiguration at run\-time via \fBchronyc\fP with the
\fBallow all\fP command.
.sp
The directive allows a hostname to be specified instead of an IP address, but
the name must be resolvable when \fBchronyd\fP is started (i.e. \fBchronyd\fP needs
to be started when the network is already up and DNS is working).
.sp
Note, if the \fBinitstepslew\fP directive is used in the
configuration file, each of the computers listed in that directive must allow
client access by this computer for it to work.
.RE
.sp
\fBdeny\fP [\fBall\fP] [\fIsubnet\fP]
.RS 4
This is similar to the \fBallow\fP directive, except that it denies NTP
client access to a particular subnet or host, rather than allowing it.
.sp
The syntax is identical.
.sp
There is also a \fBdeny all\fP directive with similar behaviour to the \fBallow all\fP
directive.
.RE
.sp
\fBbindaddress\fP \fIaddress\fP
.RS 4
The \fBbindaddress\fP directive binds the socket on which \fBchronyd\fP listens for NTP
requests to a local address of the computer. On systems other than Linux, the
address of the computer needs to be already configured when \fBchronyd\fP is
started.
.sp
An example of the use of the directive is:
.sp
.if n \{\
.RS 4
.\}
.nf
bindaddress 192.168.1.1
.fi
.if n \{\
.RE
.\}
.sp
Currently, for each of the IPv4 and IPv6 protocols, only one \fBbindaddress\fP
directive can be specified. Therefore, it is not useful on computers which
should serve NTP on multiple network interfaces.
.RE
.sp
\fBbroadcast\fP \fIinterval\fP \fIaddress\fP [\fIport\fP]
.RS 4
The \fBbroadcast\fP directive is used to declare a broadcast address to which
chronyd should send packets in the NTP broadcast mode (i.e. make \fBchronyd\fP act
as a broadcast server). Broadcast clients on that subnet will be able to
synchronise.
.sp
The syntax is as follows:
.sp
.if n \{\
.RS 4
.\}
.nf
broadcast 30 192.168.1.255
broadcast 60 192.168.2.255 12123
broadcast 60 ff02::101
.fi
.if n \{\
.RE
.\}
.sp
In the first example, the destination port defaults to UDP port 123 (the normal NTP
port). In the second example, the destination port is specified as 12123. The
first parameter in each case (30 or 60 respectively) is the interval in seconds
between broadcast packets being sent. The second parameter in each case is the
broadcast address to send the packet to. This should correspond to the
broadcast address of one of the network interfaces on the computer where
\fBchronyd\fP is running.
.sp
You can have more than 1 \fBbroadcast\fP directive if you have more than 1 network
interface onto which you want to send NTP broadcast packets.
.sp
\fBchronyd\fP itself cannot act as a broadcast client; it must always be configured
as a point\-to\-point client by defining specific NTP servers and peers. This
broadcast server feature is intended for providing a time source to other NTP
implementations.
.sp
If \fBntpd\fP is used as the broadcast client, it will try to measure the
round\-trip delay between the server and client with normal client mode packets.
Thus, the broadcast subnet should also be the subject of an \fBallow\fP
directive.
.RE
.sp
\fBclientloglimit\fP \fIlimit\fP
.RS 4
This directive specifies the maximum amount of memory that \fBchronyd\fP is allowed
to allocate for logging of client accesses and the state that \fBchronyd\fP as an
NTP server needs to support the interleaved mode for its clients. The default
limit is 524288 bytes, which is sufficient for monitoring about four thousand
clients at the same time.
.sp
In older \fBchrony\fP versions if the limit was set to 0, the memory allocation was
unlimited.
.sp
An example of the use of this directive is:
.sp
.if n \{\
.RS 4
.\}
.nf
clientloglimit 1048576
.fi
.if n \{\
.RE
.\}
.RE
.sp
\fBnoclientlog\fP
.RS 4
This directive, which takes no arguments, specifies that client accesses are
not to be logged. Normally they are logged, allowing statistics to be reported
using the \fBclients\fP command in \fBchronyc\fP. This option
also effectively disables server support for the NTP interleaved mode.
.RE
.sp
\fBlocal\fP [\fIoption\fP]...
.RS 4
The \fBlocal\fP directive enables a local reference mode, which allows \fBchronyd\fP
operating as an NTP server to appear synchronised to real time (from the
viewpoint of clients polling it), even when it was never synchronised or
the last update of the clock happened a long time ago.
.sp
This directive is normally used in an isolated network, where computers are
required to be synchronised to one another, but not necessarily to real time.
The server can be kept vaguely in line with real time by manual input.
.sp
The \fBlocal\fP directive has the following options:
.sp
\fBstratum\fP \fIstratum\fP
.RS 4
This option sets the stratum of the server which will be reported to clients
when the local reference is active. The specified value is in the range 1
through 15, and the default value is 10. It should be larger than the maximum
expected stratum in the network when external NTP servers are accessible.
.sp
Stratum 1 indicates a computer that has a true real\-time reference directly
connected to it (e.g. GPS, atomic clock, etc.), such computers are expected to
be very close to real time. Stratum 2 computers are those which have a stratum
1 server; stratum 3 computers have a stratum 2 server and so on. A value
of 10 indicates that the clock is so many hops away from a reference clock that
its time is fairly unreliable.
.RE
.sp
\fBdistance\fP \fIdistance\fP
.RS 4
This option sets the threshold for the root distance which will activate the local
reference. If \fBchronyd\fP was synchronised to some source, the local reference
will not be activated until its root distance reaches the specified value (the
rate at which the distance is increasing depends on how well the clock was
tracking the source). The default value is 1 second.
.sp
The current root distance can be calculated from root delay and root dispersion
(reported by the \fBtracking\fP command in \fBchronyc\fP) as:
.sp
.if n \{\
.RS 4
.\}
.nf
distance = delay / 2 + dispersion
.fi
.if n \{\
.RE
.\}
.RE
.sp
\fBorphan\fP
.RS 4
This option enables a special \(oqorphan\(cq mode, where sources with stratum equal
to the local \fIstratum\fP are assumed to not serve real time. They are ignored
unless no other source is selectable and their reference IDs are smaller than
the local reference ID.
.sp
This allows multiple servers in the network to use the same \fBlocal\fP
configuration and to be synchronised to one another, without confusing clients
that poll more than one server. Each server needs to be configured to poll all
other servers with the \fBlocal\fP directive. This ensures only the server with the
smallest reference ID has the local reference active and others are
synchronised to it. When that server fails, another will take over.
.sp
The \fBorphan\fP mode is compatible with the \fBntpd\fP\(cqs orphan mode (enabled by the
\fBtos orphan\fP command).
.RE
.RE
.sp

.RS 4
.sp
An example of the directive is:
.sp
.if n \{\
.RS 4
.\}
.nf
local stratum 10 orphan
.fi
.if n \{\
.RE
.\}
.RE
.sp
\fBntpsigndsocket\fP \fIdirectory\fP
.RS 4
This directive specifies the location of the Samba \fBntp_signd\fP socket when it
is running as a Domain Controller (DC). If \fBchronyd\fP is compiled with this
feature, responses to MS\-SNTP clients will be signed by the \fBsmbd\fP daemon.
.sp
Note that MS\-SNTP requests are not authenticated and any client that is allowed
to access the server by the \fBallow\fP directive, or the
\fBallow\fP command in \fBchronyc\fP, can get an MS\-SNTP
response signed with a trust account\(cqs password and try to crack the password
in a brute\-force attack. Access to the server should be carefully controlled.
.sp
An example of the directive is:
.sp
.if n \{\
.RS 4
.\}
.nf
ntpsigndsocket /var/lib/samba/ntp_signd
.fi
.if n \{\
.RE
.\}
.RE
.sp
\fBport\fP \fIport\fP
.RS 4
This option allows you to configure the port on which \fBchronyd\fP will listen for
NTP requests. The port will be open only when an address is allowed by the
\fBallow\fP directive or the \fBallow\fP command in
\fBchronyc\fP, an NTP peer is configured, or the broadcast server mode is enabled.
.sp
The default value is 123, the standard NTP port. If set to 0, \fBchronyd\fP will
never open the server port and will operate strictly in a client\-only mode. The
source port used in NTP client requests can be set by the
\fBacquisitionport\fP directive.
.RE
.sp
\fBratelimit\fP [\fIoption\fP]...
.RS 4
This directive enables response rate limiting for NTP packets. Its purpose is
to reduce network traffic with misconfigured or broken NTP clients that are
polling the server too frequently. The limits are applied to individual IP
addresses. If multiple clients share one IP address (e.g. multiple hosts behind
NAT), the sum of their traffic will be limited. If a client that increases its
polling rate when it does not receive a reply is detected, its rate limiting
will be temporarily suspended to avoid increasing the overall amount of
traffic. The maximum number of IP addresses which can be monitored at the same
time depends on the memory limit set by the \fBclientloglimit\fP
directive.
.sp
The \fBratelimit\fP directive supports a number of options (which can be defined
in any order):
.sp
\fBinterval\fP
.RS 4
This option sets the minimum interval between responses. It is defined as a
power of 2 in seconds. The default value is 3 (8 seconds). The minimum value
is \-19 (524288 packets per second) and the maximum value is 12 (one packet per
4096 seconds). Note that with values below \-4 the rate limiting is coarse
(responses are allowed in bursts, even if the interval between them is shorter
than the specified interval).
.RE
.sp
\fBburst\fP
.RS 4
This option sets the maximum number of responses that can be sent in a burst,
temporarily exceeding the limit specified by the \fBinterval\fP option. This is
useful for clients that make rapid measurements on start (e.g. \fBchronyd\fP with
the \fBiburst\fP option). The default value is 8. The minimum value is 1 and the
maximum value is 255.
.RE
.sp
\fBleak\fP
.RS 4
This option sets the rate at which responses are randomly allowed even if the
limits specified by the \fBinterval\fP and \fBburst\fP options are exceeded. This is
necessary to prevent an attacker who is sending requests with a spoofed
source address from completely blocking responses to that address. The leak
rate is defined as a power of 1/2 and it is 2 by default, i.e. on average at
least every fourth request has a response. The minimum value is 1 and the
maximum value is 4.
.RE
.RE
.sp

.RS 4
.sp
An example use of the directive is:
.sp
.if n \{\
.RS 4
.\}
.nf
ratelimit interval 1 burst 16
.fi
.if n \{\
.RE
.\}
.sp
This would reduce the response rate for IP addresses sending packets on average
more than once per 2 seconds, or sending packets in bursts of more than 16
packets, by up to 75% (with default \fBleak\fP of 2).
.RE
.sp
\fBsmoothtime\fP \fImax\-freq\fP \fImax\-wander\fP [\fBleaponly\fP]
.RS 4
The \fBsmoothtime\fP directive can be used to enable smoothing of the time that
\fBchronyd\fP serves to its clients to make it easier for them to track it and keep
their clocks close together even when large offset or frequency corrections are
applied to the server\(cqs clock, for example after being offline for a longer
time.
.sp
BE WARNED: The server is intentionally not serving its best estimate of the
true time. If a large offset has been accumulated, it can take a very long time
to smooth it out. This directive should be used only when the clients are not
configured to also poll another NTP server, because they could reject this
server as a falseticker or fail to select a source completely.
.sp
The smoothing process is implemented with a quadratic spline function with two
or three pieces. It is independent from any slewing applied to the local system
clock, but the accumulated offset and frequency will be reset when the clock is
corrected by stepping, e.g. by the \fBmakestep\fP directive or the
\fBmakestep\fP command in \fBchronyc\fP. The process can be
reset without stepping the clock by the \fBsmoothtime
reset\fP command.
.sp
The first two arguments of the directive are the maximum frequency offset of
the smoothed time to the tracked NTP time (in ppm) and the maximum rate at
which the frequency offset is allowed to change (in ppm per second). \fBleaponly\fP
is an optional third argument which enables a mode where only leap seconds are
smoothed out and normal offset and frequency changes are ignored. The \fBleaponly\fP
option is useful in a combination with the \fBleapsecmode slew\fP
directive to allow the clients to use multiple time smoothing servers safely.
.sp
The smoothing process is activated automatically when 1/10000 of the estimated
skew of the local clock falls below the maximum rate of frequency change. It
can be also activated manually by the \fBsmoothtime
activate\fP command, which is particularly useful when the clock is
synchronised only with manual input and the skew is always larger than the
threshold. The \fBsmoothing\fP command can be used to
monitor the process.
.sp
An example suitable for clients using \fBntpd\fP and 1024 second polling interval
could be:
.sp
.if n \{\
.RS 4
.\}
.nf
smoothtime 400 0.001
.fi
.if n \{\
.RE
.\}
.sp
An example suitable for clients using \fBchronyd\fP on Linux could be:
.sp
.if n \{\
.RS 4
.\}
.nf
smoothtime 50000 0.01
.fi
.if n \{\
.RE
.\}
.RE
.SS "Command and monitoring access"
.sp
\fBbindcmdaddress\fP \fIaddress\fP
.RS 4
The \fBbindcmdaddress\fP directive allows you to specify an IP address of an
interface on which \fBchronyd\fP will listen for monitoring command packets (issued
by \fBchronyc\fP). On systems other than Linux, the address of the interface needs
to be already configured when \fBchronyd\fP is started.
.sp
This directive can also change the path of the Unix domain command socket,
which is used by \fBchronyc\fP to send configuration commands. The socket must be
in a directory that is accessible only by the root or \fIchrony\fP user. The
directory will be created on start if it does not exist. The compiled\-in default
path of the socket is \fI@CHRONYRUNDIR@/chronyd.sock\fP. The socket can be
disabled by setting the path to \fI/\fP.
.sp
By default, \fBchronyd\fP binds to the loopback interface (with addresses
\fI127.0.0.1\fP and \fI::1\fP). This blocks all access except from localhost. To listen
for command packets on all interfaces, you can add the lines:
.sp
.if n \{\
.RS 4
.\}
.nf
bindcmdaddress 0.0.0.0
bindcmdaddress ::
.fi
.if n \{\
.RE
.\}
.sp
to the configuration file.
.sp
For each of the IPv4, IPv6, and Unix domain protocols, only one
\fBbindcmdaddress\fP directive can be specified.
.sp
An example that sets the path of the Unix domain command socket is:
.sp
.if n \{\
.RS 4
.\}
.nf
bindcmdaddress /var/run/chrony/chronyd.sock
.fi
.if n \{\
.RE
.\}
.RE
.sp
\fBcmdallow\fP [\fBall\fP] [\fIsubnet\fP]
.RS 4
This is similar to the \fBallow\fP directive, except that it allows
monitoring access (rather than NTP client access) to a particular subnet or
host. (By \(oqmonitoring access\(cq is meant that \fBchronyc\fP can be run on those
hosts and retrieve monitoring data from \fBchronyd\fP on this computer.)
.sp
The syntax is identical to the \fBallow\fP directive.
.sp
There is also a \fBcmdallow all\fP directive with similar behaviour to the \fBallow
all\fP directive (but applying to monitoring access in this case, of course).
.sp
Note that \fBchronyd\fP has to be configured with the
\fBbindcmdaddress\fP directive to not listen only on the
loopback interface to actually allow remote access.
.RE
.sp
\fBcmddeny\fP [\fBall\fP] [\fIsubnet\fP]
.RS 4
This is similar to the \fBcmdallow\fP directive, except that it denies
monitoring access to a particular subnet or host, rather than allowing it.
.sp
The syntax is identical.
.sp
There is also a \fBcmddeny all\fP directive with similar behaviour to the \fBcmdallow
all\fP directive.
.RE
.sp
\fBcmdport\fP \fIport\fP
.RS 4
The \fBcmdport\fP directive allows the port that is used for run\-time monitoring
(via the \fBchronyc\fP program) to be altered from its default (323). If set to 0,
\fBchronyd\fP will not open the port, this is useful to disable \fBchronyc\fP
access from the Internet. (It does not disable the Unix domain command socket.)
.sp
An example shows the syntax:
.sp
.if n \{\
.RS 4
.\}
.nf
cmdport 257
.fi
.if n \{\
.RE
.\}
.sp
This would make \fBchronyd\fP use UDP 257 as its command port. (\fBchronyc\fP would
need to be run with the \fB\-p 257\fP switch to inter\-operate correctly.)
.RE
.sp
\fBcmdratelimit\fP [\fIoption\fP]...
.RS 4
This directive enables response rate limiting for command packets. It is
similar to the \fBratelimit\fP directive, except responses to
localhost are never limited and the default interval is \-4 (16 packets per
second).
.sp
An example of the use of the directive is:
.sp
.if n \{\
.RS 4
.\}
.nf
cmdratelimit interval 2
.fi
.if n \{\
.RE
.\}
.RE
.SS "Real\-time clock (RTC)"
.sp
\fBhwclockfile\fP \fIfile\fP
.RS 4
The \fBhwclockfile\fP directive sets the location of the adjtime file which is
used by the \fBhwclock\fP program on Linux. \fBchronyd\fP parses the file to find out
if the RTC keeps local time or UTC. It overrides the \fBrtconutc\fP
directive.
.sp
The compiled\-in default value is \(aq\fI@DEFAULT_HWCLOCK_FILE@\fP\(aq.
.sp
An example of the directive is:
.sp
.if n \{\
.RS 4
.\}
.nf
hwclockfile /etc/adjtime
.fi
.if n \{\
.RE
.\}
.RE
.sp
\fBrtcautotrim\fP \fIthreshold\fP
.RS 4
The \fBrtcautotrim\fP directive is used to keep the RTC close to the system clock
automatically. When the system clock is synchronised and the estimated error
between the two clocks is larger than the specified threshold, \fBchronyd\fP will
trim the RTC as if the \fBtrimrtc\fP command in \fBchronyc\fP
was issued.
.sp
This directive is effective only with the \fBrtcfile\fP directive.
.sp
An example of the use of this directive is:
.sp
.if n \{\
.RS 4
.\}
.nf
rtcautotrim 30
.fi
.if n \{\
.RE
.\}
.sp
This would set the threshold error to 30 seconds.
.RE
.sp
\fBrtcdevice\fP \fIdevice\fP
.RS 4
The \fBrtcdevice\fP directive sets the path to the device file for accessing the
RTC. The default path is \fI@DEFAULT_RTC_DEVICE@\fP.
.RE
.sp
\fBrtcfile\fP \fIfile\fP
.RS 4
The \fBrtcfile\fP directive defines the name of the file in which \fBchronyd\fP can
save parameters associated with tracking the accuracy of the RTC.
.sp
An example of the directive is:
.sp
.if n \{\
.RS 4
.\}
.nf
rtcfile @CHRONYVARDIR@/rtc
.fi
.if n \{\
.RE
.\}
.sp
\fBchronyd\fP saves information in this file when it exits and when the \fBwritertc\fP
command is issued in \fBchronyc\fP. The information saved is the RTC\(cqs error at
some epoch, that epoch (in seconds since January 1 1970), and the rate at which
the RTC gains or loses time.
.sp
So far, the support for real\-time clocks is limited; their code is even more
system\-specific than the rest of the software. You can only use the RTC
facilities (the \fBrtcfile\fP directive and the \fB\-s\fP command\-line
option to \fBchronyd\fP) if the following three conditions apply:
.sp
.RS 4
.ie n \{\
\h'-04' 1.\h'+01'\c
.\}
.el \{\
.sp -1
.IP " 1." 4.2
.\}
You are running Linux.
.RE
.sp
.RS 4
.ie n \{\
\h'-04' 2.\h'+01'\c
.\}
.el \{\
.sp -1
.IP " 2." 4.2
.\}
The kernel is compiled with extended real\-time clock support (i.e. the
\fI/dev/rtc\fP device is capable of doing useful things).
.RE
.sp
.RS 4
.ie n \{\
\h'-04' 3.\h'+01'\c
.\}
.el \{\
.sp -1
.IP " 3." 4.2
.\}
You do not have other applications that need to make use of \fI/dev/rtc\fP at all.
.RE
.RE
.sp
\fBrtconutc\fP
.RS 4
\fBchronyd\fP assumes by default that the RTC keeps local time (including any
daylight saving changes). This is convenient on PCs running Linux which are
dual\-booted with Windows.
.sp
If you keep the RTC on local time and your computer is off when daylight saving
(summer time) starts or ends, the computer\(cqs system time will be one hour in
error when you next boot and start chronyd.
.sp
An alternative is for the RTC to keep Universal Coordinated Time (UTC). This
does not suffer from the 1 hour problem when daylight saving starts or ends.
.sp
If the \fBrtconutc\fP directive appears, it means the RTC is required to keep UTC.
The directive takes no arguments. It is equivalent to specifying the \fB\-u\fP
switch to the Linux \fBhwclock\fP program.
.sp
Note that this setting is overridden when the \fBhwclockfile\fP
directive is specified.
.RE
.sp
\fBrtcsync\fP
.RS 4
The \fBrtcsync\fP directive enables a mode where the system time is periodically
copied to the RTC and \fBchronyd\fP does not try to track its drift. This directive
cannot be used with the \fBrtcfile\fP directive.
.sp
On Linux, the RTC copy is performed by the kernel every 11 minutes.
.sp
On macOS, \fBchronyd\fP will perform the RTC copy every 60 minutes
when the system clock is in a synchronised state.
.sp
On other systems this directive does nothing.
.RE
.SS "Logging"
.sp
\fBlog\fP [\fIoption\fP]...
.RS 4
The \fBlog\fP directive indicates that certain information is to be logged.
The log files are written to the directory specified by the \fBlogdir\fP
directive. A banner is periodically written to the files to indicate the
meanings of the columns.
.sp
\fBrawmeasurements\fP
.RS 4
This option logs the raw NTP measurements and related information to a file
called \fImeasurements.log\fP. An entry is made for each packet received from the
source. This can be useful when debugging a problem. An example line (which
actually appears as a single line in the file) from the log file is shown
below.
.sp
.if n \{\
.RS 4
.\}
.nf
2016\-11\-09 05:40:50 203.0.113.15    N  2 111 111 1111  10 10 1.0 \(rs
   \-4.966e\-03  2.296e\-01  1.577e\-05  1.615e\-01  7.446e\-03 CB00717B 4B D K
.fi
.if n \{\
.RE
.\}
.sp
The columns are as follows (the quantities in square brackets are the values
from the example line above):
.sp
.RS 4
.ie n \{\
\h'-04' 1.\h'+01'\c
.\}
.el \{\
.sp -1
.IP " 1." 4.2
.\}
Date [2015\-10\-13]
.RE
.sp
.RS 4
.ie n \{\
\h'-04' 2.\h'+01'\c
.\}
.el \{\
.sp -1
.IP " 2." 4.2
.\}
Hour:Minute:Second. Note that the date\-time pair is expressed in UTC, not the
local time zone. [05:40:50]
.RE
.sp
.RS 4
.ie n \{\
\h'-04' 3.\h'+01'\c
.\}
.el \{\
.sp -1
.IP " 3." 4.2
.\}
IP address of server or peer from which measurement came [203.0.113.15]
.RE
.sp
.RS 4
.ie n \{\
\h'-04' 4.\h'+01'\c
.\}
.el \{\
.sp -1
.IP " 4." 4.2
.\}
Leap status (\fIN\fP means normal, \fI+\fP means that the last minute of the current
month has 61 seconds, \fI\-\fP means that the last minute of the month has 59
seconds, \fI?\fP means the remote computer is not currently synchronised.) [N]
.RE
.sp
.RS 4
.ie n \{\
\h'-04' 5.\h'+01'\c
.\}
.el \{\
.sp -1
.IP " 5." 4.2
.\}
Stratum of remote computer. [2]
.RE
.sp
.RS 4
.ie n \{\
\h'-04' 6.\h'+01'\c
.\}
.el \{\
.sp -1
.IP " 6." 4.2
.\}
RFC 5905 tests 1 through 3 (1=pass, 0=fail) [111]
.RE
.sp
.RS 4
.ie n \{\
\h'-04' 7.\h'+01'\c
.\}
.el \{\
.sp -1
.IP " 7." 4.2
.\}
RFC 5905 tests 5 through 7 (1=pass, 0=fail) [111]
.RE
.sp
.RS 4
.ie n \{\
\h'-04' 8.\h'+01'\c
.\}
.el \{\
.sp -1
.IP " 8." 4.2
.\}
Tests for maximum delay, maximum delay ratio and maximum delay dev ratio,
against defined parameters, and a test for synchronisation loop (1=pass,
0=fail) [1111]
.RE
.sp
.RS 4
.ie n \{\
\h'-04' 9.\h'+01'\c
.\}
.el \{\
.sp -1
.IP " 9." 4.2
.\}
Local poll [10]
.RE
.sp
.RS 4
.ie n \{\
\h'-04' 10.\h'+01'\c
.\}
.el \{\
.sp -1
.IP " 10." 4.2
.\}
Remote poll [10]
.RE
.sp
.RS 4
.ie n \{\
\h'-04' 11.\h'+01'\c
.\}
.el \{\
.sp -1
.IP " 11." 4.2
.\}
\(oqScore\(cq (an internal score within each polling level used to decide when to
increase or decrease the polling level. This is adjusted based on number of
measurements currently being used for the regression algorithm). [1.0]
.RE
.sp
.RS 4
.ie n \{\
\h'-04' 12.\h'+01'\c
.\}
.el \{\
.sp -1
.IP " 12." 4.2
.\}
The estimated local clock error (\fItheta\fP in RFC 5905). Positive indicates
that the local clock is slow of the remote source. [\-4.966e\-03]
.RE
.sp
.RS 4
.ie n \{\
\h'-04' 13.\h'+01'\c
.\}
.el \{\
.sp -1
.IP " 13." 4.2
.\}
The peer delay (\fIdelta\fP in RFC 5905). [2.296e\-01]
.RE
.sp
.RS 4
.ie n \{\
\h'-04' 14.\h'+01'\c
.\}
.el \{\
.sp -1
.IP " 14." 4.2
.\}
The peer dispersion (\fIepsilon\fP in RFC 5905). [1.577e\-05]
.RE
.sp
.RS 4
.ie n \{\
\h'-04' 15.\h'+01'\c
.\}
.el \{\
.sp -1
.IP " 15." 4.2
.\}
The root delay (\fIDELTA\fP in RFC 5905). [1.615e\-01]
.RE
.sp
.RS 4
.ie n \{\
\h'-04' 16.\h'+01'\c
.\}
.el \{\
.sp -1
.IP " 16." 4.2
.\}
The root dispersion (\fIEPSILON\fP in RFC 5905). [7.446e\-03]
.RE
.sp
.RS 4
.ie n \{\
\h'-04' 17.\h'+01'\c
.\}
.el \{\
.sp -1
.IP " 17." 4.2
.\}
Reference ID of the server\(cqs source as a hexadecimal number. [CB00717B]
.RE
.sp
.RS 4
.ie n \{\
\h'-04' 18.\h'+01'\c
.\}
.el \{\
.sp -1
.IP " 18." 4.2
.\}
NTP mode of the received packet (\fI1\fP=active peer, \fI2\fP=passive peer,
\fI4\fP=server, \fIB\fP=basic, \fII\fP=interleaved). [4B]
.RE
.sp
.RS 4
.ie n \{\
\h'-04' 19.\h'+01'\c
.\}
.el \{\
.sp -1
.IP " 19." 4.2
.\}
Source of the local transmit timestamp
(\fID\fP=daemon, \fIK\fP=kernel, \fIH\fP=hardware). [D]
.RE
.sp
.RS 4
.ie n \{\
\h'-04' 20.\h'+01'\c
.\}
.el \{\
.sp -1
.IP " 20." 4.2
.\}
Source of the local receive timestamp
(\fID\fP=daemon, \fIK\fP=kernel, \fIH\fP=hardware). [K]
.RE
.RE
.sp
\fBmeasurements\fP
.RS 4
This option is identical to the \fBrawmeasurements\fP option, except it logs only
valid measurements from synchronised sources, i.e. measurements which passed
the RFC 5905 tests 1 through 7. This can be useful for producing graphs of the
source\(cqs performance.
.RE
.sp
\fBstatistics\fP
.RS 4
This option logs information about the regression processing to a file called
\fIstatistics.log\fP. An example line (which actually appears as a single line in
the file) from the log file is shown below.
.sp
.if n \{\
.RS 4
.\}
.nf
2016\-08\-10 05:40:50 203.0.113.15     6.261e\-03 \-3.247e\-03 \(rs
     2.220e\-03  1.874e\-06  1.080e\-06 7.8e\-02  16   0   8  0.00
.fi
.if n \{\
.RE
.\}
.sp
The columns are as follows (the quantities in square brackets are the values
from the example line above):
.sp
.RS 4
.ie n \{\
\h'-04' 1.\h'+01'\c
.\}
.el \{\
.sp -1
.IP " 1." 4.2
.\}
Date [2015\-07\-22]
.RE
.sp
.RS 4
.ie n \{\
\h'-04' 2.\h'+01'\c
.\}
.el \{\
.sp -1
.IP " 2." 4.2
.\}
Hour:Minute:Second. Note that the date\-time pair is expressed in
UTC, not the local time zone. [05:40:50]
.RE
.sp
.RS 4
.ie n \{\
\h'-04' 3.\h'+01'\c
.\}
.el \{\
.sp -1
.IP " 3." 4.2
.\}
IP address of server or peer from which measurement comes [203.0.113.15]
.RE
.sp
.RS 4
.ie n \{\
\h'-04' 4.\h'+01'\c
.\}
.el \{\
.sp -1
.IP " 4." 4.2
.\}
The estimated standard deviation of the measurements from the source (in
seconds). [6.261e\-03]
.RE
.sp
.RS 4
.ie n \{\
\h'-04' 5.\h'+01'\c
.\}
.el \{\
.sp -1
.IP " 5." 4.2
.\}
The estimated offset of the source (in seconds, positive means the local
clock is estimated to be fast, in this case). [\-3.247e\-03]
.RE
.sp
.RS 4
.ie n \{\
\h'-04' 6.\h'+01'\c
.\}
.el \{\
.sp -1
.IP " 6." 4.2
.\}
The estimated standard deviation of the offset estimate (in seconds).
[2.220e\-03]
.RE
.sp
.RS 4
.ie n \{\
\h'-04' 7.\h'+01'\c
.\}
.el \{\
.sp -1
.IP " 7." 4.2
.\}
The estimated rate at which the local clock is gaining or losing time
relative to the source (in seconds per second, positive means the local clock
is gaining). This is relative to the compensation currently being applied to
the local clock, \fInot\fP to the local clock without any compensation.
[1.874e\-06]
.RE
.sp
.RS 4
.ie n \{\
\h'-04' 8.\h'+01'\c
.\}
.el \{\
.sp -1
.IP " 8." 4.2
.\}
The estimated error in the rate value (in seconds per second). [1.080e\-06].
.RE
.sp
.RS 4
.ie n \{\
\h'-04' 9.\h'+01'\c
.\}
.el \{\
.sp -1
.IP " 9." 4.2
.\}
The ratio of |old_rate \- new_rate| / old_rate_error. Large values
indicate the statistics are not modelling the source very well. [7.8e\-02]
.RE
.sp
.RS 4
.ie n \{\
\h'-04' 10.\h'+01'\c
.\}
.el \{\
.sp -1
.IP " 10." 4.2
.\}
The number of measurements currently being used for the regression
algorithm. [16]
.RE
.sp
.RS 4
.ie n \{\
\h'-04' 11.\h'+01'\c
.\}
.el \{\
.sp -1
.IP " 11." 4.2
.\}
The new starting index (the oldest sample has index 0; this is the method
used to prune old samples when it no longer looks like the measurements fit a
linear model). [0, i.e. no samples discarded this time]
.RE
.sp
.RS 4
.ie n \{\
\h'-04' 12.\h'+01'\c
.\}
.el \{\
.sp -1
.IP " 12." 4.2
.\}
The number of runs. The number of runs of regression residuals with the same
sign is computed. If this is too small it indicates that the measurements are
no longer represented well by a linear model and that some older samples need
to be discarded. The number of runs for the data that is being retained is
tabulated. Values of approximately half the number of samples are expected.
[8]
.RE
.sp
.RS 4
.ie n \{\
\h'-04' 13.\h'+01'\c
.\}
.el \{\
.sp -1
.IP " 13." 4.2
.\}
The estimated or configured asymmetry of network jitter on the path to the
source which was used to correct the measured offsets. The asymmetry can be
between \-0.5 and +0.5. A negative value means the delay of packets sent to
the source is more variable than the delay of packets sent from the source
back. [0.00, i.e. no correction for asymmetry]
.RE
.RE
.sp
\fBtracking\fP
.RS 4
This option logs changes to the estimate of the system\(cqs gain or loss rate, and
any slews made, to a file called \fItracking.log\fP. An example line (which
actually appears as a single line in the file) from the log file is shown
below.
.sp
.if n \{\
.RS 4
.\}
.nf
2017\-08\-22 13:22:36 203.0.113.15     2     \-3.541      0.075 \-8.621e\-06 N \(rs
            2  2.940e\-03 \-2.084e\-04  1.534e\-02  3.472e\-04  8.304e\-03
.fi
.if n \{\
.RE
.\}
.sp
The columns are as follows (the quantities in square brackets are the
values from the example line above) :
.sp
.RS 4
.ie n \{\
\h'-04' 1.\h'+01'\c
.\}
.el \{\
.sp -1
.IP " 1." 4.2
.\}
Date [2017\-08\-22]
.RE
.sp
.RS 4
.ie n \{\
\h'-04' 2.\h'+01'\c
.\}
.el \{\
.sp -1
.IP " 2." 4.2
.\}
Hour:Minute:Second. Note that the date\-time pair is expressed in UTC, not the
local time zone. [13:22:36]
.RE
.sp
.RS 4
.ie n \{\
\h'-04' 3.\h'+01'\c
.\}
.el \{\
.sp -1
.IP " 3." 4.2
.\}
The IP address of the server or peer to which the local system is synchronised.
[203.0.113.15]
.RE
.sp
.RS 4
.ie n \{\
\h'-04' 4.\h'+01'\c
.\}
.el \{\
.sp -1
.IP " 4." 4.2
.\}
The stratum of the local system. [2]
.RE
.sp
.RS 4
.ie n \{\
\h'-04' 5.\h'+01'\c
.\}
.el \{\
.sp -1
.IP " 5." 4.2
.\}
The local system frequency (in ppm, positive means the local system runs fast
of UTC). [\-3.541]
.RE
.sp
.RS 4
.ie n \{\
\h'-04' 6.\h'+01'\c
.\}
.el \{\
.sp -1
.IP " 6." 4.2
.\}
The error bounds on the frequency (in ppm). [0.075]
.RE
.sp
.RS 4
.ie n \{\
\h'-04' 7.\h'+01'\c
.\}
.el \{\
.sp -1
.IP " 7." 4.2
.\}
The estimated local offset at the epoch, which is normally corrected by
slewing the local clock (in seconds, positive indicates the clock is fast of
UTC). [\-8.621e\-06]
.RE
.sp
.RS 4
.ie n \{\
\h'-04' 8.\h'+01'\c
.\}
.el \{\
.sp -1
.IP " 8." 4.2
.\}
Leap status (\fIN\fP means normal, \fI+\fP means that the last minute of this month
has 61 seconds, \fI\-\fP means that the last minute of the month has 59 seconds,
\fI?\fP means the clock is not currently synchronised.) [N]
.RE
.sp
.RS 4
.ie n \{\
\h'-04' 9.\h'+01'\c
.\}
.el \{\
.sp -1
.IP " 9." 4.2
.\}
The number of combined sources. [2]
.RE
.sp
.RS 4
.ie n \{\
\h'-04' 10.\h'+01'\c
.\}
.el \{\
.sp -1
.IP " 10." 4.2
.\}
The estimated standard deviation of the combined offset (in seconds).
[2.940e\-03]
.RE
.sp
.RS 4
.ie n \{\
\h'-04' 11.\h'+01'\c
.\}
.el \{\
.sp -1
.IP " 11." 4.2
.\}
The remaining offset correction from the previous update (in seconds,
positive means the system clock is slow of UTC). [\-2.084e\-04]
.RE
.sp
.RS 4
.ie n \{\
\h'-04' 12.\h'+01'\c
.\}
.el \{\
.sp -1
.IP " 12." 4.2
.\}
The total of the network path delays to the reference clock to which
the local clock is ultimately synchronised (in seconds). [1.534e\-02]
.RE
.sp
.RS 4
.ie n \{\
\h'-04' 13.\h'+01'\c
.\}
.el \{\
.sp -1
.IP " 13." 4.2
.\}
The total dispersion accumulated through all the servers back to the
reference clock to which the local clock is ultimately synchronised
(in seconds). [3.472e\-04]
.RE
.sp
.RS 4
.ie n \{\
\h'-04' 14.\h'+01'\c
.\}
.el \{\
.sp -1
.IP " 14." 4.2
.\}
The maximum estimated error of the system clock in the interval since the
previous update (in seconds). It includes the offset, remaining offset
correction, root delay, and dispersion from the previous update with the
dispersion which accumulated in the interval. [8.304e\-03]
.RE
.RE
.sp
\fBrtc\fP
.RS 4
This option logs information about the system\(cqs real\-time clock. An example
line (which actually appears as a single line in the file) from the \fIrtc.log\fP
file is shown below.
.sp
.if n \{\
.RS 4
.\}
.nf
2015\-07\-22 05:40:50     \-0.037360 1       \-0.037434\(rs
          \-37.948  12   5  120
.fi
.if n \{\
.RE
.\}
.sp
The columns are as follows (the quantities in square brackets are the
values from the example line above):
.sp
.RS 4
.ie n \{\
\h'-04' 1.\h'+01'\c
.\}
.el \{\
.sp -1
.IP " 1." 4.2
.\}
Date [2015\-07\-22]
.RE
.sp
.RS 4
.ie n \{\
\h'-04' 2.\h'+01'\c
.\}
.el \{\
.sp -1
.IP " 2." 4.2
.\}
Hour:Minute:Second. Note that the date\-time pair is expressed in UTC, not the
local time zone. [05:40:50]
.RE
.sp
.RS 4
.ie n \{\
\h'-04' 3.\h'+01'\c
.\}
.el \{\
.sp -1
.IP " 3." 4.2
.\}
The measured offset between the RTC and the system clock in seconds.
Positive indicates that the RTC is fast of the system time [\-0.037360].
.RE
.sp
.RS 4
.ie n \{\
\h'-04' 4.\h'+01'\c
.\}
.el \{\
.sp -1
.IP " 4." 4.2
.\}
Flag indicating whether the regression has produced valid coefficients.
(1 for yes, 0 for no). [1]
.RE
.sp
.RS 4
.ie n \{\
\h'-04' 5.\h'+01'\c
.\}
.el \{\
.sp -1
.IP " 5." 4.2
.\}
Offset at the current time predicted by the regression process. A large
difference between this value and the measured offset tends to indicate that
the measurement is an outlier with a serious measurement error. [\-0.037434]
.RE
.sp
.RS 4
.ie n \{\
\h'-04' 6.\h'+01'\c
.\}
.el \{\
.sp -1
.IP " 6." 4.2
.\}
The rate at which the RTC is losing or gaining time relative to the system
clock. In ppm, with positive indicating that the RTC is gaining time.
[\-37.948]
.RE
.sp
.RS 4
.ie n \{\
\h'-04' 7.\h'+01'\c
.\}
.el \{\
.sp -1
.IP " 7." 4.2
.\}
The number of measurements used in the regression. [12]
.RE
.sp
.RS 4
.ie n \{\
\h'-04' 8.\h'+01'\c
.\}
.el \{\
.sp -1
.IP " 8." 4.2
.\}
The number of runs of regression residuals of the same sign. Low values
indicate that a straight line is no longer a good model of the measured data
and that older measurements should be discarded. [5]
.RE
.sp
.RS 4
.ie n \{\
\h'-04' 9.\h'+01'\c
.\}
.el \{\
.sp -1
.IP " 9." 4.2
.\}
The measurement interval used prior to the measurement being made (in
seconds). [120]
.RE
.RE
.sp
\fBrefclocks\fP
.RS 4
This option logs the raw and filtered reference clock measurements to a file
called \fIrefclocks.log\fP. An example line (which actually appears as a single
line in the file) from the log file is shown below.
.sp
.if n \{\
.RS 4
.\}
.nf
2009\-11\-30 14:33:27.000000 PPS2    7 N 1  4.900000e\-07 \-6.741777e\-07  1.000e\-06
.fi
.if n \{\
.RE
.\}
.sp
The columns are as follows (the quantities in square brackets are the values
from the example line above):
.sp
.RS 4
.ie n \{\
\h'-04' 1.\h'+01'\c
.\}
.el \{\
.sp -1
.IP " 1." 4.2
.\}
Date [2009\-11\-30]
.RE
.sp
.RS 4
.ie n \{\
\h'-04' 2.\h'+01'\c
.\}
.el \{\
.sp -1
.IP " 2." 4.2
.\}
Hour:Minute:Second.Microsecond. Note that the date\-time pair is expressed in
UTC, not the local time zone. [14:33:27.000000]
.RE
.sp
.RS 4
.ie n \{\
\h'-04' 3.\h'+01'\c
.\}
.el \{\
.sp -1
.IP " 3." 4.2
.\}
Reference ID of the reference clock from which the measurement came. [PPS2]
.RE
.sp
.RS 4
.ie n \{\
\h'-04' 4.\h'+01'\c
.\}
.el \{\
.sp -1
.IP " 4." 4.2
.\}
Sequence number of driver poll within one polling interval for raw samples,
or \fI\-\fP for filtered samples. [7]
.RE
.sp
.RS 4
.ie n \{\
\h'-04' 5.\h'+01'\c
.\}
.el \{\
.sp -1
.IP " 5." 4.2
.\}
Leap status (\fIN\fP means normal, \fI+\fP means that the last minute of the current
month has 61 seconds, \fI\-\fP means that the last minute of the month has 59
seconds). [N]
.RE
.sp
.RS 4
.ie n \{\
\h'-04' 6.\h'+01'\c
.\}
.el \{\
.sp -1
.IP " 6." 4.2
.\}
Flag indicating whether the sample comes from PPS source. (1 for yes,
0 for no, or \fI\-\fP for filtered sample). [1]
.RE
.sp
.RS 4
.ie n \{\
\h'-04' 7.\h'+01'\c
.\}
.el \{\
.sp -1
.IP " 7." 4.2
.\}
Local clock error measured by reference clock driver, or \fI\-\fP for filtered sample.
[4.900000e\-07]
.RE
.sp
.RS 4
.ie n \{\
\h'-04' 8.\h'+01'\c
.\}
.el \{\
.sp -1
.IP " 8." 4.2
.\}
Local clock error with applied corrections. Positive indicates that the local
clock is slow. [\-6.741777e\-07]
.RE
.sp
.RS 4
.ie n \{\
\h'-04' 9.\h'+01'\c
.\}
.el \{\
.sp -1
.IP " 9." 4.2
.\}
Assumed dispersion of the sample. [1.000e\-06]
.RE
.RE
.sp
\fBtempcomp\fP
.RS 4
This option logs the temperature measurements and system rate compensations to
a file called \fItempcomp.log\fP. An example line (which actually appears as a
single line in the file) from the log file is shown below.
.sp
.if n \{\
.RS 4
.\}
.nf
2015\-04\-19 10:39:48  2.8000e+04  3.6600e\-01
.fi
.if n \{\
.RE
.\}
.sp
The columns are as follows (the quantities in square brackets are the values
from the example line above):
.sp
.RS 4
.ie n \{\
\h'-04' 1.\h'+01'\c
.\}
.el \{\
.sp -1
.IP " 1." 4.2
.\}
Date [2015\-04\-19]
.RE
.sp
.RS 4
.ie n \{\
\h'-04' 2.\h'+01'\c
.\}
.el \{\
.sp -1
.IP " 2." 4.2
.\}
Hour:Minute:Second. Note that the date\-time pair is expressed in UTC, not the
local time zone. [10:39:48]
.RE
.sp
.RS 4
.ie n \{\
\h'-04' 3.\h'+01'\c
.\}
.el \{\
.sp -1
.IP " 3." 4.2
.\}
Temperature read from the sensor. [2.8000e+04]
.RE
.sp
.RS 4
.ie n \{\
\h'-04' 4.\h'+01'\c
.\}
.el \{\
.sp -1
.IP " 4." 4.2
.\}
Applied compensation in ppm, positive means the system clock is running
faster than it would be without the compensation. [3.6600e\-01]
.RE
.RE
.RE
.sp

.RS 4
An example of the directive is:
.sp
.if n \{\
.RS 4
.\}
.nf
log measurements statistics tracking
.fi
.if n \{\
.RE
.\}
.RE
.sp
\fBlogbanner\fP \fIentries\fP
.RS 4
A banner is periodically written to the log files enabled by the \fBlog\fP
directive to indicate the meanings of the columns.
.sp
The \fBlogbanner\fP directive specifies after how many entries in the log file
should be the banner written. The default is 32, and 0 can be used to disable
it entirely.
.RE
.sp
\fBlogchange\fP \fIthreshold\fP
.RS 4
This directive sets the threshold for the adjustment of the system clock that
will generate a syslog message. Clock errors detected via NTP packets,
reference clocks, or timestamps entered via the
\fBsettime\fP command of \fBchronyc\fP are logged.
.sp
By default, the threshold is 1 second.
.sp
An example of the use is:
.sp
.if n \{\
.RS 4
.\}
.nf
logchange 0.1
.fi
.if n \{\
.RE
.\}
.sp
which would cause a syslog message to be generated if a system clock error of over
0.1 seconds starts to be compensated.
.RE
.sp
\fBlogdir\fP \fIdirectory\fP
.RS 4
This directive allows the directory where log files are written to be
specified.
.sp
An example of the use of this directive is:
.sp
.if n \{\
.RS 4
.\}
.nf
logdir /var/log/chrony
.fi
.if n \{\
.RE
.\}
.RE
.sp
\fBmailonchange\fP \fIemail\fP \fIthreshold\fP
.RS 4
This directive defines an email address to which mail should be sent if
\fBchronyd\fP applies a correction exceeding a particular threshold to the system
clock.
.sp
An example of the use of this directive is:
.sp
.if n \{\
.RS 4
.\}
.nf
mailonchange root@localhost 0.5
.fi
.if n \{\
.RE
.\}
.sp
This would send a mail message to root if a change of more than 0.5 seconds
were applied to the system clock.
.sp
This directive cannot be used when a system call filter is enabled by the \fB\-F\fP
option as the \fBchronyd\fP process will not be allowed to fork and execute the
sendmail binary.
.RE
.SS "Miscellaneous"
.sp
\fBhwtimestamp\fP \fIinterface\fP [\fIoption\fP]...
.RS 4
This directive enables hardware timestamping of NTP packets sent to and
received from the specified network interface. The network interface controller
(NIC) uses its own clock to accurately timestamp the actual transmissions and
receptions, avoiding processing and queueing delays in the kernel, network
driver, and hardware. This can significantly improve the accuracy of the
timestamps and the measured offset, which is used for synchronisation of the
system clock. In order to get the best results, both sides receiving and
sending NTP packets (i.e. server and client, or two peers) need to use HW
timestamping. If the server or peer supports the interleaved mode, it needs to
be enabled by the \fBxleave\fP option in the \fBserver\fP or the
\fBpeer\fP directive.
.sp
This directive is supported on Linux 3.19 and newer. The NIC must support HW
timestamping, which can be verified with the \fBethtool \-T\fP command. The list of
capabilities should include \fISOF_TIMESTAMPING_RAW_HARDWARE\fP,
\fISOF_TIMESTAMPING_TX_HARDWARE\fP, and \fISOF_TIMESTAMPING_RX_HARDWARE\fP. Receive
filter \fIHWTSTAMP_FILTER_ALL\fP, or \fIHWTSTAMP_FILTER_NTP_ALL\fP, is necessary for
timestamping of received packets. Timestamping of packets received from bridged
and bonded interfaces is supported on Linux 4.13 and newer. When \fBchronyd\fP is
running, no other process (e.g. a PTP daemon) should be working with the NIC
clock.
.sp
If the kernel supports software timestamping, it will be enabled for all
interfaces. The source of timestamps (i.e. hardware, kernel, or daemon) is
indicated in the \fImeasurements.log\fP file if enabled by the \fBlog
measurements\fP directive, and the \fBntpdata\fP report in
\fBchronyc\fP.
.sp
If the specified interface is \fI*\fP, \fBchronyd\fP will try to enable HW timestamping
on all available interfaces.
.sp
The \fBhwtimestamp\fP directive has the following options:
.sp
\fBminpoll\fP \fIpoll\fP
.RS 4
This option specifies the minimum interval between readings of the NIC clock.
It\(cqs defined as a power of two. It should correspond to the minimum polling
interval of all NTP sources and the minimum expected polling interval of NTP
clients. The default value is 0 (1 second) and the minimum value is \-6 (1/64th
of a second).
.RE
.sp
\fBprecision\fP \fIprecision\fP
.RS 4
This option specifies the assumed precision of reading of the NIC clock. The
default value is 100e\-9 (100 nanoseconds).
.RE
.sp
\fBtxcomp\fP \fIcompensation\fP
.RS 4
This option specifies the difference in seconds between the actual transmission
time at the physical layer and the reported transmit timestamp. This value will
be added to transmit timestamps obtained from the NIC. The default value is 0.
.RE
.sp
\fBrxcomp\fP \fIcompensation\fP
.RS 4
This option specifies the difference in seconds between the reported receive
timestamp and the actual reception time at the physical layer. This value will
be subtracted from receive timestamps obtained from the NIC. The default value
is 0.
.RE
.sp
\fBnocrossts\fP
.RS 4
Some hardware can precisely cross timestamp the NIC clock with the system
clock. This option disables the use of the cross timestamping.
.RE
.sp
\fBrxfilter\fP \fIfilter\fP
.RS 4
This option selects the receive timestamping filter. The \fIfilter\fP can be one of
the following:
.sp
\fIall\fP
.RS 4
Enables timestamping of all received packets.
.RE
.sp
\fIntp\fP
.RS 4
Enables timestamping of received NTP packets.
.RE
.sp
\fInone\fP
.RS 4
Disables timestamping of received packets.
.RE
.RE
.sp

.RS 4
The most specific filter for timestamping NTP packets which is supported by the
NIC is selected by default. Some NICs can timestamp only PTP packets, which
limits the selection to the \fInone\fP filter. Forcing timestamping of all packets
with the \fIall\fP filter when the NIC supports both \fIall\fP and \fIntp\fP filters can be
useful when packets are received from or on a non\-standard UDP port (e.g.
specified by the \fBport\fP directive).
.RE
.RE
.sp

.RS 4
.sp
Examples of the directive are:
.sp
.if n \{\
.RS 4
.\}
.nf
hwtimestamp eth0
hwtimestamp eth1 txcomp 300e\-9 rxcomp 645e\-9
hwtimestamp *
.fi
.if n \{\
.RE
.\}
.RE
.sp
\fBinclude\fP \fIpattern\fP
.RS 4
The \fBinclude\fP directive includes a configuration file or multiple configuration
files if a wildcard pattern is specified. This can be useful when maintaining
configuration on multiple hosts to keep the differences in separate files.
.sp
An example of the directive is:
.sp
.if n \{\
.RS 4
.\}
.nf
include @SYSCONFDIR@/chrony.d/*.conf
.fi
.if n \{\
.RE
.\}
.RE
.sp
\fBkeyfile\fP \fIfile\fP
.RS 4
This directive is used to specify the location of the file containing ID\-key
pairs for authentication of NTP packets.
.sp
The format of the directive is shown in the example below:
.sp
.if n \{\
.RS 4
.\}
.nf
keyfile @SYSCONFDIR@/chrony.keys
.fi
.if n \{\
.RE
.\}
.sp
The argument is simply the name of the file containing the ID\-key pairs. The
format of the file is shown below:
.sp
.if n \{\
.RS 4
.\}
.nf
10 tulip
11 hyacinth
20 MD5 ASCII:crocus
25 SHA1 HEX:1dc764e0791b11fa67efc7ecbc4b0d73f68a070c
 ...
.fi
.if n \{\
.RE
.\}
.sp
Each line consists of an ID, name of an authentication hash function (optional),
and a password. The ID can be any unsigned integer in the range 1 through
2^32\-1. The default hash function is \fBMD5\fP, which is always supported.
.sp
If \fBchronyd\fP was built with enabled support for hashing using a crypto library
(nettle, nss, or libtomcrypt), the following functions are available: \fBMD5\fP,
\fBSHA1\fP, \fBSHA256\fP, \fBSHA384\fP, \fBSHA512\fP. Depending on which library and version is
\fBchronyd\fP using, some or all of the following functions may also be available:
\fBSHA3\-224\fP, \fBSHA3\-256\fP, \fBSHA3\-384\fP, \fBSHA3\-512\fP, \fBRMD128\fP, \fBRMD160\fP, \fBRMD256\fP,
\fBRMD320\fP, \fBTIGER\fP, \fBWHIRLPOOL\fP.
.sp
The password can be specified as a string of characters not containing white
space with an optional \fBASCII:\fP prefix, or as a hexadecimal number with the
\fBHEX:\fP prefix. The maximum length of the line is 2047 characters.
.sp
The password is used with the hash function to generate and verify a message
authentication code (MAC) in NTP packets. It is recommended to use SHA1, or
stronger, hash function with random passwords specified in the hexadecimal
format that have at least 128 bits. \fBchronyd\fP will log a warning to
syslog on start if a source is specified in the configuration file with a key
that has password shorter than 80 bits.
.sp
The \fBkeygen\fP command of \fBchronyc\fP can be used to
generate random keys for the key file. By default, it generates 160\-bit MD5 or
SHA1 keys.
.RE
.sp
\fBlock_all\fP
.RS 4
The \fBlock_all\fP directive will lock chronyd into RAM so that it will never be
paged out. This mode is only supported on Linux. This directive uses the Linux
\fBmlockall()\fP system call to prevent \fBchronyd\fP from ever being swapped out. This
should result in lower and more consistent latency. It should not have
significant impact on performance as \fBchronyd\(cqs\fP memory usage is modest. The
\fBmlockall(2)\fP man page has more details.
.RE
.sp
\fBpidfile\fP \fIfile\fP
.RS 4
\fBchronyd\fP always writes its process ID (PID) to a file, and checks this file on
startup to see if another \fBchronyd\fP might already be running on the system. By
default, the file used is \fI@DEFAULT_PID_FILE@\fP. The \fBpidfile\fP directive
allows the name to be changed, e.g.:
.sp
.if n \{\
.RS 4
.\}
.nf
pidfile /run/chronyd.pid
.fi
.if n \{\
.RE
.\}
.RE
.sp
\fBsched_priority\fP \fIpriority\fP
.RS 4
On Linux, the \fBsched_priority\fP directive will select the SCHED_FIFO real\-time
scheduler at the specified priority (which must be between 0 and 100). On
macOS, this option must have either a value of 0 (the default) to disable the
thread time constraint policy or 1 for the policy to be enabled. Other systems
do not support this option.
.sp
On Linux, this directive uses the \fBsched_setscheduler()\fP system call to
instruct the kernel to use the SCHED_FIFO first\-in, first\-out real\-time
scheduling policy for \fBchronyd\fP with the specified priority. This means that
whenever \fBchronyd\fP is ready to run it will run, interrupting whatever else is
running unless it is a higher priority real\-time process. This should not
impact performance as \fBchronyd\fP resource requirements are modest, but it should
result in lower and more consistent latency since \fBchronyd\fP will not need to
wait for the scheduler to get around to running it. You should not use this
unless you really need it. The \fBsched_setscheduler(2)\fP man page has more
details.
.sp
On macOS, this directive uses the \fBthread_policy_set()\fP kernel call to
specify real\-time scheduling. As noted for Linux, you should not use this
directive unless you really need it.
.RE
.sp
\fBuser\fP \fIuser\fP
.RS 4
The \fBuser\fP directive sets the name of the system user to which \fBchronyd\fP will
switch after start in order to drop root privileges.
.sp
On Linux, \fBchronyd\fP needs to be compiled with support for the \fBlibcap\fP library.
On macOS, FreeBSD, NetBSD and Solaris \fBchronyd\fP forks into two processes.
The child process retains root privileges, but can only perform a very limited
range of privileged system calls on behalf of the parent.
.sp
The compiled\-in default value is \fI@DEFAULT_USER@\fP.
.RE
.SH "EXAMPLES"
.SS "NTP client with permanent connection to NTP servers"
.sp
This section shows how to configure \fBchronyd\fP for computers that are connected
to the Internet (or to any network containing true NTP servers which ultimately
derive their time from a reference clock) permanently or most of the time.
.sp
To operate in this mode, you will need to know the names of the NTP servers
you want to use. You might be able to find names of suitable servers by one of
the following methods:
.sp
.RS 4
.ie n \{\
\h'-04'\(bu\h'+03'\c
.\}
.el \{\
.sp -1
.IP \(bu 2.3
.\}
Your institution might already operate servers on its network.
Contact your system administrator to find out.
.RE
.sp
.RS 4
.ie n \{\
\h'-04'\(bu\h'+03'\c
.\}
.el \{\
.sp -1
.IP \(bu 2.3
.\}
Your ISP probably has one or more NTP servers available for its
customers.
.RE
.sp
.RS 4
.ie n \{\
\h'-04'\(bu\h'+03'\c
.\}
.el \{\
.sp -1
.IP \(bu 2.3
.\}
Somewhere under the NTP homepage there is a list of public
stratum 1 and stratum 2 servers. You should find one or more servers that are
near to you. Check that their access policy allows you to use their
facilities.
.RE
.sp
.RS 4
.ie n \{\
\h'-04'\(bu\h'+03'\c
.\}
.el \{\
.sp -1
.IP \(bu 2.3
.\}
Use public servers from the \c
.URL "http://www.pool.ntp.org/" "pool.ntp.org" " "
project.
.RE
.sp
Assuming that your NTP servers are called \fIfoo.example.net\fP, \fIbar.example.net\fP
and \fIbaz.example.net\fP, your \fIchrony.conf\fP file could contain as a minimum:
.sp
.if n \{\
.RS 4
.\}
.nf
server foo.example.net
server bar.example.net
server baz.example.net
.fi
.if n \{\
.RE
.\}
.sp
However, you will probably want to include some of the other directives. The
\fBdriftfile\fP, \fBmakestep\fP and \fBrtcsync\fP
might be particularly useful. Also, the \fBiburst\fP option of the
\fBserver\fP directive is useful to speed up the initial
synchronisation. The smallest useful configuration file would look something
like:
.sp
.if n \{\
.RS 4
.\}
.nf
server foo.example.net iburst
server bar.example.net iburst
server baz.example.net iburst
driftfile @CHRONYVARDIR@/drift
makestep 1.0 3
rtcsync
.fi
.if n \{\
.RE
.\}
.sp
When using a pool of NTP servers (one name is used for multiple servers which
might change over time), it is better to specify them with the \fBpool\fP
directive instead of multiple \fBserver\fP directives. The configuration file could
in this case look like:
.sp
.if n \{\
.RS 4
.\}
.nf
pool pool.ntp.org iburst
driftfile @CHRONYVARDIR@/drift
makestep 1.0 3
rtcsync
.fi
.if n \{\
.RE
.\}
.SS "NTP client with infrequent connection to NTP servers"
.sp
This section shows how to configure \fBchronyd\fP for computers that have
occasional connections to NTP servers. In this case, you will need some
additional configuration to tell \fBchronyd\fP when the connection goes up and
down. This saves the program from continuously trying to poll the servers when
they are inaccessible.
.sp
Again, assuming that your NTP servers are called \fIfoo.example.net\fP,
\fIbar.example.net\fP and \fIbaz.example.net\fP, your \fIchrony.conf\fP file would now
contain:
.sp
.if n \{\
.RS 4
.\}
.nf
server foo.example.net offline
server bar.example.net offline
server baz.example.net offline
driftfile @CHRONYVARDIR@/drift
makestep 1.0 3
rtcsync
.fi
.if n \{\
.RE
.\}
.sp
The \fBoffline\fP keyword indicates that the servers start in an offline state, and
that they should not be contacted until \fBchronyd\fP receives notification from
\fBchronyc\fP that the link to the Internet is present. To tell \fBchronyd\fP when to
start and finish sampling the servers, the \fBonline\fP and
\fBoffline\fP commands of \fBchronyc\fP need to be used.
.sp
To give an example of their use, assuming that \fBpppd\fP is the program being
used to connect to the Internet and that \fBchronyc\fP has been installed at
\fI@BINDIR@/chronyc\fP, the script \fI/etc/ppp/ip\-up\fP would include:
.sp
.if n \{\
.RS 4
.\}
.nf
@BINDIR@/chronyc online
.fi
.if n \{\
.RE
.\}
.sp
and the script \fI/etc/ppp/ip\-down\fP would include:
.sp
.if n \{\
.RS 4
.\}
.nf
@BINDIR@/chronyc offline
.fi
.if n \{\
.RE
.\}
.sp
\fBchronyd\fP\(cqs polling of the servers would now only occur whilst the machine is
actually connected to the Internet.
.SS "Isolated networks"
.sp
This section shows how to configure \fBchronyd\fP for computers that never have
network conectivity to any computer which ultimately derives its time from a
reference clock.
.sp
In this situation, one computer is selected to be the master timeserver. The
other computers are either direct clients of the master, or clients of clients.
.sp
The \fBlocal\fP directive enables a local reference mode, which allows
\fBchronyd\fP to appear synchronised even when it is not.
.sp
The rate value in the master\(cqs drift file needs to be set to the average rate
at which the master gains or loses time. \fBchronyd\fP includes support for this,
in the form of the \fBmanual\fP directive and the
\fBsettime\fP command in the \fBchronyc\fP program.
.sp
If the master is rebooted, \fBchronyd\fP can re\-read the drift rate from the drift
file. However, the master has no accurate estimate of the current time. To get
around this, the system can be configured so that the master can initially set
itself to a \(oqmajority\-vote\(cq of selected clients\(aq times; this allows the
clients to \(oqflywheel\(cq the master while it is rebooting.
.sp
The \fBsmoothtime\fP directive is useful when the clocks of the
clients need to stay close together when the local time is adjusted by the
\fBsettime\fP command. The smoothing process needs to be
activated by the \fBsmoothtime activate\fP command when
the local time is ready to be served. After that point, any adjustments will be
smoothed out.
.sp
A typical configuration file for the master (called \fImaster\fP) might be
(assuming the clients and the master are in the \fI192.168.165.x\fP subnet):
.sp
.if n \{\
.RS 4
.\}
.nf
initstepslew 1 client1 client3 client6
driftfile @CHRONYVARDIR@/drift
local stratum 8
manual
allow 192.168.165.0/24
smoothtime 400 0.01
rtcsync
.fi
.if n \{\
.RE
.\}
.sp
For the clients that have to resynchronise the master when it restarts,
the configuration file might be:
.sp
.if n \{\
.RS 4
.\}
.nf
server master iburst
driftfile @CHRONYVARDIR@/drift
allow 192.168.165.0/24
makestep 1.0 3
rtcsync
.fi
.if n \{\
.RE
.\}
.sp
The rest of the clients would be the same, except that the \fBallow\fP directive is
not required.
.sp
If there is no suitable computer to be designated as the master, or there is a
requirement to keep the clients synchronised even when it fails, the \fBorphan\fP
option of the \fBlocal\fP directive enables a special mode where the master is
selected from multiple computers automatically. They all need to use the same
\fBlocal\fP configuration and poll one another. The server with the smallest
reference ID (which is based on its IP address) will take the role of the
master and others will be synchronised to it. When it fails, the server with
the second smallest reference ID will take over and so on.
.sp
A configuration file for the first server might be (assuming there are three
servers called \fImaster1\fP, \fImaster2\fP, and \fImaster3\fP):
.sp
.if n \{\
.RS 4
.\}
.nf
initstepslew 1 master2 master3
server master2
server master3
driftfile @CHRONYVARDIR@/drift
local stratum 8 orphan
manual
allow 192.168.165.0/24
rtcsync
.fi
.if n \{\
.RE
.\}
.sp
The other servers would be the same, except the hostnames in the \fBinitstepslew\fP
and \fBserver\fP directives would be modified to specify the other servers. Their
clients might be configured to poll all three servers.
.SS "RTC tracking"
.sp
This section considers a computer which has occasional connections to the
Internet and is turned off between \(oqsessions\(cq. In this case, \fBchronyd\fP relies
on the computer\(cqs RTC to maintain the time between the periods when it is
powered up. It assumes that Linux is run exclusively on the computer. Dual\-boot
systems might work; it depends what (if anything) the other system does to the
RTC. On 2.6 and later kernels, if your motherboard has a HPET, you will need to
enable the \fBHPET_EMULATE_RTC\fP option in your kernel configuration. Otherwise,
\fBchronyd\fP will not be able to interact with the RTC device and will give up
using it.
.sp
When the computer is connected to the Internet, \fBchronyd\fP has access to
external NTP servers which it makes measurements from. These measurements are
saved, and straight\-line fits are performed on them to provide an estimate of
the computer\(cqs time error and rate of gaining or losing time.
.sp
When the computer is taken offline from the Internet, the best estimate of the
gain or loss rate is used to free\-run the computer until it next goes online.
.sp
Whilst the computer is running, \fBchronyd\fP makes measurements of the RTC (via
the \fI/dev/rtc\fP interface, which must be compiled into the kernel). An estimate
is made of the RTC error at a particular RTC second, and the rate at which the
RTC gains or loses time relative to true time.
.sp
When the computer is powered down, the measurement histories for all the NTP
servers are saved to files, and the RTC tracking information is also
saved to a file (if the \fBrtcfile\fP directive has been specified).
These pieces of information are also saved if the \fBdump\fP
and \fBwritertc\fP commands respectively are issued
through \fBchronyc\fP.
.sp
When the computer is rebooted, \fBchronyd\fP reads the current RTC time and the RTC
information saved at the last shutdown. This information is used to set the
system clock to the best estimate of what its time would have been now, had it
been left running continuously. The measurement histories for the servers are
then reloaded.
.sp
The next time the computer goes online, the previous sessions\(aq measurements can
contribute to the line\-fitting process, which gives a much better estimate of
the computer\(cqs gain or loss rate.
.sp
One problem with saving the measurements and RTC data when the machine is shut
down is what happens if there is a power failure; the most recent data will not
be saved. Although \fBchronyd\fP is robust enough to cope with this, some
performance might be lost. (The main danger arises if the RTC has been changed
during the session, with the \fBtrimrtc\fP command in \fBchronyc\fP. Because of this,
\fBtrimrtc\fP will make sure that a meaningful RTC file is saved after the
change is completed).
.sp
The easiest protection against power failure is to put the \fBdump\fP and
\fBwritertc\fP commands in the same place as the \fBoffline\fP command is issued to
take \fBchronyd\fP offline; because \fBchronyd\fP free\-runs between online sessions, no
parameters will change significantly between going offline from the Internet
and any power failure.
.sp
A final point regards computers which are left running for extended periods and
where it is desired to spin down the hard disc when it is not in use (e.g. when
not accessed for 15 minutes). \fBchronyd\fP has been planned so it supports such
operation; this is the reason why the RTC tracking parameters are not saved to
disc after every update, but only when the user requests such a write, or
during the shutdown sequence. The only other facility that will generate
periodic writes to the disc is the \fBlog rtc\fP facility in the configuration
file; this option should not be used if you want your disc to spin down.
.sp
To illustrate how a computer might be configured for this case, example
configuration files are shown.
.sp
For the \fIchrony.conf\fP file, the following can be used as an example.
.sp
.if n \{\
.RS 4
.\}
.nf
server foo.example.net maxdelay 0.4 offline
server bar.example.net maxdelay 0.4 offline
server baz.example.net maxdelay 0.4 offline
logdir /var/log/chrony
log statistics measurements tracking
driftfile @CHRONYVARDIR@/drift
makestep 1.0 3
maxupdateskew 100.0
dumpdir @CHRONYVARDIR@
rtcfile @CHRONYVARDIR@/rtc
.fi
.if n \{\
.RE
.\}
.sp
\fBpppd\fP is used for connecting to the Internet. This runs two scripts
\fI/etc/ppp/ip\-up\fP and \fI/etc/ppp/ip\-down\fP when the link goes online and offline
respectively.
.sp
The relevant part of the \fI/etc/ppp/ip\-up\fP file is:
.sp
.if n \{\
.RS 4
.\}
.nf
@BINDIR@/chronyc online
.fi
.if n \{\
.RE
.\}
.sp
and the relevant part of the \fI/etc/ppp/ip\-down\fP script is:
.sp
.if n \{\
.RS 4
.\}
.nf
@BINDIR@/chronyc \-m offline dump writertc
.fi
.if n \{\
.RE
.\}
.sp
\fBchronyd\fP is started during the boot sequence with the \fB\-r\fP and \fB\-s\fP options.
It might need to be started before any software that depends on the system clock
not jumping or moving backwards, depending on the directives in \fBchronyd\fP\(cqs
configuration file.
.sp
For the system shutdown, \fBchronyd\fP should receive a SIGTERM several seconds
before the final SIGKILL; the SIGTERM causes the measurement histories and RTC
information to be saved.
.SS "Public NTP server"
.sp
\fBchronyd\fP can be configured to operate as a public NTP server, e.g. to join the
.URL "http://www.pool.ntp.org/en/join.html" "pool.ntp.org" " "
project. The configuration
is similar to the NTP client with permanent connection, except it needs to
allow client access from all addresses. It is recommended to find at least four
good servers (e.g. from the pool, or on the NTP homepage). If the server has a
hardware reference clock (e.g. a GPS receiver), it can be specified by the
\fBrefclock\fP directive.
.sp
The amount of memory used for logging client accesses can be increased in order
to enable clients to use the interleaved mode even when the server has a large
number of clients, and better support rate limiting if it is enabled by the
\fBratelimit\fP directive. The system timezone database, if it is
kept up to date and includes the \fIright/UTC\fP timezone, can be used as a
reliable source to determine when a leap second will be applied to UTC. The
\fB\-r\fP option with the \fBdumpdir\fP directive shortens the time in which
\fBchronyd\fP will not be able to serve time to its clients when it needs to be
restarted (e.g. after upgrading to a newer version, or a change in the
configuration).
.sp
The configuration file could look like:
.sp
.if n \{\
.RS 4
.\}
.nf
server foo.example.net iburst
server bar.example.net iburst
server baz.example.net iburst
server qux.example.net iburst
makestep 1.0 3
rtcsync
allow
clientloglimit 100000000
leapsectz right/UTC
driftfile @CHRONYVARDIR@/drift
dumpdir @CHRONYRUNDIR@
.fi
.if n \{\
.RE
.\}
.SH "SEE ALSO"
.sp
\fBchronyc(1)\fP, \fBchronyd(8)\fP
.SH "BUGS"
.sp
For instructions on how to report bugs, please visit
.URL "https://chrony.tuxfamily.org/" "" "."
.SH "AUTHORS"
.sp
chrony was written by Richard Curnow, Miroslav Lichvar, and others.<|MERGE_RESOLUTION|>--- conflicted
+++ resolved
@@ -1,22 +1,13 @@
 '\" t
 .\"     Title: chrony.conf
 .\"    Author: [see the "AUTHORS" section]
-<<<<<<< HEAD
-.\" Generator: Asciidoctor 1.5.4
-.\"      Date: 2017-09-15
-=======
 .\" Generator: Asciidoctor 1.5.6.1
 .\"      Date: 2018-03-15
->>>>>>> 164712c8
 .\"    Manual: Configuration Files
 .\"    Source: chrony @CHRONY_VERSION@
 .\"  Language: English
 .\"
-<<<<<<< HEAD
-.TH "CHRONY.CONF" "5" "2017-09-15" "chrony @CHRONY_VERSION@" "Configuration Files"
-=======
 .TH "CHRONY.CONF" "5" "2018-03-15" "chrony @CHRONY_VERSION@" "Configuration Files"
->>>>>>> 164712c8
 .ie \n(.g .ds Aq \(aq
 .el       .ds Aq '
 .ss \n[.ss] 0
