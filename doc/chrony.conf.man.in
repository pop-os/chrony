'\" t
.\"     Title: chrony.conf
.\"    Author: [see the "AUTHOR(S)" section]
.\" Generator: Asciidoctor 2.0.10
<<<<<<< HEAD
.\"      Date: 2020-09-16
=======
.\"      Date: 2020-10-07
>>>>>>> 053197ae
.\"    Manual: Configuration Files
.\"    Source: chrony @CHRONY_VERSION@
.\"  Language: English
.\"
<<<<<<< HEAD
.TH "CHRONY.CONF" "5" "2020-09-16" "chrony @CHRONY_VERSION@" "Configuration Files"
=======
.TH "CHRONY.CONF" "5" "2020-10-07" "chrony @CHRONY_VERSION@" "Configuration Files"
>>>>>>> 053197ae
.ie \n(.g .ds Aq \(aq
.el       .ds Aq '
.ss \n[.ss] 0
.nh
.ad l
.de URL
\fI\\$2\fP <\\$1>\\$3
..
.als MTO URL
.if \n[.g] \{\
.  mso www.tmac
.  am URL
.    ad l
.  .
.  am MTO
.    ad l
.  .
.  LINKSTYLE blue R < >
.\}
.SH "NAME"
chrony.conf \- chronyd configuration file
.SH "SYNOPSIS"
.sp
\fBchrony.conf\fP
.SH "DESCRIPTION"
.sp
This file configures the \fBchronyd\fP daemon. The compiled\-in location is
\fI@SYSCONFDIR@/chrony.conf\fP. Other locations can be specified on the
\fBchronyd\fP command line with the \fB\-f\fP option.
.sp
Each directive in the configuration file is placed on a separate line. The
following sections describe each of the directives in turn. The directives are
not case\-sensitive. Generally, the directives can occur in any order in the file
and if a directive is specified multiple times, only the last one will be
effective. Exceptions are noted in the descriptions.
.sp
The configuration directives can also be specified directly on the \fBchronyd\fP
command line. In this case each argument is parsed as a new line and the
configuration file is ignored.
.sp
While the number of supported directives is large, only a few of them are
typically needed. See the \fBEXAMPLES\fP section for configuration in
typical operating scenarios.
.sp
The configuration file might contain comment lines. A comment line is any line
that starts with zero or more spaces followed by any one of the following
characters: \fB!\fP, \fB;\fP, \fB#\fP, \fB%\fP. Any line with this format will be ignored.
.SH "DIRECTIVES"
.SS "Time sources"
.sp
\fBserver\fP \fIhostname\fP [\fIoption\fP]...
.RS 4
The \fBserver\fP directive specifies an NTP server which can be used as a time
source. The client\-server relationship is strictly hierarchical: a client might
synchronise its system time to that of the server, but the server\(cqs system time
will never be influenced by that of a client.
.sp
This directive can be used multiple times to specify multiple servers.
.sp
The directive is immediately followed by either the name of the
server, or its IP address. It supports the following options:
.sp
\fBminpoll\fP \fIpoll\fP
.RS 4
This option specifies the minimum interval between requests sent to the server
as a power of 2 in seconds. For example, \fBminpoll 5\fP would mean that the
polling interval should not drop below 32 seconds. The default is 6 (64
seconds), the minimum is \-6 (1/64th of a second), and the maximum is 24 (6
months). Note that intervals shorter than 6 (64 seconds) should generally not
be used with public servers on the Internet, because it might be considered
abuse. A sub\-second interval will be enabled only when the server is reachable
and the round\-trip delay is shorter than 10 milliseconds, i.e. the server
should be in a local network.
.RE
.sp
\fBmaxpoll\fP \fIpoll\fP
.RS 4
This option specifies the maximum interval between requests sent to the server
as a power of 2 in seconds. For example, \fBmaxpoll 9\fP indicates that the polling
interval should stay at or below 9 (512 seconds). The default is 10 (1024
seconds), the minimum is \-6 (1/64th of a second), and the maximum is 24 (6
months).
.RE
.sp
\fBiburst\fP
.RS 4
With this option, \fBchronyd\fP will start with a burst of 4\-8 requests in order to
make the first update of the clock sooner. It will also repeat the burst every
time the source is switched from the offline state to online with the
\fBonline\fP command in \fBchronyc\fP.
.RE
.sp
\fBburst\fP
.RS 4
With this option, \fBchronyd\fP will send a burst of up to 4 requests when it
cannot get a good measurement from the
server. The number of requests in the burst is limited by the current polling
interval to keep the average interval at or above the minimum interval, i.e.
the current interval needs to be at least two times longer than the minimum
interval in order to allow a burst with two requests.
.RE
.sp
\fBkey\fP \fIID\fP
.RS 4
The NTP protocol supports a message authentication code (MAC) to prevent
computers having their system time upset by rogue packets being sent to them.
The MAC is generated as a function of a key specified in the key file,
which is specified by the \fBkeyfile\fP directive.
.sp
The \fBkey\fP option specifies which key (with an ID in the range 1 through 2^32\-1)
should \fBchronyd\fP use to authenticate requests sent to the server and verify its
responses. The server must have the same key for this number configured,
otherwise no relationship between the computers will be possible.
.sp
If the server is running \fBntpd\fP and the output size of the hash function used
by the key is longer than 160 bits (e.g. SHA256), the \fBversion\fP option needs to
be set to 4 for compatibility.
.RE
.sp
\fBnts\fP
.RS 4
This option enables authentication using the Network Time Security (NTS)
mechanism. Unlike with the \fBkey\fP option, the server and client do not need to
share a key in a key file. NTS has a Key Establishment (NTS\-KE) protocol using
the Transport Layer Security (TLS) protocol to get the keys and cookies
required by NTS for authentication of NTP packets.
.RE
.sp
\fBmaxdelay\fP \fIdelay\fP
.RS 4
\fBchronyd\fP uses the network round\-trip delay to the server to determine how
accurate a particular measurement is likely to be. Long round\-trip delays
indicate that the request, or the response, or both were delayed. If only one
of the messages was delayed the measurement error is likely to be substantial.
.sp
For small variations in the round\-trip delay, \fBchronyd\fP uses a weighting scheme
when processing the measurements. However, beyond a certain level of delay the
measurements are likely to be so corrupted as to be useless. (This is
particularly so on dial\-up or other slow links, where a long delay probably
indicates a highly asymmetric delay caused by the response waiting behind a lot
of packets related to a download of some sort).
.sp
If the user knows that round trip delays above a certain level should cause the
measurement to be ignored, this level can be defined with the \fBmaxdelay\fP
option. For example, \fBmaxdelay 0.3\fP would indicate that measurements with a
round\-trip delay of 0.3 seconds or more should be ignored. The default value is
3 seconds and the maximum value is 1000 seconds.
.RE
.sp
\fBmaxdelayratio\fP \fIratio\fP
.RS 4
This option is similar to the \fBmaxdelay\fP option above. \fBchronyd\fP keeps a record
of the minimum round\-trip delay amongst the previous measurements that it has
buffered. If a measurement has a round trip delay that is greater than the
maxdelayratio times the minimum delay, it will be rejected.
.RE
.sp
\fBmaxdelaydevratio\fP \fIratio\fP
.RS 4
If a measurement has a ratio of the increase in the round\-trip delay from the
minimum delay amongst the previous measurements to the standard deviation of
the previous measurements that is greater than the specified ratio, it will be
rejected. The default is 10.0.
.RE
.sp
\fBmindelay\fP \fIdelay\fP
.RS 4
This option specifies a fixed minimum round\-trip delay to be used instead of
the minimum amongst the previous measurements. This can be useful in networks
with static configuration to improve the stability of corrections for
asymmetric jitter, weighting of the measurements, and the \fBmaxdelayratio\fP and
\fBmaxdelaydevratio\fP tests. The value should be set accurately in order to have a
positive effect on the synchronisation.
.RE
.sp
\fBasymmetry\fP \fIratio\fP
.RS 4
This option specifies the asymmetry of the network jitter on the path to the
source, which is used to correct the measured offset according to the delay.
The asymmetry can be between \-0.5 and +0.5. A negative value means the delay of
packets sent to the source is more variable than the delay of packets sent from
the source back. By default, \fBchronyd\fP estimates the asymmetry automatically.
.RE
.sp
\fBoffset\fP \fIoffset\fP
.RS 4
This option specifies a correction (in seconds) which will be applied to
offsets measured with this source. It\(cqs particularly useful to compensate for a
known asymmetry in network delay or timestamping errors. For example, if
packets sent to the source were on average delayed by 100 microseconds more
than packets sent from the source back, the correction would be \-0.00005 (\-50
microseconds). The default is 0.0.
.RE
.sp
\fBminsamples\fP \fIsamples\fP
.RS 4
Set the minimum number of samples kept for this source. This overrides the
\fBminsamples\fP directive.
.RE
.sp
\fBmaxsamples\fP \fIsamples\fP
.RS 4
Set the maximum number of samples kept for this source. This overrides the
\fBmaxsamples\fP directive.
.RE
.sp
\fBfilter\fP \fIsamples\fP
.RS 4
This option enables a median filter to reduce noise in NTP measurements. The
filter will reduce the specified number of samples to a single sample. It is
intended to be used with very short polling intervals in local networks where
it is acceptable to generate a lot of NTP traffic.
.RE
.sp
\fBoffline\fP
.RS 4
If the server will not be reachable when \fBchronyd\fP is started, the \fBoffline\fP
option can be specified. \fBchronyd\fP will not try to poll the server until it is
enabled to do so (by using the \fBonline\fP command in
\fBchronyc\fP).
.RE
.sp
\fBauto_offline\fP
.RS 4
With this option, the server will be assumed to have gone offline when sending
a request fails, e.g. due to a missing route to the network. This option avoids
the need to run the \fBoffline\fP command from \fBchronyc\fP
when disconnecting the network link. (It will still be necessary to use the
\fBonline\fP command when the link has been established, to
enable measurements to start.)
.RE
.sp
\fBprefer\fP
.RS 4
Prefer this source over sources without the \fBprefer\fP option.
.RE
.sp
\fBnoselect\fP
.RS 4
Never select this source. This is particularly useful for monitoring.
.RE
.sp
\fBtrust\fP
.RS 4
Assume time from this source is always true. It can be rejected as a
falseticker in the source selection only if another source with this option
does not agree with it.
.RE
.sp
\fBrequire\fP
.RS 4
Require that at least one of the sources specified with this option is
selectable (i.e. recently reachable and not a falseticker) before updating the
clock. Together with the \fBtrust\fP option this might be useful to allow a trusted
authenticated source to be safely combined with unauthenticated sources in
order to improve the accuracy of the clock. They can be selected and used for
synchronisation only if they agree with the trusted and required source.
.RE
.sp
\fBxleave\fP
.RS 4
This option enables the interleaved mode of NTP. It enables the server to
respond with more accurate transmit timestamps (e.g. kernel or hardware
timestamps), which cannot be contained in the transmitted packet itself and
need to refer to a previous packet instead. This can significantly improve the
accuracy and stability of the measurements.
.sp
The interleaved mode is compatible with servers that support only the basic
mode. Note that even
servers that support the interleaved mode might respond in the basic mode as
the interleaved mode requires the servers to keep some state for each client
and the state might be dropped when there are too many clients (e.g.
\fBclientloglimit\fP is too small), or it might be overwritten
by other clients that have the same IP address (e.g. computers behind NAT or
someone sending requests with a spoofed source address).
.sp
The \fBxleave\fP option can be combined with the \fBpresend\fP option in order to
shorten the interval in which the server has to keep the state to be able to
respond in the interleaved mode.
.RE
.sp
\fBpolltarget\fP \fItarget\fP
.RS 4
Target number of measurements to use for the regression algorithm which
\fBchronyd\fP will try to maintain by adjusting the polling interval between
\fBminpoll\fP and \fBmaxpoll\fP. A higher target makes \fBchronyd\fP prefer shorter polling
intervals. The default is 8 and a useful range is from 6 to 60.
.RE
.sp
\fBport\fP \fIport\fP
.RS 4
This option allows the UDP port on which the server understands NTP requests to
be specified. For normal servers this option should not be required (the
default is 123, the standard NTP port).
.RE
.sp
\fBntsport\fP \fIport\fP
.RS 4
This option specifies the TCP port on which the server is listening for NTS\-KE
connections when the \fBnts\fP option is enabled. The default is 4460.
.RE
.sp
\fBpresend\fP \fIpoll\fP
.RS 4
If the timing measurements being made by \fBchronyd\fP are the only network data
passing between two computers, you might find that some measurements are badly
skewed due to either the client or the server having to do an ARP lookup on the
other party prior to transmitting a packet. This is more of a problem with long
sampling intervals, which might be similar in duration to the lifetime of entries
in the ARP caches of the machines.
.sp
In order to avoid this problem, the \fBpresend\fP option can be used. It takes a
single integer argument, which is the smallest polling interval for which an
extra pair of NTP packets will be exchanged between the client and the server
prior to the actual measurement. For example, with the following option
included in a \fBserver\fP directive:
.sp
.if n .RS 4
.nf
presend 9
.fi
.if n .RE
.sp
when the polling interval is 512 seconds or more, an extra NTP client packet
will be sent to the server a short time (2 seconds) before making the actual
measurement.
.sp
If the \fBpresend\fP option is used together with the \fBxleave\fP option, \fBchronyd\fP
will send two extra packets instead of one.
.RE
.sp
\fBminstratum\fP \fIstratum\fP
.RS 4
When the synchronisation source is selected from available sources, sources
with lower stratum are normally slightly preferred. This option can be used to
increase stratum of the source to the specified minimum, so \fBchronyd\fP will
avoid selecting that source. This is useful with low stratum sources that are
known to be unreliable or inaccurate and which should be used only when other
sources are unreachable.
.RE
.sp
\fBversion\fP \fIversion\fP
.RS 4
This option sets the NTP version of packets sent to the server. This can be
useful when the server runs an old NTP implementation that does not respond to
requests using a newer version. The default version depends on whether a key is
specified by the \fBkey\fP option and which authentication hash function the key
is using. If the output size of the hash function is longer than 160 bits, the
default version is 3 for compatibility with older \fBchronyd\fP servers. Otherwise,
the default version is 4.
.RE
.RE
.sp
\fBpool\fP \fIname\fP [\fIoption\fP]...
.RS 4
The syntax of this directive is similar to that for the \fBserver\fP
directive, except that it is used to specify a pool of NTP servers rather than
a single NTP server. The pool name is expected to resolve to multiple addresses
which might change over time.
.sp
This directive can be used multiple times to specify multiple pools.
.sp
All options valid in the \fBserver\fP directive can be used in this
directive too. There is one option specific to the \fBpool\fP directive:
.sp
\fBmaxsources\fP \fIsources\fP
.RS 4
This option sets the desired number of sources to be used from the pool.
\fBchronyd\fP will repeatedly try to resolve the name until it gets this number of
sources responding to requests. The default value is 4 and the maximum value is
16.
.RE
.RE
.sp

.RS 4
When an NTP source is unreachable,
marked as a falseticker, or has a distance larger than the limit set by the
\fBmaxdistance\fP directive, \fBchronyd\fP will try to replace the
source with a newly resolved address of the name.
.sp
An example of the \fBpool\fP directive is
.sp
.if n .RS 4
.nf
pool pool.ntp.org iburst maxsources 3
.fi
.if n .RE
.RE
.sp
\fBpeer\fP \fIhostname\fP [\fIoption\fP]...
.RS 4
The syntax of this directive is identical to that for the \fBserver\fP
directive, except that it specifies a symmetric association with an NTP peer
instead of a client/server association with an NTP server. A single symmetric
association allows the peers to be both servers and clients to each other. This
is mainly useful when the NTP implementation of the peer (e.g. \fBntpd\fP) supports
ephemeral symmetric associations and does not need to be configured with an
address of this host. \fBchronyd\fP does not support ephemeral associations.
.sp
This directive can be used multiple times to specify multiple peers.
.sp
The following options of the \fBserver\fP directive do not work in the \fBpeer\fP
directive: \fBiburst\fP, \fBburst\fP, \fBnts\fP, \fBpresend\fP.
.sp
When using the \fBxleave\fP option, both peers must support and have enabled the
interleaved mode, otherwise the synchronisation will work in one direction
only.
When a key is specified by the \fBkey\fP option to enable authentication, both
peers must use the same key and the same key number.
.sp
Note that the symmetric mode is less secure than the client/server mode. A
denial\-of\-service attack is possible on unauthenticated symmetric associations,
i.e. when the peer was specified without the \fBkey\fP option. An attacker who does
not see network traffic between two hosts, but knows that they are peering with
each other, can periodically send them unauthenticated packets with spoofed
source addresses in order to disrupt their NTP state and prevent them from
synchronising to each other. When the association is authenticated, an attacker
who does see the network traffic, but cannot prevent the packets from reaching
the other host, can still disrupt the state by replaying old packets. The
attacker has effectively the same power as a man\-in\-the\-middle attacker. A
partial protection against this attack is implemented in \fBchronyd\fP, which can
protect the peers if they are using the same polling interval and they never
sent an authenticated packet with a timestamp from future, but it should not be
relied on as it is difficult to ensure the conditions are met. If two hosts
should be able to synchronise to each other in both directions, it is
recommended to use two separate client/server associations (specified by the
\fBserver\fP directive on both hosts) instead.
.RE
.sp
\fBinitstepslew\fP \fIstep\-threshold\fP [\fIhostname\fP]...
.RS 4
In normal operation, \fBchronyd\fP slews the time when it needs to adjust the
system clock. For example, to correct a system clock which is 1 second slow,
\fBchronyd\fP slightly increases the amount by which the system clock is advanced
on each clock interrupt, until the error is removed. Note that at no time does
time run backwards with this method.
.sp
On most Unix systems it is not desirable to step the system clock, because many
programs rely on time advancing monotonically forwards.
.sp
When the \fBchronyd\fP daemon is initially started, it is possible that the system
clock is considerably in error. Attempting to correct such an error by slewing
might not be sensible, since it might take several hours to correct the error by
this means.
.sp
The purpose of the \fBinitstepslew\fP directive is to allow \fBchronyd\fP to make a
rapid measurement of the system clock error at boot time, and to correct the
system clock by stepping before normal operation begins. Since this would
normally be performed only at an appropriate point in the system boot sequence,
no other software should be adversely affected by the step.
.sp
If the correction required is less than a specified threshold, a slew is used
instead. This makes it safer to restart \fBchronyd\fP whilst the system is in
normal operation.
.sp
The \fBinitstepslew\fP directive takes a threshold and a list of NTP servers as
arguments. Each of the servers is rapidly polled several times, and a majority
voting mechanism used to find the most likely range of system clock error that
is present. A step or slew is applied to the system clock to correct this
error. \fBchronyd\fP then enters its normal operating mode.
.sp
An example of the use of the directive is:
.sp
.if n .RS 4
.nf
initstepslew 30 foo.example.net bar.example.net
.fi
.if n .RE
.sp
where 2 NTP servers are used to make the measurement. The \fI30\fP indicates that
if the system\(cqs error is found to be 30 seconds or less, a slew will be used to
correct it; if the error is above 30 seconds, a step will be used.
.sp
The \fBinitstepslew\fP directive can also be used in an isolated LAN environment,
where the clocks are set manually. The most stable computer is chosen as the
master, and the other computers are slaved to it. If each of the slaves is
configured with the \fBlocal\fP directive, the master can be set up with
an \fBinitstepslew\fP directive which references some or all of the slaves. Then,
if the master machine has to be rebooted, the slaves can be relied on to act
analogously to a flywheel and preserve the time for a short period while the
master completes its reboot.
.sp
The \fBinitstepslew\fP directive is functionally similar to a combination of the
\fBmakestep\fP and \fBserver\fP directives with the \fBiburst\fP
option. The main difference is that the \fBinitstepslew\fP servers are used only
before normal operation begins and that the foreground \fBchronyd\fP process waits
for \fBinitstepslew\fP to finish before exiting. This is useful to prevent programs
started in the boot sequence after \fBchronyd\fP from reading the clock before it
has been stepped.
.RE
.sp
\fBrefclock\fP \fIdriver\fP \fIparameter\fP[:\fIoption\fP]... [\fIoption\fP]...
.RS 4
The \fBrefclock\fP directive specifies a hardware reference clock to be used as a
time source. It has two mandatory parameters, a driver name and a
driver\-specific parameter. The two parameters are followed by zero or more
refclock options. Some drivers have special options, which can be appended to
the driver\-specific parameter using the \fB:\fP character.
.sp
This directive can be used multiple times to specify multiple reference clocks.
.sp
There are four drivers included in \fBchronyd\fP:
.sp
\fBPPS\fP
.RS 4
Driver for the kernel PPS (pulse per second) API. The parameter is the path to
the PPS device (typically \fI/dev/pps?\fP). As PPS refclocks do not supply full
time, another time source (e.g. NTP server or non\-PPS refclock) is needed to
complete samples from the PPS refclock. An alternative is to enable the
\fBlocal\fP directive to allow synchronisation with some unknown but
constant offset. The driver supports the following option:
.sp
\fBclear\fP
.RS 4
By default, the PPS refclock uses assert events (rising edge) for
synchronisation. With this option, it will use clear events (falling edge)
instead.
.RE
.RE
.sp

.RS 4
Examples:
.sp
.if n .RS 4
.nf
refclock PPS /dev/pps0 lock NMEA refid GPS
refclock SHM 0 offset 0.5 delay 0.2 refid NMEA noselect
refclock PPS /dev/pps1:clear refid GPS2
.fi
.if n .RE
.RE
.sp
\fBSHM\fP
.RS 4
NTP shared memory driver. This driver uses a shared memory segment to receive
samples from another process (e.g. \fBgpsd\fP). The parameter is the number of the
shared memory segment, typically a small number like 0, 1, 2, or 3. The driver
supports the following option:
.sp
\fBperm\fP=\fImode\fP
.RS 4
This option specifies the permissions of the shared memory segment created by
\fBchronyd\fP. They are specified as a numeric mode. The default value is 0600
(read\-write access for owner only).
.RE
.RE
.sp

.RS 4
.sp
Examples:
.sp
.if n .RS 4
.nf
refclock SHM 0 poll 3 refid GPS1
refclock SHM 1:perm=0644 refid GPS2
.fi
.if n .RE
.RE
.sp
\fBSOCK\fP
.RS 4
Unix domain socket driver. It is similar to the SHM driver, but samples are
received from a Unix domain socket instead of shared memory and the messages
have a different format. The parameter is the path to the socket, which
\fBchronyd\fP creates on start. An advantage over the SHM driver is that SOCK does
not require polling and it can receive PPS samples with incomplete time. The
format of the messages is described in the \fIrefclock_sock.c\fP file in the chrony
source code.
.sp
An application which supports the SOCK protocol is the \fBgpsd\fP daemon. The path
where \fBgpsd\fP expects the socket to be created is described in the \fBgpsd(8)\fP man
page. For example:
.sp
.if n .RS 4
.nf
refclock SOCK /var/run/chrony.ttyS0.sock
.fi
.if n .RE
.RE
.sp
\fBPHC\fP
.RS 4
PTP hardware clock (PHC) driver. The parameter is the path to the device of
the PTP clock which should be used as a time source. If the clock is kept in
TAI instead of UTC (e.g. it is synchronised by a PTP daemon), the current
UTC\-TAI offset needs to be specified by the \fBoffset\fP option. Alternatively, the
\fBpps\fP refclock option can be enabled to treat the PHC as a PPS refclock, using
only the sub\-second offset for synchronisation. The driver supports the
following options:
.sp
\fBnocrossts\fP
.RS 4
This option disables use of precise cross timestamping.
.RE
.sp
\fBextpps\fP
.RS 4
This option enables a PPS mode in which the PTP clock is timestamping pulses
of an external PPS signal connected to the clock. The clock does not need to be
synchronised, but another time source is needed to complete the PPS samples.
Note that some PTP clocks cannot be configured to timestamp only assert or
clear events, and it is necessary to use the \fBwidth\fP option to filter wrong
PPS samples.
.RE
.sp
\fBpin\fP=\fIindex\fP
.RS 4
This option specifies the index of the pin to which is connected the PPS
signal. The default value is 0.
.RE
.sp
\fBchannel\fP=\fIindex\fP
.RS 4
This option specifies the index of the channel for the PPS mode. The default
value is 0.
.RE
.sp
\fBclear\fP
.RS 4
This option enables timestamping of clear events (falling edge) instead of
assert events (rising edge) in the PPS mode. This may not work with some
clocks.
.RE
.RE
.sp

.RS 4
.sp
Examples:
.sp
.if n .RS 4
.nf
refclock PHC /dev/ptp0 poll 0 dpoll \-2 offset \-37
refclock PHC /dev/ptp1:nocrossts poll 3 pps
refclock PHC /dev/ptp2:extpps:pin=1 width 0.2 poll 2
.fi
.if n .RE
.RE
.RE
.sp

.RS 4
The \fBrefclock\fP directive supports the following options:
.sp
\fBpoll\fP \fIpoll\fP
.RS 4
Timestamps produced by refclock drivers are not used immediately, but they are
stored and processed by a median filter in the polling interval specified by
this option. This is defined as a power of 2 and can be negative to specify a
sub\-second interval. The default is 4 (16 seconds). A shorter interval allows
\fBchronyd\fP to react faster to changes in the frequency of the system clock, but
it might have a negative effect on its accuracy if the samples have a lot of
jitter.
.RE
.sp
\fBdpoll\fP \fIdpoll\fP
.RS 4
Some drivers do not listen for external events and try to produce samples in
their own polling interval. This is defined as a power of 2 and can be negative
to specify a sub\-second interval. The default is 0 (1 second).
.RE
.sp
\fBrefid\fP \fIrefid\fP
.RS 4
This option is used to specify the reference ID of the refclock, as up to four
ASCII characters. The default reference ID is composed from the first three
characters of the driver name and the number of the refclock. Each refclock
must have a unique reference ID.
.RE
.sp
\fBlock\fP \fIrefid\fP
.RS 4
This option can be used to lock a PPS refclock to another refclock, which is
specified by its reference ID. In this mode received PPS samples are paired
directly with raw samples from the specified refclock.
.RE
.sp
\fBrate\fP \fIrate\fP
.RS 4
This option sets the rate of the pulses in the PPS signal (in Hz). This option
controls how the pulses will be completed with real time. To actually receive
more than one pulse per second, a negative \fBdpoll\fP has to be specified (\-3 for
a 5Hz signal). The default is 1.
.RE
.sp
\fBmaxlockage\fP \fIpulses\fP
.RS 4
This option specifies in number of pulses how old can be samples from the
refclock specified by the \fBlock\fP option to be paired with the pulses.
Increasing this value is useful when the samples are produced at a lower rate
than the pulses. The default is 2.
.RE
.sp
\fBwidth\fP \fIwidth\fP
.RS 4
This option specifies the width of the pulses (in seconds). It is used to
filter PPS samples when the driver provides samples for both rising and falling
edges. Note that it reduces the maximum allowed error of the time source which
completes the PPS samples. If the duty cycle is configurable, 50% should be
preferred in order to maximise the allowed error.
.RE
.sp
\fBpps\fP
.RS 4
This options forces \fBchronyd\fP to treat any refclock (e.g. SHM or PHC) as a PPS
refclock. This can be useful when the refclock provides time with a variable
offset of a whole number of seconds (e.g. it uses TAI instead of UTC). Another
time source is needed to complete samples from the refclock.
.RE
.sp
\fBoffset\fP \fIoffset\fP
.RS 4
This option can be used to compensate for a constant error. The specified
offset (in seconds) is applied to all samples produced by the reference clock.
The default is 0.0.
.RE
.sp
\fBdelay\fP \fIdelay\fP
.RS 4
This option sets the NTP delay of the source (in seconds). Half of this value
is included in the maximum assumed error which is used in the source selection
algorithm. Increasing the delay is useful to avoid having no majority in the
source selection or to make it prefer other sources. The default is 1e\-9 (1
nanosecond).
.RE
.sp
\fBstratum\fP \fIstratum\fP
.RS 4
This option sets the NTP stratum of the refclock. This can be useful when the
refclock provides time with a stratum other than 0. The default is 0.
.RE
.sp
\fBprecision\fP \fIprecision\fP
.RS 4
This option sets the precision of the reference clock (in seconds). The default
value is the estimated precision of the system clock.
.RE
.sp
\fBmaxdispersion\fP \fIdispersion\fP
.RS 4
Maximum allowed dispersion for filtered samples (in seconds). Samples with
larger estimated dispersion are ignored. By default, this limit is disabled.
.RE
.sp
\fBfilter\fP \fIsamples\fP
.RS 4
This option sets the length of the median filter which is used to reduce the
noise in the measurements. With each poll about 40 percent of the stored
samples are discarded and one final sample is calculated as an average of the
remaining samples. If the length is 4 or more, at least 4 samples have to be
collected between polls. For lengths below 4, the filter has to be full. The
default is 64.
.RE
.sp
\fBprefer\fP
.RS 4
Prefer this source over sources without the prefer option.
.RE
.sp
\fBnoselect\fP
.RS 4
Never select this source. This is useful for monitoring or with sources which
are not very accurate, but are locked with a PPS refclock.
.RE
.sp
\fBtrust\fP
.RS 4
Assume time from this source is always true. It can be rejected as a
falseticker in the source selection only if another source with this option
does not agree with it.
.RE
.sp
\fBrequire\fP
.RS 4
Require that at least one of the sources specified with this option is
selectable (i.e. recently reachable and not a falseticker) before updating the
clock. Together with the \fBtrust\fP option this can be useful to allow a trusted,
but not very precise, reference clock to be safely combined with
unauthenticated NTP sources in order to improve the accuracy of the clock. They
can be selected and used for synchronisation only if they agree with the
trusted and required source.
.RE
.sp
\fBtai\fP
.RS 4
This option indicates that the reference clock keeps time in TAI instead of UTC
and that \fBchronyd\fP should correct its offset by the current TAI\-UTC offset. The
\fBleapsectz\fP directive must be used with this option and the
database must be kept up to date in order for this correction to work as
expected. This option does not make sense with PPS refclocks.
.RE
.sp
\fBminsamples\fP \fIsamples\fP
.RS 4
Set the minimum number of samples kept for this source. This overrides the
\fBminsamples\fP directive.
.RE
.sp
\fBmaxsamples\fP \fIsamples\fP
.RS 4
Set the maximum number of samples kept for this source. This overrides the
\fBmaxsamples\fP directive.
.RE
.RE
.sp
\fBmanual\fP
.RS 4
The \fBmanual\fP directive enables support at run\-time for the
\fBsettime\fP command in \fBchronyc\fP. If no \fBmanual\fP
directive is included, any attempt to use the \fBsettime\fP command in \fBchronyc\fP
will be met with an error message.
.sp
Note that the \fBsettime\fP command can be enabled at run\-time using
the \fBmanual\fP command in \fBchronyc\fP. (The idea of the two
commands is that the \fBmanual\fP command controls the manual clock driver\(cqs
behaviour, whereas the \fBsettime\fP command allows samples of manually entered
time to be provided.)
.RE
.sp
\fBacquisitionport\fP \fIport\fP
.RS 4
By default, \fBchronyd\fP as an NTP client opens a new socket for each request with
the source port chosen randomly by the operating system. The \fBacquisitionport\fP
directive can be used to specify the source port and use only one socket (per
IPv4 or IPv6 address family) for all configured servers. This can be useful for
getting through some firewalls. It should not be used if not necessary as there
is a small impact on security of the client. If set to 0, the source port of
the permanent socket will be chosen randomly by the operating system.
.sp
It can be set to the same port as is used by the NTP server (which can be
configured with the \fBport\fP directive) to use only one socket for all
NTP packets.
.sp
An example of the \fBacquisitionport\fP directive is:
.sp
.if n .RS 4
.nf
acquisitionport 1123
.fi
.if n .RE
.sp
This would change the source port used for client requests to UDP port 1123.
You could then persuade the firewall administrator to open that port.
.RE
.sp
\fBbindacqaddress\fP \fIaddress\fP
.RS 4
The \fBbindacqaddress\fP directive specifies a local IP address to which
\fBchronyd\fP will bind its NTP and NTS\-KE client sockets. The syntax is similar to
the \fBbindaddress\fP and \fBbindcmdaddress\fP
directives.
.sp
For each of the IPv4 and IPv6 protocols, only one \fBbindacqaddress\fP directive
can be specified.
.RE
.sp
\fBbindacqdevice\fP \fIinterface\fP
.RS 4
The \fBbindacqdevice\fP directive binds the client sockets to a network device
specified by the interface name. This can be useful when the local address is
dynamic, or to enable an NTP source specified with a link\-local IPv6 address.
This directive can specify only one interface and it is supported on Linux
only.
.sp
An example of the directive is:
.sp
.if n .RS 4
.nf
bindacqdevice eth0
.fi
.if n .RE
.RE
.sp
\fBdscp\fP \fIpoint\fP
.RS 4
The \fBdscp\fP directive sets the Differentiated Services Code Point (DSCP) in
transmitted NTP packets to the specified value. It can improve stability of NTP
measurements in local networks where switches or routers are configured to
prioritise forwarding of packets with specific DSCP values. The default value
is 0 and the maximum value is 63.
.sp
An example of the directive (setting the Expedited Forwarding class) is:
.sp
.if n .RS 4
.nf
dscp 46
.fi
.if n .RE
.RE
.sp
\fBdumpdir\fP \fIdirectory\fP
.RS 4
To compute the rate of gain or loss of time, \fBchronyd\fP has to store a
measurement history for each of the time sources it uses.
.sp
All supported systems, with the exception of macOS 10.12 and earlier, have
operating system support for setting the rate of gain or loss to compensate for
known errors.
(On macOS 10.12 and earlier, \fBchronyd\fP must simulate such a capability by
periodically slewing the system clock forwards or backwards by a suitable amount
to compensate for the error built up since the previous slew.)
.sp
For such systems, it is possible to save the measurement history across
restarts of \fBchronyd\fP (assuming no changes are made to the system clock
behaviour whilst it is not running). The \fBdumpdir\fP directive defines the
directory where the measurement histories are saved when \fBchronyd\fP exits,
or the \fBdump\fP command in \fBchronyc\fP is issued.
.sp
If the directory does not exist, it will be created automatically.
.sp
An example of the directive is:
.sp
.if n .RS 4
.nf
dumpdir @CHRONYRUNDIR@
.fi
.if n .RE
.sp
A source whose IP address is \fI1.2.3.4\fP would have its measurement history saved
in the file \fI@CHRONYRUNDIR@/1.2.3.4.dat\fP. History of reference clocks is saved
to files named by their reference ID in form of \fIrefid:XXXXXXXX.dat\fP.
.RE
.sp
\fBmaxsamples\fP \fIsamples\fP
.RS 4
The \fBmaxsamples\fP directive sets the default maximum number of samples that
\fBchronyd\fP should keep for each source. This setting can be overridden for
individual sources in the \fBserver\fP and \fBrefclock\fP
directives. The default value is 0, which disables the configurable limit. The
useful range is 4 to 64.
.sp
As a special case, setting \fBmaxsamples\fP to 1 disables frequency tracking in
order to make the sources immediately selectable with only one sample. This can
be useful when \fBchronyd\fP is started with the \fB\-q\fP or \fB\-Q\fP option.
.RE
.sp
\fBminsamples\fP \fIsamples\fP
.RS 4
The \fBminsamples\fP directive sets the default minimum number of samples that
\fBchronyd\fP should keep for each source. This setting can be overridden for
individual sources in the \fBserver\fP and \fBrefclock\fP
directives. The default value is 6. The useful range is 4 to 64.
.sp
Forcing \fBchronyd\fP to keep more samples than it would normally keep reduces
noise in the estimated frequency and offset, but slows down the response to
changes in the frequency and offset of the clock. The offsets in the
\fBtracking\fP and
\fBsourcestats\fP reports (and the \fItracking.log\fP and
\fIstatistics.log\fP files) may be smaller than the actual offsets.
.RE
.sp
\fBntsdumpdir\fP \fIdirectory\fP
.RS 4
This directive specifies a directory for the client to save NTS cookies it
received from the server in order to avoid making an NTS\-KE request when
\fBchronyd\fP is started again. The cookies are saved separately for each NTP
source in files named by the IP address of the NTS\-KE server (e.g.
\fI1.2.3.4.nts\fP). By default, the client does not save the cookies.
.sp
If the directory does not exist, it will be created automatically.
.sp
An example of the directive is:
.sp
.if n .RS 4
.nf
ntsdumpdir @CHRONYVARDIR@
.fi
.if n .RE
.sp
This directory is used also by the NTS server to save keys.
.RE
.sp
\fBntsrefresh\fP \fIinterval\fP
.RS 4
This directive specifies the maximum interval between NTS\-KE handshakes (in
seconds) in order to refresh the keys authenticating NTP packets. The default
value is 2419200 (4 weeks).
.RE
.sp
\fBntstrustedcerts\fP \fIfile\fP
.RS 4
This directive specifies a file containing certificates (in the PEM format) of
trusted certificate authorities (CA) that should be used to verify certificates
of NTS servers in addition to the system\(cqs default trusted CAs (if the
\fBnosystemcert\fP directive is not present).
.RE
.sp
\fBnosystemcert\fP
.RS 4
This directive disables the system\(cqs default trusted CAs.
.RE
.sp
\fBnocerttimecheck\fP \fIlimit\fP
.RS 4
This directive disables the checks of the activation and expiration times of
certificates for the specified number of clock updates. It allows the NTS
authentication mechanism to be used on computers which start with wrong time
(e.g. due to not having an RTC or backup battery). Disabling the time checks
has important security implications, e.g. if an NTP server was ever
compromised, its certificate could be used in an attack after the expiration
time. The default value is 0, which means the time checks are always enabled.
.sp
An example of the directive is:
.sp
.if n .RS 4
.nf
nocerttimecheck 1
.fi
.if n .RE
.sp
This would disable the time checks until the clock is updated for the first
time, assuming the first update corrects the clock and later checks can work
with correct time.
.RE
.SS "Source selection"
.sp
\fBauthselectmode\fP \fImode\fP
.RS 4
NTP sources can be specified with the \fBkey\fP or \fBnts\fP option to enable
authentication to limit the impact of man\-in\-the\-middle attacks. The
attackers can drop or delay NTP packets (up to the \fBmaxdelay\fP and
\fBmaxdistance\fP limits), but they cannot modify the timestamps
contained in the packets. The attack can cause only a limited slew or step, and
also cause the clock to run faster or slower than real time (up to double of
the \fBmaxdrift\fP limit).
.sp
When authentication is enabled for an NTP source, it is important to disable
unauthenticated NTP sources which could be exploited in the attack, e.g. if
they are not reachable only over a trusted network. Alternatively, the source
selection can be configured with the \fBrequire\fP and \fBtrust\fP options to
synchronise to the unauthenticated sources only if they agree with the
authenticated sources and might have a positive impact on the accuracy of the
clock. Note that in this case the impact of the attack is higher. The attackers
cannot cause an arbitrarily large step or slew, but they have more control over
the frequency of the clock and can cause \fBchronyd\fP to report false information,
e.g. a significantly smaller root delay and dispersion.
.sp
This directive determines the default selection options for authenticated and
unauthenticated sources in order to simplify the configuration with the
configuration file and \fBchronyc\fP commands. It sets a policy for authentication.
.sp
Sources specified with the \fBnoselect\fP option are ignored (not counted as either
authenticated or unauthenticated), and they always have only the selection
options specified in the configuration.
.sp
There are four modes:
.sp
\fBrequire\fP
.RS 4
Authentication is strictly required for NTP sources in this mode. If any
unauthenticated NTP sources are specified, they will automatically get the
\fBnoselect\fP option to prevent them from being selected for synchronisation.
.RE
.sp
\fBprefer\fP
.RS 4
In this mode, authentication is optional and preferred. If it is enabled for at
least one NTP source, all unauthenticated NTP sources will get the \fBnoselect\fP
option.
.RE
.sp
\fBmix\fP
.RS 4
In this mode, authentication is optional and synchronisation to a mix of
authenticated and unauthenticated NTP sources is allowed. If both authenticated
and unauthenticated NTP sources are specified, all authenticated NTP sources
and reference clocks will get the \fBrequire\fP and \fBtrust\fP options to prevent
synchronisation to unauthenticated NTP sources if they do not agree with a
majority of the authenticated sources and reference clocks. This is the default
mode.
.RE
.sp
\fBignore\fP
.RS 4
In this mode, authentication is ignored in the source selection. All sources
will have only the selection options that were specified in the configuration
file, or \fBchronyc\fP command. This was the behaviour of \fBchronyd\fP in versions
before 4.0.
.RE
.RE
.sp

.RS 4
.sp
As an example, the following configuration using the default \fBmix\fP mode:
.sp
.if n .RS 4
.nf
server foo.example.net nts
server bar.example.net nts
server baz.example.net
refclock SHM 0
.fi
.if n .RE
.sp
is equivalent to the following configuration using the \fBignore\fP mode:
.sp
.if n .RS 4
.nf
authselectmode ignore
server foo.example.net nts require trust
server bar.example.net nts require trust
server baz.example.net
refclock SHM 0 require trust
.fi
.if n .RE
.RE
.sp
\fBcombinelimit\fP \fIlimit\fP
.RS 4
When \fBchronyd\fP has multiple sources available for synchronisation, it has to
select one source as the synchronisation source. The measured offsets and
frequencies of the system clock relative to the other sources, however, can be
combined with the selected source to improve the accuracy of the system clock.
.sp
The \fBcombinelimit\fP directive limits which sources are included in the combining
algorithm. Their synchronisation distance has to be shorter than the distance
of the selected source multiplied by the value of the limit. Also, their
measured frequencies have to be close to the frequency of the selected source.
If the selected source was specified with the \fBprefer\fP option, it can be
combined only with other sources specified with this option.
.sp
By default, the limit is 3. Setting the limit to 0 effectively disables the
source combining algorithm and only the selected source will be used to control
the system clock.
.RE
.sp
\fBmaxdistance\fP \fIdistance\fP
.RS 4
The \fBmaxdistance\fP directive sets the maximum allowed root distance of the
sources to not be rejected by the source selection algorithm. The distance
includes the accumulated dispersion, which might be large when the source is no
longer synchronised, and half of the total round\-trip delay to the primary
source.
.sp
By default, the maximum root distance is 3 seconds.
.sp
Setting \fBmaxdistance\fP to a larger value can be useful to allow synchronisation
with a server that only has a very infrequent connection to its sources and can
accumulate a large dispersion between updates of its clock.
.RE
.sp
\fBmaxjitter\fP \fIjitter\fP
.RS 4
The \fBmaxjitter\fP directive sets the maximum allowed jitter of the sources to not
be rejected by the source selection algorithm. This prevents synchronisation
with sources that have a small root distance, but their time is too variable.
.sp
By default, the maximum jitter is 1 second.
.RE
.sp
\fBminsources\fP \fIsources\fP
.RS 4
The \fBminsources\fP directive sets the minimum number of sources that need to be
considered as selectable in the source selection algorithm before the local
clock is updated. The default value is 1.
.sp
Setting this option to a larger number can be used to improve the reliability.
More sources will have to agree with each other and the clock will not be
updated when only one source (which could be serving incorrect time) is
reachable.
.RE
.sp
\fBreselectdist\fP \fIdistance\fP
.RS 4
When \fBchronyd\fP selects a synchronisation source from available sources, it
will prefer the one with the shortest synchronisation distance. However, to
avoid frequent reselecting when there are sources with similar distance, a
fixed distance is added to the distance for sources that are currently not
selected. This can be set with the \fBreselectdist\fP directive. By default, the
distance is 100 microseconds.
.RE
.sp
\fBstratumweight\fP \fIdistance\fP
.RS 4
The \fBstratumweight\fP directive sets how much distance should be added per
stratum to the synchronisation distance when \fBchronyd\fP selects the
synchronisation source from available sources.
.sp
By default, the weight is 0.001 seconds. This means that the stratum of the sources
in the selection process matters only when the differences between the
distances are in milliseconds.
.RE
.SS "System clock"
.sp
\fBclockprecision\fP \fIprecision\fP
.RS 4
The \fBclockprecision\fP directive specifies the precision of the system clock (in
seconds). It is used by \fBchronyd\fP to estimate the minimum noise in NTP
measurements and randomise low\-order bits of timestamps in NTP responses. By
default, the precision is measured on start as the minimum time to read the
clock.
.sp
The measured value works well in most cases. However, it generally
overestimates the precision and it can be sensitive to the CPU speed, which can
change over time to save power. In some cases with a high\-precision clocksource
(e.g. the Time Stamp Counter of the CPU) and hardware timestamping, setting the
precision on the server to a smaller value can improve stability of clients\(aq
NTP measurements. The server\(cqs precision is reported on clients by the
\fBntpdata\fP command.
.sp
An example setting the precision to 8 nanoseconds is:
.sp
.if n .RS 4
.nf
clockprecision 8e\-9
.fi
.if n .RE
.RE
.sp
\fBcorrtimeratio\fP \fIratio\fP
.RS 4
When \fBchronyd\fP is slewing the system clock to correct an offset, the rate at
which it is slewing adds to the frequency error of the clock. On all supported
systems, with the exception of macOS 12 and earlier, this rate can be
controlled.
.sp
The \fBcorrtimeratio\fP directive sets the ratio between the duration in which the
clock is slewed for an average correction according to the source history and
the interval in which the corrections are done (usually the NTP polling
interval). Corrections larger than the average take less time and smaller
corrections take more time, the amount of the correction and the correction
time are inversely proportional.
.sp
Increasing \fBcorrtimeratio\fP improves the overall frequency error of the system
clock, but increases the overall time error as the corrections take longer.
.sp
By default, the ratio is set to 3, the time accuracy of the clock is preferred
over its frequency accuracy.
.sp
The maximum allowed slew rate can be set by the \fBmaxslewrate\fP
directive. The current remaining correction is shown in the
\fBtracking\fP report as the \fBSystem time\fP value.
.RE
.sp
\fBdriftfile\fP \fIfile\fP
.RS 4
One of the main activities of the \fBchronyd\fP program is to work out the rate at
which the system clock gains or loses time relative to real time.
.sp
Whenever \fBchronyd\fP computes a new value of the gain or loss rate, it is desirable
to record it somewhere. This allows \fBchronyd\fP to begin compensating the system
clock at that rate whenever it is restarted, even before it has had a chance to
obtain an equally good estimate of the rate during the new run. (This process
can take many minutes, at least.)
.sp
The \fBdriftfile\fP directive allows a file to be specified into which \fBchronyd\fP
can store the rate information. Two parameters are recorded in the file. The
first is the rate at which the system clock gains or loses time, expressed in
parts per million, with gains positive. Therefore, a value of 100.0 indicates
that when the system clock has advanced by a second, it has gained 100
microseconds in reality (so the true time has only advanced by 999900
microseconds). The second is an estimate of the error bound around the first
value in which the true rate actually lies.
.sp
An example of the driftfile directive is:
.sp
.if n .RS 4
.nf
driftfile @CHRONYVARDIR@/drift
.fi
.if n .RE
.RE
.sp
\fBfallbackdrift\fP \fImin\-interval\fP \fImax\-interval\fP
.RS 4
Fallback drifts are long\-term averages of the system clock drift calculated
over exponentially increasing intervals. They are used to avoid quickly
drifting away from true time when the clock was not updated for a longer period
of time and there was a short\-term deviation in the drift before the updates
stopped.
.sp
The directive specifies the minimum and maximum interval since the last clock
update to switch between fallback drifts. They are defined as a power of 2 (in
seconds). The syntax is as follows:
.sp
.if n .RS 4
.nf
fallbackdrift 16 19
.fi
.if n .RE
.sp
In this example, the minimum interval is 16 (18 hours) and the maximum interval is
19 (6 days). The system clock frequency will be set to the first fallback 18
hours after last clock update, to the second after 36 hours, and so on. This
might be a good setting to cover frequency changes due to daily and weekly
temperature fluctuations. When the frequency is set to a fallback, the state of
the clock will change to \(oqNot synchronised\(cq.
.sp
By default (or if the specified maximum or minimum is 0), no fallbacks are used
and the clock frequency changes only with new measurements from NTP sources,
reference clocks, or manual input.
.RE
.sp
\fBleapsecmode\fP \fImode\fP
.RS 4
A leap second is an adjustment that is occasionally applied to UTC to keep it
close to the mean solar time. When a leap second is inserted, the last day of
June or December has an extra second 23:59:60.
.sp
For computer clocks that is a problem. The Unix time is defined as number of
seconds since 00:00:00 UTC on 1 January 1970 without leap seconds. The system
clock cannot have time 23:59:60, every minute has 60 seconds and every day has
86400 seconds by definition. The inserted leap second is skipped and the clock
is suddenly ahead of UTC by one second. The \fBleapsecmode\fP directive selects how
that error is corrected. There are four options:
.sp
\fBsystem\fP
.RS 4
When inserting a leap second, the kernel steps the system clock backwards by
one second when the clock gets to 00:00:00 UTC. When deleting a leap second, it
steps forward by one second when the clock gets to 23:59:59 UTC. This is the
default mode when the system driver supports leap seconds (i.e. all supported
systems with the exception of macOS 12 and earlier).
.RE
.sp
\fBstep\fP
.RS 4
This is similar to the \fBsystem\fP mode, except the clock is stepped by
\fBchronyd\fP instead of the kernel. It can be useful to avoid bugs in the kernel
code that would be executed in the \fBsystem\fP mode. This is the default mode
when the system driver does not support leap seconds.
.RE
.sp
\fBslew\fP
.RS 4
The clock is corrected by slewing started at 00:00:00 UTC when a leap second
is inserted or 23:59:59 UTC when a leap second is deleted. This might be
preferred over the \fBsystem\fP and \fBstep\fP modes when applications running on the
system are sensitive to jumps in the system time and it is acceptable that the
clock will be off for a longer time. On Linux with the default
\fBmaxslewrate\fP value the correction takes 12 seconds.
.RE
.sp
\fBignore\fP
.RS 4
No correction is applied to the clock for the leap second. The clock will be
corrected later in normal operation when new measurements are made and the
estimated offset includes the one second error.
.RE
.RE
.sp

.RS 4
.sp
When serving time to NTP clients that cannot be configured to correct their
clocks for a leap second by slewing, or to clients that would correct at
slightly different rates when it is necessary to keep them close together, the
\fBslew\fP mode can be combined with the \fBsmoothtime\fP directive to
enable a server leap smear.
.sp
When smearing a leap second, the leap status is suppressed on the server and
the served time is corrected slowly by slewing instead of stepping. The clients
do not need any special configuration as they do not know there is any leap
second and they follow the server time which eventually brings them back to
UTC. Care must be taken to ensure they use only NTP servers which smear the
leap second in exactly the same way for synchronisation.
.sp
This feature must be used carefully, because the server is intentionally not
serving its best estimate of the true time.
.sp
A recommended configuration to enable a server leap smear is:
.sp
.if n .RS 4
.nf
leapsecmode slew
maxslewrate 1000
smoothtime 400 0.001024 leaponly
.fi
.if n .RE
.sp
The first directive is necessary to disable the clock step which would reset
the smoothing process. The second directive limits the slewing rate of the
local clock to 1000 ppm, which improves the stability of the smoothing process
when the local correction starts and ends. The third directive enables the
server time smoothing process. It will start when the clock gets to 00:00:00
UTC and it will take 62500 seconds (about 17.36 hours) to finish. The frequency
offset will be changing by 0.001024 ppm per second and will reach a maximum of
32 ppm in 31250 seconds. The \fBleaponly\fP option makes the duration of the leap
smear constant and allows the clients to safely synchronise with multiple
identically configured leap smearing servers.
.sp
The duration of the leap smear can be calculated from the specified wander as
.sp
.if n .RS 4
.nf
duration = sqrt(4 / wander)
.fi
.if n .RE
.RE
.sp
\fBleapsectz\fP \fItimezone\fP
.RS 4
This directive specifies a timezone in the system tz database which \fBchronyd\fP
can use to determine when will the next leap second occur and what is the
current offset between TAI and UTC. It will periodically check if 23:59:59 and
23:59:60 are valid times in the timezone. This typically works with the
\fIright/UTC\fP timezone.
.sp
When a leap second is announced, the timezone needs to be updated at least 12
hours before the leap second. It is not necessary to restart \fBchronyd\fP.
.sp
This directive is useful with reference clocks and other time sources which do
not announce leap seconds, or announce them too late for an NTP server to
forward them to its own clients. Clients of leap smearing servers must not
use this directive.
.sp
It is also useful when the system clock is required to have correct TAI\-UTC
offset. Note that the offset is set only when leap seconds are handled by the
kernel, i.e. \fBleapsecmode\fP is set to \fBsystem\fP.
.sp
The specified timezone is not used as an exclusive source of information about
leap seconds. If a majority of time sources announce on the last day of June or
December that a leap second should be inserted or deleted, it will be accepted
even if it is not included in the timezone.
.sp
An example of the directive is:
.sp
.if n .RS 4
.nf
leapsectz right/UTC
.fi
.if n .RE
.sp
The following shell command verifies that the timezone contains leap seconds
and can be used with this directive:
.sp
.if n .RS 4
.nf
$ TZ=right/UTC date \-d \(aqDec 31 2008 23:59:60\(aq
Wed Dec 31 23:59:60 UTC 2008
.fi
.if n .RE
.RE
.sp
\fBmakestep\fP \fIthreshold\fP \fIlimit\fP
.RS 4
Normally \fBchronyd\fP will cause the system to gradually correct any time offset,
by slowing down or speeding up the clock as required. In certain situations,
the system clock might be so far adrift that this slewing process would take a
very long time to correct the system clock.
.sp
This directive forces \fBchronyd\fP to step the system clock if the adjustment is
larger than a threshold value, but only if there were no more clock updates
since \fBchronyd\fP was started than a specified limit (a negative value can be
used to disable the limit).
.sp
This is particularly useful when using reference clocks, because the
\fBinitstepslew\fP directive works only with NTP sources.
.sp
An example of the use of this directive is:
.sp
.if n .RS 4
.nf
makestep 0.1 3
.fi
.if n .RE
.sp
This would step the system clock if the adjustment is larger than 0.1 seconds, but
only in the first three clock updates.
.RE
.sp
\fBmaxchange\fP \fIoffset\fP \fIstart\fP \fIignore\fP
.RS 4
This directive sets the maximum allowed offset corrected on a clock update. The
check is performed only after the specified number of updates to allow a large
initial adjustment of the system clock. When an offset larger than the
specified maximum occurs, it will be ignored for the specified number of times
and then \fBchronyd\fP will give up and exit (a negative value can be used to never
exit). In both cases a message is sent to syslog.
.sp
An example of the use of this directive is:
.sp
.if n .RS 4
.nf
maxchange 1000 1 2
.fi
.if n .RE
.sp
After the first clock update, \fBchronyd\fP will check the offset on every clock
update, it will ignore two adjustments larger than 1000 seconds and exit on
another one.
.RE
.sp
\fBmaxclockerror\fP \fIerror\-in\-ppm\fP
.RS 4
The \fBmaxclockerror\fP directive sets the maximum assumed frequency error that the
system clock can gain on its own between clock updates. It describes the
stability of the clock.
.sp
By default, the maximum error is 1 ppm.
.sp
Typical values for \fIerror\-in\-ppm\fP might be 10 for a low quality clock and 0.1
for a high quality clock using a temperature compensated crystal oscillator.
.RE
.sp
\fBmaxdrift\fP \fIdrift\-in\-ppm\fP
.RS 4
This directive specifies the maximum assumed drift (frequency error) of the
system clock. It limits the frequency adjustment that \fBchronyd\fP is allowed to
use to correct the measured drift. It is an additional limit to the maximum
adjustment that can be set by the system driver (100000 ppm on Linux, 500 ppm
on FreeBSD, NetBSD, and macOS 10.13+, 32500 ppm on Solaris).
.sp
By default, the maximum assumed drift is 500000 ppm, i.e. the adjustment is
limited by the system driver rather than this directive.
.RE
.sp
\fBmaxupdateskew\fP \fIskew\-in\-ppm\fP
.RS 4
One of \fBchronyd\fP\(cqs tasks is to work out how fast or slow the computer\(cqs clock
runs relative to its reference sources. In addition, it computes an estimate of
the error bounds around the estimated value.
.sp
If the range of error is too large, it probably indicates that the measurements
have not settled down yet, and that the estimated gain or loss rate is not very
reliable.
.sp
The \fBmaxupdateskew\fP directive sets the threshold for determining whether an
estimate might be so unreliable that it should not be used. By default, the
threshold is 1000 ppm.
.sp
Typical values for \fIskew\-in\-ppm\fP might be 100 for a dial\-up connection to
servers over a phone line, and 5 or 10 for a computer on a LAN.
.sp
It should be noted that this is not the only means of protection against using
unreliable estimates. At all times, \fBchronyd\fP keeps track of both the estimated
gain or loss rate, and the error bound on the estimate. When a new estimate is
generated following another measurement from one of the sources, a weighted
combination algorithm is used to update the master estimate. So if \fBchronyd\fP
has an existing highly\-reliable master estimate and a new estimate is generated
which has large error bounds, the existing master estimate will dominate in the
new master estimate.
.RE
.sp
\fBmaxslewrate\fP \fIrate\-in\-ppm\fP
.RS 4
The \fBmaxslewrate\fP directive sets the maximum rate at which \fBchronyd\fP is allowed
to slew the time. It limits the slew rate controlled by the correction time
ratio (which can be set by the \fBcorrtimeratio\fP directive) and
is effective only on systems where \fBchronyd\fP is able to control the rate (i.e.
all supported systems with the exception of macOS 12 or earlier).
.sp
For each system there is a maximum frequency offset of the clock that can be set
by the driver. On Linux it is 100000 ppm, on FreeBSD, NetBSD and macOS 10.13+ it
is 5000 ppm, and on Solaris it is 32500 ppm. Also, due to a kernel limitation,
setting \fBmaxslewrate\fP on FreeBSD, NetBSD, macOS 10.13+ to a value between 500
ppm and 5000 ppm will effectively set it to 500 ppm.
.sp
In early beta releases of macOS 13 this capability is disabled because of a
system kernel bug. When the kernel bug is fixed, chronyd will detect this and
re\-enable the capability (see above limitations) with no recompilation required.
.sp
By default, the maximum slew rate is set to 83333.333 ppm (one twelfth).
.RE
.sp
\fBtempcomp\fP \fIfile\fP \fIinterval\fP \fIT0\fP \fIk0\fP \fIk1\fP \fIk2\fP, \fBtempcomp\fP \fIfile\fP \fIinterval\fP \fIpoints\-file\fP
.RS 4
Normally, changes in the rate of drift of the system clock are caused mainly by
changes in the temperature of the crystal oscillator on the motherboard.
.sp
If there are temperature measurements available from a sensor close to the
oscillator, the \fBtempcomp\fP directive can be used to compensate for the changes
in the temperature and improve the stability and accuracy of the clock.
.sp
The result depends on many factors, including the resolution of the sensor, the
amount of noise in the measurements, the polling interval of the time source,
the compensation update interval, how well the compensation is specified, and
how close the sensor is to the oscillator. When it is working well, the
frequency reported in the \fItracking.log\fP file is more stable and the maximum
reached offset is smaller.
.sp
There are two forms of the directive. The first one has six parameters: a path
to the file containing the current temperature from the sensor (in text
format), the compensation update interval (in seconds), and temperature
coefficients \fIT0\fP, \fIk0\fP, \fIk1\fP, \fIk2\fP.
.sp
The frequency compensation is calculated (in ppm) as
.sp
.if n .RS 4
.nf
comp = k0 + (T \- T0) * k1 + (T \- T0)^2 * k2
.fi
.if n .RE
.sp
The result has to be between \-10 ppm and 10 ppm, otherwise the measurement is
considered invalid and will be ignored. The \fIk0\fP coefficient can be adjusted to
keep the compensation in that range.
.sp
An example of the use is:
.sp
.if n .RS 4
.nf
tempcomp /sys/class/hwmon/hwmon0/temp2_input 30 26000 0.0 0.000183 0.0
.fi
.if n .RE
.sp
The measured temperature will be read from the file in the Linux sysfs
filesystem every 30 seconds. When the temperature is 26000 (26 degrees
Celsius), the frequency correction will be zero. When it is 27000 (27 degrees
Celsius), the clock will be set to run faster by 0.183 ppm, etc.
.sp
The second form has three parameters: the path to the sensor file, the update
interval, and a path to a file containing a list of (temperature, compensation)
points, from which the compensation is linearly interpolated or extrapolated.
.sp
An example is:
.sp
.if n .RS 4
.nf
tempcomp /sys/class/hwmon/hwmon0/temp2_input 30 /etc/chrony.tempcomp
.fi
.if n .RE
.sp
where the \fI/etc/chrony.tempcomp\fP file could have
.sp
.if n .RS 4
.nf
20000 1.0
21000 0.64
22000 0.36
23000 0.16
24000 0.04
25000 0.0
26000 0.04
27000 0.16
28000 0.36
29000 0.64
30000 1.0
.fi
.if n .RE
.sp
Valid measurements with corresponding compensations are logged to the
\fItempcomp.log\fP file if enabled by the \fBlog tempcomp\fP directive.
.RE
.SS "NTP server"
.sp
\fBallow\fP [\fBall\fP] [\fIsubnet\fP]
.RS 4
The \fBallow\fP directive is used to designate a particular subnet from which NTP
clients are allowed to access the computer as an NTP server. It also controls
access of NTS\-KE clients when NTS is enabled on the server.
.sp
The default is that no clients are allowed access, i.e. \fBchronyd\fP operates
purely as an NTP client. If the \fBallow\fP directive is used, \fBchronyd\fP will be
both a client of its servers, and a server to other clients.
.sp
This directive can be used multiple times.
.sp
Examples of the use of the directive are as follows:
.sp
.if n .RS 4
.nf
allow 1.2.3.4
allow 1.2
allow 3.4.5
allow 6.7.8/22
allow 6.7.8.9/22
allow 2001:db8::/32
allow 0/0
allow ::/0
allow
.fi
.if n .RE
.sp
The first directive allows a node with IPv4 address \fI1.2.3.4\fP to be an NTP
client of this computer.
The second directive allows any node with an IPv4 address of the form \fI1.2.x.y\fP
(with \fIx\fP and \fIy\fP arbitrary) to be an NTP client of this computer. Likewise,
the third directive allows any node with an IPv4 address of the form \fI3.4.5.x\fP
to have client NTP access. The fourth and fifth forms allow access from any
node with an IPv4 address of the form \fI6.7.8.x\fP, \fI6.7.9.x\fP, \fI6.7.10.x\fP or
\fI6.7.11.x\fP (with \fIx\fP arbitrary), i.e. the value 22 is the number of bits
defining the specified subnet. In the fifth form, the final byte is ignored.
The sixth form is used for IPv6 addresses. The seventh and eighth forms allow
access by any IPv4 and IPv6 node respectively. The ninth forms allows access by
any node (IPv4 or IPv6).
.sp
A second form of the directive, \fBallow all\fP, has a greater effect, depending on
the ordering of directives in the configuration file. To illustrate the effect,
consider the two examples:
.sp
.if n .RS 4
.nf
allow 1.2.3.4
deny 1.2.3
allow 1.2
.fi
.if n .RE
.sp
and
.sp
.if n .RS 4
.nf
allow 1.2.3.4
deny 1.2.3
allow all 1.2
.fi
.if n .RE
.sp
In the first example, the effect is the same regardless of what order the three
directives are given in. So the \fI1.2.x.y\fP subnet is allowed access, except for
the \fI1.2.3.x\fP subnet, which is denied access, however the host \fI1.2.3.4\fP is
allowed access.
.sp
In the second example, the \fBallow all 1.2\fP directives overrides the effect of
\fIany\fP previous directive relating to a subnet within the specified subnet.
Within a configuration file this capability is probably rather moot; however,
it is of greater use for reconfiguration at run\-time via \fBchronyc\fP with the
\fBallow all\fP command.
.sp
The directive allows a hostname to be specified instead of an IP address, but
the name must be resolvable when \fBchronyd\fP is started (i.e. \fBchronyd\fP needs
to be started when the network is already up and DNS is working).
.sp
Note, if the \fBinitstepslew\fP directive is used in the
configuration file, each of the computers listed in that directive must allow
client access by this computer for it to work.
.RE
.sp
\fBdeny\fP [\fBall\fP] [\fIsubnet\fP]
.RS 4
This is similar to the \fBallow\fP directive, except that it denies NTP
and NTS\-KE client access to a particular subnet or host, rather than allowing
it.
.sp
The syntax is identical and the directive can be used multiple times too.
.sp
There is also a \fBdeny all\fP directive with similar behaviour to the \fBallow all\fP
directive.
.RE
.sp
\fBbindaddress\fP \fIaddress\fP
.RS 4
The \fBbindaddress\fP directive binds the sockets on which \fBchronyd\fP listens for
NTP and NTS\-KE requests to a local address of the computer. On systems other
than Linux, the address of the computer needs to be already configured when
\fBchronyd\fP is started.
.sp
An example of the use of the directive is:
.sp
.if n .RS 4
.nf
bindaddress 192.168.1.1
.fi
.if n .RE
.sp
Currently, for each of the IPv4 and IPv6 protocols, only one \fBbindaddress\fP
directive can be specified. Therefore, it is not useful on computers which
should serve NTP on multiple network interfaces.
.RE
.sp
\fBbinddevice\fP \fIinterface\fP
.RS 4
The \fBbinddevice\fP directive binds the NTP and NTS\-KE server sockets to a network
device specified by the interface name. This directive can specify only one
interface and it is supported on Linux only.
.sp
An example of the directive is:
.sp
.if n .RS 4
.nf
binddevice eth0
.fi
.if n .RE
.RE
.sp
\fBbroadcast\fP \fIinterval\fP \fIaddress\fP [\fIport\fP]
.RS 4
The \fBbroadcast\fP directive is used to declare a broadcast address to which
chronyd should send packets in the NTP broadcast mode (i.e. make \fBchronyd\fP act
as a broadcast server). Broadcast clients on that subnet will be able to
synchronise.
.sp
This directive can be used multiple times to specify multiple addresses.
.sp
The syntax is as follows:
.sp
.if n .RS 4
.nf
broadcast 30 192.168.1.255
broadcast 60 192.168.2.255 12123
broadcast 60 ff02::101
.fi
.if n .RE
.sp
In the first example, the destination port defaults to UDP port 123 (the normal NTP
port). In the second example, the destination port is specified as 12123. The
first parameter in each case (30 or 60 respectively) is the interval in seconds
between broadcast packets being sent. The second parameter in each case is the
broadcast address to send the packet to. This should correspond to the
broadcast address of one of the network interfaces on the computer where
\fBchronyd\fP is running.
.sp
You can have more than 1 \fBbroadcast\fP directive if you have more than 1 network
interface onto which you want to send NTP broadcast packets.
.sp
\fBchronyd\fP itself cannot act as a broadcast client; it must always be configured
as a point\-to\-point client by defining specific NTP servers and peers. This
broadcast server feature is intended for providing a time source to other NTP
implementations.
.sp
If \fBntpd\fP is used as the broadcast client, it will try to measure the
round\-trip delay between the server and client with normal client mode packets.
Thus, the broadcast subnet should also be the subject of an \fBallow\fP
directive.
.RE
.sp
\fBclientloglimit\fP \fIlimit\fP
.RS 4
This directive specifies the maximum amount of memory that \fBchronyd\fP is allowed
to allocate for logging of client accesses and the state that \fBchronyd\fP as an
NTP server needs to support the interleaved mode for its clients. The default
limit is 524288 bytes, which is sufficient for monitoring about four thousand
clients at the same time.
.sp
In older \fBchrony\fP versions if the limit was set to 0, the memory allocation was
unlimited.
.sp
An example of the use of this directive is:
.sp
.if n .RS 4
.nf
clientloglimit 1048576
.fi
.if n .RE
.RE
.sp
\fBnoclientlog\fP
.RS 4
This directive, which takes no arguments, specifies that client accesses are
not to be logged. Normally they are logged, allowing statistics to be reported
using the \fBclients\fP command in \fBchronyc\fP. This option
also effectively disables server support for the NTP interleaved mode.
.RE
.sp
\fBlocal\fP [\fIoption\fP]...
.RS 4
The \fBlocal\fP directive enables a local reference mode, which allows \fBchronyd\fP
operating as an NTP server to appear synchronised to real time (from the
viewpoint of clients polling it), even when it was never synchronised or
the last update of the clock happened a long time ago.
.sp
This directive is normally used in an isolated network, where computers are
required to be synchronised to one another, but not necessarily to real time.
The server can be kept vaguely in line with real time by manual input.
.sp
The \fBlocal\fP directive has the following options:
.sp
\fBstratum\fP \fIstratum\fP
.RS 4
This option sets the stratum of the server which will be reported to clients
when the local reference is active. The specified value is in the range 1
through 15, and the default value is 10. It should be larger than the maximum
expected stratum in the network when external NTP servers are accessible.
.sp
Stratum 1 indicates a computer that has a true real\-time reference directly
connected to it (e.g. GPS, atomic clock, etc.), such computers are expected to
be very close to real time. Stratum 2 computers are those which have a stratum
1 server; stratum 3 computers have a stratum 2 server and so on. A value
of 10 indicates that the clock is so many hops away from a reference clock that
its time is fairly unreliable.
.RE
.sp
\fBdistance\fP \fIdistance\fP
.RS 4
This option sets the threshold for the root distance which will activate the local
reference. If \fBchronyd\fP was synchronised to some source, the local reference
will not be activated until its root distance reaches the specified value (the
rate at which the distance is increasing depends on how well the clock was
tracking the source). The default value is 1 second.
.sp
The current root distance can be calculated from root delay and root dispersion
(reported by the \fBtracking\fP command in \fBchronyc\fP) as:
.sp
.if n .RS 4
.nf
distance = delay / 2 + dispersion
.fi
.if n .RE
.RE
.sp
\fBorphan\fP
.RS 4
This option enables a special \(oqorphan\(cq mode, where sources with stratum equal
to the local \fIstratum\fP are assumed to not serve real time. They are ignored
unless no other source is selectable and their reference IDs are smaller than
the local reference ID.
.sp
This allows multiple servers in the network to use the same \fBlocal\fP
configuration and to be synchronised to one another, without confusing clients
that poll more than one server. Each server needs to be configured to poll all
other servers with the \fBlocal\fP directive. This ensures only the server with the
smallest reference ID has the local reference active and others are
synchronised to it. If that server stops responding, the server with the second
smallest reference ID will take over when its local reference mode activates
(root distance reaches the threshold configured by the \fBdistance\fP option).
.sp
The \fBorphan\fP mode is compatible with the \fBntpd\fP\(cqs orphan mode (enabled by the
\fBtos orphan\fP command).
.RE
.RE
.sp

.RS 4
.sp
An example of the directive is:
.sp
.if n .RS 4
.nf
local stratum 10 orphan distance 0.1
.fi
.if n .RE
.RE
.sp
\fBntpsigndsocket\fP \fIdirectory\fP
.RS 4
This directive specifies the location of the Samba \fBntp_signd\fP socket when it
is running as a Domain Controller (DC). If \fBchronyd\fP is compiled with this
feature, responses to MS\-SNTP clients will be signed by the \fBsmbd\fP daemon.
.sp
Note that MS\-SNTP requests are not authenticated and any client that is allowed
to access the server by the \fBallow\fP directive, or the
\fBallow\fP command in \fBchronyc\fP, can get an MS\-SNTP
response signed with a trust account\(cqs password and try to crack the password
in a brute\-force attack. Access to the server should be carefully controlled.
.sp
An example of the directive is:
.sp
.if n .RS 4
.nf
ntpsigndsocket /var/lib/samba/ntp_signd
.fi
.if n .RE
.RE
.sp
\fBntsport\fP \fIport\fP
.RS 4
This directive specifies the TCP port on which \fBchronyd\fP will provide the NTS
Key Establishment (NTS\-KE) service. The default port is 4460.
.sp
The port will be open only when a certificate and key is specified by the
\fBntsservercert\fP and \fBntsserverkey\fP directives.
.RE
.sp
\fBntsservercert\fP \fIfile\fP
.RS 4
This directive specifies a file containing a certificate in the PEM format
for \fBchronyd\fP to operate as an NTS server.
.RE
.sp
\fBntsserverkey\fP \fIfile\fP
.RS 4
This directive specifies a file containing a private key in the PEM format
for \fBchronyd\fP to operate as an NTS server.
.RE
.sp
\fBntsprocesses\fP \fIprocesses\fP
.RS 4
This directive specifies how many helper processes will \fBchronyd\fP operating
as an NTS server start for handling client NTS\-KE requests in order to improve
performance with multi\-core CPUs and multithreading. If set to 0, no helper
process will be started and all NTS\-KE requests will be handled by the main
\fBchronyd\fP process. The default value is 1.
.RE
.sp
\fBmaxntsconnections\fP \fIconnections\fP
.RS 4
This directive specifies the maximum number of concurrent NTS\-KE connections
per process that the NTS server will accept. The default value is 100.
.RE
.sp
\fBntsdumpdir\fP \fIdirectory\fP
.RS 4
This directive specifies a directory where \fBchronyd\fP operating as an NTS server
can save the keys which encrypt NTS cookies provided to clients. The keys are
saved to a single file named \fIntskeys\fP. When \fBchronyd\fP is restarted, reloading
the keys allows the clients to continue using old cookies and avoids a storm of
NTS\-KE requests. By default, the server does not save the keys.
.sp
An example of the directive is:
.sp
.if n .RS 4
.nf
ntsdumpdir @CHRONYVARDIR@
.fi
.if n .RE
.sp
This directory is used also by the NTS client to save NTS cookies.
.RE
.sp
\fBntsntpserver\fP \fIhostname\fP
.RS 4
This directive specifies the hostname or address of the NTP server(s) which is
provided in the NTS\-KE response to the clients. It allows the NTS\-KE server to
be separated from the NTP server. However, the servers need to share the keys,
i.e. external key management needs to be enabled by setting
\fBntsrotate\fP to 0. By default, no hostname or address is provided
to the clients, which means they should use the same server for NTS\-KE and NTP.
.RE
.sp
\fBntsrotate\fP \fIinterval\fP
.RS 4
This directive specifies the rotation interval (in seconds) of the server key
<<<<<<< HEAD
which encrypts the NTS cookies. New keys are generated automatically. The
server keeps two previous keys to give the clients time to get new cookies
encrypted by the latest key. The default interval is 604800 seconds (1 week).
=======
which encrypts the NTS cookies. New keys are generated automatically from the
\fI/dev/urandom\fP device. The server keeps two previous keys to give the clients
time to get new cookies encrypted by the latest key. The interval is measured
as the server\(cqs operating time, i.e. the actual interval can be longer if
\fBchronyd\fP is not running continuously. The default interval is 604800 seconds
(1 week).
>>>>>>> 053197ae
.sp
The automatic rotation of the keys can be disabled by setting \fBntsrotate\fP to 0.
In this case the keys are assumed to be managed externally. \fBchronyd\fP will not
save the keys to the \fIntskeys\fP file and will reload the keys from the file when
the \fBrekey\fP command is issued in \fBchronyc\fP. The file can
be periodically copied from another server running \fBchronyd\fP (which does
not have \fBntsrotate\fP set to 0) in order to have one or more servers dedicated
to NTS\-KE. The NTS\-KE servers need to be configured with the
\fBntsntpname\fP directive to point the clients to the right NTP
server.
.sp
An example of the directive is:
.sp
.if n .RS 4
.nf
ntsrotate 2592000
.fi
.if n .RE
.RE
.sp
\fBport\fP \fIport\fP
.RS 4
This option allows you to configure the port on which \fBchronyd\fP will listen for
NTP requests. The port will be open only when an address is allowed by the
\fBallow\fP directive or the \fBallow\fP command in
\fBchronyc\fP, an NTP peer is configured, or the broadcast server mode is enabled.
.sp
The default value is 123, the standard NTP port. If set to 0, \fBchronyd\fP will
never open the server port and will operate strictly in a client\-only mode. The
source port used in NTP client requests can be set by the
\fBacquisitionport\fP directive.
.RE
.sp
\fBratelimit\fP [\fIoption\fP]...
.RS 4
This directive enables response rate limiting for NTP packets. Its purpose is
to reduce network traffic with misconfigured or broken NTP clients that are
polling the server too frequently. The limits are applied to individual IP
addresses. If multiple clients share one IP address (e.g. multiple hosts behind
NAT), the sum of their traffic will be limited. If a client that increases its
polling rate when it does not receive a reply is detected, its rate limiting
will be temporarily suspended to avoid increasing the overall amount of
traffic. The maximum number of IP addresses which can be monitored at the same
time depends on the memory limit set by the \fBclientloglimit\fP
directive.
.sp
The \fBratelimit\fP directive supports a number of options (which can be defined
in any order):
.sp
\fBinterval\fP
.RS 4
This option sets the minimum interval between responses. It is defined as a
power of 2 in seconds. The default value is 3 (8 seconds). The minimum value
is \-19 (524288 packets per second) and the maximum value is 12 (one packet per
4096 seconds). Note that with values below \-4 the rate limiting is coarse
(responses are allowed in bursts, even if the interval between them is shorter
than the specified interval).
.RE
.sp
\fBburst\fP
.RS 4
This option sets the maximum number of responses that can be sent in a burst,
temporarily exceeding the limit specified by the \fBinterval\fP option. This is
useful for clients that make rapid measurements on start (e.g. \fBchronyd\fP with
the \fBiburst\fP option). The default value is 8. The minimum value is 1 and the
maximum value is 255.
.RE
.sp
\fBleak\fP
.RS 4
This option sets the rate at which responses are randomly allowed even if the
limits specified by the \fBinterval\fP and \fBburst\fP options are exceeded. This is
necessary to prevent an attacker who is sending requests with a spoofed
source address from completely blocking responses to that address. The leak
rate is defined as a power of 1/2 and it is 2 by default, i.e. on average at
least every fourth request has a response. The minimum value is 1 and the
maximum value is 4.
.RE
.RE
.sp

.RS 4
.sp
An example use of the directive is:
.sp
.if n .RS 4
.nf
ratelimit interval 1 burst 16
.fi
.if n .RE
.sp
This would reduce the response rate for IP addresses sending packets on average
more than once per 2 seconds, or sending packets in bursts of more than 16
packets, by up to 75% (with default \fBleak\fP of 2).
.RE
.sp
\fBntsratelimit\fP [\fIoption\fP]...
.RS 4
This directive enables rate limiting of NTS\-KE requests. It is similar to the
\fBratelimit\fP directive, except the default interval is 6
(1 connection per 64 seconds).
.sp
An example of the use of the directive is:
.sp
.if n .RS 4
.nf
ntsratelimit interval 3 burst 1
.fi
.if n .RE
.RE
.sp
\fBsmoothtime\fP \fImax\-freq\fP \fImax\-wander\fP [\fBleaponly\fP]
.RS 4
The \fBsmoothtime\fP directive can be used to enable smoothing of the time that
\fBchronyd\fP serves to its clients to make it easier for them to track it and keep
their clocks close together even when large offset or frequency corrections are
applied to the server\(cqs clock, for example after being offline for a longer
time.
.sp
BE WARNED: The server is intentionally not serving its best estimate of the
true time. If a large offset has been accumulated, it can take a very long time
to smooth it out. This directive should be used only when the clients are not
configured to also poll another NTP server, because they could reject this
server as a falseticker or fail to select a source completely.
.sp
The smoothing process is implemented with a quadratic spline function with two
or three pieces. It is independent from any slewing applied to the local system
clock, but the accumulated offset and frequency will be reset when the clock is
corrected by stepping, e.g. by the \fBmakestep\fP directive or the
\fBmakestep\fP command in \fBchronyc\fP. The process can be
reset without stepping the clock by the \fBsmoothtime
reset\fP command.
.sp
The first two arguments of the directive are the maximum frequency offset of
the smoothed time to the tracked NTP time (in ppm) and the maximum rate at
which the frequency offset is allowed to change (in ppm per second). \fBleaponly\fP
is an optional third argument which enables a mode where only leap seconds are
smoothed out and normal offset and frequency changes are ignored. The \fBleaponly\fP
option is useful in a combination with the \fBleapsecmode slew\fP
directive to allow the clients to use multiple time smoothing servers safely.
.sp
The smoothing process is activated automatically when 1/10000 of the estimated
skew of the local clock falls below the maximum rate of frequency change. It
can be also activated manually by the \fBsmoothtime
activate\fP command, which is particularly useful when the clock is
synchronised only with manual input and the skew is always larger than the
threshold. The \fBsmoothing\fP command can be used to
monitor the process.
.sp
An example suitable for clients using \fBntpd\fP and 1024 second polling interval
could be:
.sp
.if n .RS 4
.nf
smoothtime 400 0.001
.fi
.if n .RE
.sp
An example suitable for clients using \fBchronyd\fP on Linux could be:
.sp
.if n .RS 4
.nf
smoothtime 50000 0.01
.fi
.if n .RE
.RE
.SS "Command and monitoring access"
.sp
\fBbindcmdaddress\fP \fIaddress\fP
.RS 4
The \fBbindcmdaddress\fP directive specifies a local IP address to which \fBchronyd\fP
will bind the UDP socket listening for monitoring command packets (issued
by \fBchronyc\fP). On systems other than Linux, the address of the interface needs
to be already configured when \fBchronyd\fP is started.
.sp
This directive can also change the path of the Unix domain command socket,
which is used by \fBchronyc\fP to send configuration commands. The socket must be
in a directory that is accessible only by the root or \fIchrony\fP user. The
directory will be created on start if it does not exist. The compiled\-in default
path of the socket is \fI@CHRONYRUNDIR@/chronyd.sock\fP. The socket can be
disabled by setting the path to \fI/\fP.
.sp
By default, \fBchronyd\fP binds the UDP sockets to the addresses \fI127.0.0.1\fP and
\fI::1\fP (i.e. the loopback interface). This blocks all access except from
localhost. To listen for command packets on all interfaces, you can add the
lines:
.sp
.if n .RS 4
.nf
bindcmdaddress 0.0.0.0
bindcmdaddress ::
.fi
.if n .RE
.sp
to the configuration file.
.sp
For each of the IPv4, IPv6, and Unix domain protocols, only one
\fBbindcmdaddress\fP directive can be specified.
.sp
An example that sets the path of the Unix domain command socket is:
.sp
.if n .RS 4
.nf
bindcmdaddress /var/run/chrony/chronyd.sock
.fi
.if n .RE
.RE
.sp
\fBbindcmddevice\fP \fIinterface\fP
.RS 4
The \fBbindcmddevice\fP directive binds the UDP command sockets to a network device
specified by the interface name. This directive can specify only one interface
and it is supported on Linux only.
.sp
An example of the directive is:
.sp
.if n .RS 4
.nf
bindcmddevice eth0
.fi
.if n .RE
.RE
.sp
\fBcmdallow\fP [\fBall\fP] [\fIsubnet\fP]
.RS 4
This is similar to the \fBallow\fP directive, except that it allows
monitoring access (rather than NTP client access) to a particular subnet or
host. (By \(oqmonitoring access\(cq is meant that \fBchronyc\fP can be run on those
hosts and retrieve monitoring data from \fBchronyd\fP on this computer.)
.sp
The syntax is identical to the \fBallow\fP directive.
.sp
There is also a \fBcmdallow all\fP directive with similar behaviour to the \fBallow
all\fP directive (but applying to monitoring access in this case, of course).
.sp
Note that \fBchronyd\fP has to be configured with the
\fBbindcmdaddress\fP directive to not listen only on the
loopback interface to actually allow remote access.
.RE
.sp
\fBcmddeny\fP [\fBall\fP] [\fIsubnet\fP]
.RS 4
This is similar to the \fBcmdallow\fP directive, except that it denies
monitoring access to a particular subnet or host, rather than allowing it.
.sp
The syntax is identical.
.sp
There is also a \fBcmddeny all\fP directive with similar behaviour to the \fBcmdallow
all\fP directive.
.RE
.sp
\fBcmdport\fP \fIport\fP
.RS 4
The \fBcmdport\fP directive allows the port that is used for run\-time monitoring
(via the \fBchronyc\fP program) to be altered from its default (323). If set to 0,
\fBchronyd\fP will not open the port, this is useful to disable \fBchronyc\fP
access from the Internet. (It does not disable the Unix domain command socket.)
.sp
An example shows the syntax:
.sp
.if n .RS 4
.nf
cmdport 257
.fi
.if n .RE
.sp
This would make \fBchronyd\fP use UDP 257 as its command port. (\fBchronyc\fP would
need to be run with the \fB\-p 257\fP switch to inter\-operate correctly.)
.RE
.sp
\fBcmdratelimit\fP [\fIoption\fP]...
.RS 4
This directive enables response rate limiting for command packets. It is
similar to the \fBratelimit\fP directive, except responses to
localhost are never limited and the default interval is \-4 (16 packets per
second).
.sp
An example of the use of the directive is:
.sp
.if n .RS 4
.nf
cmdratelimit interval 2
.fi
.if n .RE
.RE
.SS "Real\-time clock (RTC)"
.sp
\fBhwclockfile\fP \fIfile\fP
.RS 4
The \fBhwclockfile\fP directive sets the location of the adjtime file which is
used by the \fBhwclock\fP program on Linux. \fBchronyd\fP parses the file to find out
if the RTC keeps local time or UTC. It overrides the \fBrtconutc\fP
directive.
.sp
The compiled\-in default value is \(aq\fI@DEFAULT_HWCLOCK_FILE@\fP\(aq.
.sp
An example of the directive is:
.sp
.if n .RS 4
.nf
hwclockfile /etc/adjtime
.fi
.if n .RE
.RE
.sp
\fBrtcautotrim\fP \fIthreshold\fP
.RS 4
The \fBrtcautotrim\fP directive is used to keep the RTC close to the system clock
automatically. When the system clock is synchronised and the estimated error
between the two clocks is larger than the specified threshold, \fBchronyd\fP will
trim the RTC as if the \fBtrimrtc\fP command in \fBchronyc\fP
was issued. The trimming operation is accurate to only about 1 second, which is
the minimum effective threshold.
.sp
This directive is effective only with the \fBrtcfile\fP directive.
.sp
An example of the use of this directive is:
.sp
.if n .RS 4
.nf
rtcautotrim 30
.fi
.if n .RE
.sp
This would set the threshold error to 30 seconds.
.RE
.sp
\fBrtcdevice\fP \fIdevice\fP
.RS 4
The \fBrtcdevice\fP directive sets the path to the device file for accessing the
RTC. The default path is \fI@DEFAULT_RTC_DEVICE@\fP.
.RE
.sp
\fBrtcfile\fP \fIfile\fP
.RS 4
The \fBrtcfile\fP directive defines the name of the file in which \fBchronyd\fP can
save parameters associated with tracking the accuracy of the RTC.
.sp
An example of the directive is:
.sp
.if n .RS 4
.nf
rtcfile @CHRONYVARDIR@/rtc
.fi
.if n .RE
.sp
\fBchronyd\fP saves information in this file when it exits and when the \fBwritertc\fP
command is issued in \fBchronyc\fP. The information saved is the RTC\(cqs error at
some epoch, that epoch (in seconds since January 1 1970), and the rate at which
the RTC gains or loses time.
.sp
So far, the support for real\-time clocks is limited; their code is even more
system\-specific than the rest of the software. You can only use the RTC
facilities (the \fBrtcfile\fP directive and the \fB\-s\fP command\-line
option to \fBchronyd\fP) if the following three conditions apply:
.sp
.RS 4
.ie n \{\
\h'-04' 1.\h'+01'\c
.\}
.el \{\
.  sp -1
.  IP " 1." 4.2
.\}
You are running Linux.
.RE
.sp
.RS 4
.ie n \{\
\h'-04' 2.\h'+01'\c
.\}
.el \{\
.  sp -1
.  IP " 2." 4.2
.\}
The kernel is compiled with extended real\-time clock support (i.e. the
\fI/dev/rtc\fP device is capable of doing useful things).
.RE
.sp
.RS 4
.ie n \{\
\h'-04' 3.\h'+01'\c
.\}
.el \{\
.  sp -1
.  IP " 3." 4.2
.\}
You do not have other applications that need to make use of \fI/dev/rtc\fP at all.
.RE
.RE
.sp
\fBrtconutc\fP
.RS 4
\fBchronyd\fP assumes by default that the RTC keeps local time (including any
daylight saving changes). This is convenient on PCs running Linux which are
dual\-booted with Windows.
.sp
If you keep the RTC on local time and your computer is off when daylight saving
(summer time) starts or ends, the computer\(cqs system time will be one hour in
error when you next boot and start chronyd.
.sp
An alternative is for the RTC to keep Universal Coordinated Time (UTC). This
does not suffer from the 1 hour problem when daylight saving starts or ends.
.sp
If the \fBrtconutc\fP directive appears, it means the RTC is required to keep UTC.
The directive takes no arguments. It is equivalent to specifying the \fB\-u\fP
switch to the Linux \fBhwclock\fP program.
.sp
Note that this setting is overridden by the \fBhwclockfile\fP file
and is not relevant for the \fBrtcsync\fP directive.
.RE
.sp
\fBrtcsync\fP
.RS 4
The \fBrtcsync\fP directive enables a mode where the system time is periodically
copied to the RTC and \fBchronyd\fP does not try to track its drift. This directive
cannot be used with the \fBrtcfile\fP directive.
.sp
On Linux, the RTC copy is performed by the kernel every 11 minutes.
.sp
On macOS, \fBchronyd\fP will perform the RTC copy every 60 minutes
when the system clock is in a synchronised state.
.sp
On other systems this directive does nothing.
.RE
.SS "Logging"
.sp
\fBlog\fP [\fIoption\fP]...
.RS 4
The \fBlog\fP directive indicates that certain information is to be logged.
The log files are written to the directory specified by the \fBlogdir\fP
directive. A banner is periodically written to the files to indicate the
meanings of the columns.
.sp
\fBrawmeasurements\fP
.RS 4
This option logs the raw NTP measurements and related information to a file
called \fImeasurements.log\fP. An entry is made for each packet received from the
source. This can be useful when debugging a problem. An example line (which
actually appears as a single line in the file) from the log file is shown
below.
.sp
.if n .RS 4
.nf
2016\-11\-09 05:40:50 203.0.113.15    N  2 111 111 1111  10 10 1.0 \(rs
   \-4.966e\-03  2.296e\-01  1.577e\-05  1.615e\-01  7.446e\-03 CB00717B 4B D K
.fi
.if n .RE
.sp
The columns are as follows (the quantities in square brackets are the values
from the example line above):
.sp
.RS 4
.ie n \{\
\h'-04' 1.\h'+01'\c
.\}
.el \{\
.  sp -1
.  IP " 1." 4.2
.\}
Date [2015\-10\-13]
.RE
.sp
.RS 4
.ie n \{\
\h'-04' 2.\h'+01'\c
.\}
.el \{\
.  sp -1
.  IP " 2." 4.2
.\}
Hour:Minute:Second. Note that the date\-time pair is expressed in UTC, not the
local time zone. [05:40:50]
.RE
.sp
.RS 4
.ie n \{\
\h'-04' 3.\h'+01'\c
.\}
.el \{\
.  sp -1
.  IP " 3." 4.2
.\}
IP address of server or peer from which measurement came [203.0.113.15]
.RE
.sp
.RS 4
.ie n \{\
\h'-04' 4.\h'+01'\c
.\}
.el \{\
.  sp -1
.  IP " 4." 4.2
.\}
Leap status (\fIN\fP means normal, \fI+\fP means that the last minute of the current
month has 61 seconds, \fI\-\fP means that the last minute of the month has 59
seconds, \fI?\fP means the remote computer is not currently synchronised.) [N]
.RE
.sp
.RS 4
.ie n \{\
\h'-04' 5.\h'+01'\c
.\}
.el \{\
.  sp -1
.  IP " 5." 4.2
.\}
Stratum of remote computer. [2]
.RE
.sp
.RS 4
.ie n \{\
\h'-04' 6.\h'+01'\c
.\}
.el \{\
.  sp -1
.  IP " 6." 4.2
.\}
RFC 5905 tests 1 through 3 (1=pass, 0=fail) [111]
.RE
.sp
.RS 4
.ie n \{\
\h'-04' 7.\h'+01'\c
.\}
.el \{\
.  sp -1
.  IP " 7." 4.2
.\}
RFC 5905 tests 5 through 7 (1=pass, 0=fail) [111]
.RE
.sp
.RS 4
.ie n \{\
\h'-04' 8.\h'+01'\c
.\}
.el \{\
.  sp -1
.  IP " 8." 4.2
.\}
Tests for maximum delay, maximum delay ratio and maximum delay dev ratio,
against defined parameters, and a test for synchronisation loop (1=pass,
0=fail) [1111]
.RE
.sp
.RS 4
.ie n \{\
\h'-04' 9.\h'+01'\c
.\}
.el \{\
.  sp -1
.  IP " 9." 4.2
.\}
Local poll [10]
.RE
.sp
.RS 4
.ie n \{\
\h'-04' 10.\h'+01'\c
.\}
.el \{\
.  sp -1
.  IP " 10." 4.2
.\}
Remote poll [10]
.RE
.sp
.RS 4
.ie n \{\
\h'-04' 11.\h'+01'\c
.\}
.el \{\
.  sp -1
.  IP " 11." 4.2
.\}
\(oqScore\(cq (an internal score within each polling level used to decide when to
increase or decrease the polling level. This is adjusted based on number of
measurements currently being used for the regression algorithm). [1.0]
.RE
.sp
.RS 4
.ie n \{\
\h'-04' 12.\h'+01'\c
.\}
.el \{\
.  sp -1
.  IP " 12." 4.2
.\}
The estimated local clock error (\fItheta\fP in RFC 5905). Positive indicates
that the local clock is slow of the remote source. [\-4.966e\-03]
.RE
.sp
.RS 4
.ie n \{\
\h'-04' 13.\h'+01'\c
.\}
.el \{\
.  sp -1
.  IP " 13." 4.2
.\}
The peer delay (\fIdelta\fP in RFC 5905). [2.296e\-01]
.RE
.sp
.RS 4
.ie n \{\
\h'-04' 14.\h'+01'\c
.\}
.el \{\
.  sp -1
.  IP " 14." 4.2
.\}
The peer dispersion (\fIepsilon\fP in RFC 5905). [1.577e\-05]
.RE
.sp
.RS 4
.ie n \{\
\h'-04' 15.\h'+01'\c
.\}
.el \{\
.  sp -1
.  IP " 15." 4.2
.\}
The root delay (\fIDELTA\fP in RFC 5905). [1.615e\-01]
.RE
.sp
.RS 4
.ie n \{\
\h'-04' 16.\h'+01'\c
.\}
.el \{\
.  sp -1
.  IP " 16." 4.2
.\}
The root dispersion (\fIEPSILON\fP in RFC 5905). [7.446e\-03]
.RE
.sp
.RS 4
.ie n \{\
\h'-04' 17.\h'+01'\c
.\}
.el \{\
.  sp -1
.  IP " 17." 4.2
.\}
Reference ID of the server\(cqs source as a hexadecimal number. [CB00717B]
.RE
.sp
.RS 4
.ie n \{\
\h'-04' 18.\h'+01'\c
.\}
.el \{\
.  sp -1
.  IP " 18." 4.2
.\}
NTP mode of the received packet (\fI1\fP=active peer, \fI2\fP=passive peer,
\fI4\fP=server, \fIB\fP=basic, \fII\fP=interleaved). [4B]
.RE
.sp
.RS 4
.ie n \{\
\h'-04' 19.\h'+01'\c
.\}
.el \{\
.  sp -1
.  IP " 19." 4.2
.\}
Source of the local transmit timestamp
(\fID\fP=daemon, \fIK\fP=kernel, \fIH\fP=hardware). [D]
.RE
.sp
.RS 4
.ie n \{\
\h'-04' 20.\h'+01'\c
.\}
.el \{\
.  sp -1
.  IP " 20." 4.2
.\}
Source of the local receive timestamp
(\fID\fP=daemon, \fIK\fP=kernel, \fIH\fP=hardware). [K]
.RE
.RE
.sp
\fBmeasurements\fP
.RS 4
This option is identical to the \fBrawmeasurements\fP option, except it logs only
valid measurements from synchronised sources, i.e. measurements which passed
the RFC 5905 tests 1 through 7. This can be useful for producing graphs of the
source\(cqs performance.
.RE
.sp
\fBstatistics\fP
.RS 4
This option logs information about the regression processing to a file called
\fIstatistics.log\fP. An example line (which actually appears as a single line in
the file) from the log file is shown below.
.sp
.if n .RS 4
.nf
2016\-08\-10 05:40:50 203.0.113.15     6.261e\-03 \-3.247e\-03 \(rs
     2.220e\-03  1.874e\-06  1.080e\-06 7.8e\-02  16   0   8  0.00
.fi
.if n .RE
.sp
The columns are as follows (the quantities in square brackets are the values
from the example line above):
.sp
.RS 4
.ie n \{\
\h'-04' 1.\h'+01'\c
.\}
.el \{\
.  sp -1
.  IP " 1." 4.2
.\}
Date [2015\-07\-22]
.RE
.sp
.RS 4
.ie n \{\
\h'-04' 2.\h'+01'\c
.\}
.el \{\
.  sp -1
.  IP " 2." 4.2
.\}
Hour:Minute:Second. Note that the date\-time pair is expressed in
UTC, not the local time zone. [05:40:50]
.RE
.sp
.RS 4
.ie n \{\
\h'-04' 3.\h'+01'\c
.\}
.el \{\
.  sp -1
.  IP " 3." 4.2
.\}
IP address of server or peer from which measurement comes [203.0.113.15]
.RE
.sp
.RS 4
.ie n \{\
\h'-04' 4.\h'+01'\c
.\}
.el \{\
.  sp -1
.  IP " 4." 4.2
.\}
The estimated standard deviation of the measurements from the source (in
seconds). [6.261e\-03]
.RE
.sp
.RS 4
.ie n \{\
\h'-04' 5.\h'+01'\c
.\}
.el \{\
.  sp -1
.  IP " 5." 4.2
.\}
The estimated offset of the source (in seconds, positive means the local
clock is estimated to be fast, in this case). [\-3.247e\-03]
.RE
.sp
.RS 4
.ie n \{\
\h'-04' 6.\h'+01'\c
.\}
.el \{\
.  sp -1
.  IP " 6." 4.2
.\}
The estimated standard deviation of the offset estimate (in seconds).
[2.220e\-03]
.RE
.sp
.RS 4
.ie n \{\
\h'-04' 7.\h'+01'\c
.\}
.el \{\
.  sp -1
.  IP " 7." 4.2
.\}
The estimated rate at which the local clock is gaining or losing time
relative to the source (in seconds per second, positive means the local clock
is gaining). This is relative to the compensation currently being applied to
the local clock, \fInot\fP to the local clock without any compensation.
[1.874e\-06]
.RE
.sp
.RS 4
.ie n \{\
\h'-04' 8.\h'+01'\c
.\}
.el \{\
.  sp -1
.  IP " 8." 4.2
.\}
The estimated error in the rate value (in seconds per second). [1.080e\-06].
.RE
.sp
.RS 4
.ie n \{\
\h'-04' 9.\h'+01'\c
.\}
.el \{\
.  sp -1
.  IP " 9." 4.2
.\}
The ratio of |old_rate \- new_rate| / old_rate_error. Large values
indicate the statistics are not modelling the source very well. [7.8e\-02]
.RE
.sp
.RS 4
.ie n \{\
\h'-04' 10.\h'+01'\c
.\}
.el \{\
.  sp -1
.  IP " 10." 4.2
.\}
The number of measurements currently being used for the regression
algorithm. [16]
.RE
.sp
.RS 4
.ie n \{\
\h'-04' 11.\h'+01'\c
.\}
.el \{\
.  sp -1
.  IP " 11." 4.2
.\}
The new starting index (the oldest sample has index 0; this is the method
used to prune old samples when it no longer looks like the measurements fit a
linear model). [0, i.e. no samples discarded this time]
.RE
.sp
.RS 4
.ie n \{\
\h'-04' 12.\h'+01'\c
.\}
.el \{\
.  sp -1
.  IP " 12." 4.2
.\}
The number of runs. The number of runs of regression residuals with the same
sign is computed. If this is too small it indicates that the measurements are
no longer represented well by a linear model and that some older samples need
to be discarded. The number of runs for the data that is being retained is
tabulated. Values of approximately half the number of samples are expected.
[8]
.RE
.sp
.RS 4
.ie n \{\
\h'-04' 13.\h'+01'\c
.\}
.el \{\
.  sp -1
.  IP " 13." 4.2
.\}
The estimated or configured asymmetry of network jitter on the path to the
source which was used to correct the measured offsets. The asymmetry can be
between \-0.5 and +0.5. A negative value means the delay of packets sent to
the source is more variable than the delay of packets sent from the source
back. [0.00, i.e. no correction for asymmetry]
.RE
.RE
.sp
\fBtracking\fP
.RS 4
This option logs changes to the estimate of the system\(cqs gain or loss rate, and
any slews made, to a file called \fItracking.log\fP. An example line (which
actually appears as a single line in the file) from the log file is shown
below.
.sp
.if n .RS 4
.nf
2017\-08\-22 13:22:36 203.0.113.15     2     \-3.541      0.075 \-8.621e\-06 N \(rs
            2  2.940e\-03 \-2.084e\-04  1.534e\-02  3.472e\-04  8.304e\-03
.fi
.if n .RE
.sp
The columns are as follows (the quantities in square brackets are the
values from the example line above) :
.sp
.RS 4
.ie n \{\
\h'-04' 1.\h'+01'\c
.\}
.el \{\
.  sp -1
.  IP " 1." 4.2
.\}
Date [2017\-08\-22]
.RE
.sp
.RS 4
.ie n \{\
\h'-04' 2.\h'+01'\c
.\}
.el \{\
.  sp -1
.  IP " 2." 4.2
.\}
Hour:Minute:Second. Note that the date\-time pair is expressed in UTC, not the
local time zone. [13:22:36]
.RE
.sp
.RS 4
.ie n \{\
\h'-04' 3.\h'+01'\c
.\}
.el \{\
.  sp -1
.  IP " 3." 4.2
.\}
The IP address of the server or peer to which the local system is synchronised.
[203.0.113.15]
.RE
.sp
.RS 4
.ie n \{\
\h'-04' 4.\h'+01'\c
.\}
.el \{\
.  sp -1
.  IP " 4." 4.2
.\}
The stratum of the local system. [2]
.RE
.sp
.RS 4
.ie n \{\
\h'-04' 5.\h'+01'\c
.\}
.el \{\
.  sp -1
.  IP " 5." 4.2
.\}
The local system frequency (in ppm, positive means the local system runs fast
of UTC). [\-3.541]
.RE
.sp
.RS 4
.ie n \{\
\h'-04' 6.\h'+01'\c
.\}
.el \{\
.  sp -1
.  IP " 6." 4.2
.\}
The error bounds on the frequency (in ppm). [0.075]
.RE
.sp
.RS 4
.ie n \{\
\h'-04' 7.\h'+01'\c
.\}
.el \{\
.  sp -1
.  IP " 7." 4.2
.\}
The estimated local offset at the epoch, which is normally corrected by
slewing the local clock (in seconds, positive indicates the clock is fast of
UTC). [\-8.621e\-06]
.RE
.sp
.RS 4
.ie n \{\
\h'-04' 8.\h'+01'\c
.\}
.el \{\
.  sp -1
.  IP " 8." 4.2
.\}
Leap status (\fIN\fP means normal, \fI+\fP means that the last minute of this month
has 61 seconds, \fI\-\fP means that the last minute of the month has 59 seconds,
\fI?\fP means the clock is not currently synchronised.) [N]
.RE
.sp
.RS 4
.ie n \{\
\h'-04' 9.\h'+01'\c
.\}
.el \{\
.  sp -1
.  IP " 9." 4.2
.\}
The number of combined sources. [2]
.RE
.sp
.RS 4
.ie n \{\
\h'-04' 10.\h'+01'\c
.\}
.el \{\
.  sp -1
.  IP " 10." 4.2
.\}
The estimated standard deviation of the combined offset (in seconds).
[2.940e\-03]
.RE
.sp
.RS 4
.ie n \{\
\h'-04' 11.\h'+01'\c
.\}
.el \{\
.  sp -1
.  IP " 11." 4.2
.\}
The remaining offset correction from the previous update (in seconds,
positive means the system clock is slow of UTC). [\-2.084e\-04]
.RE
.sp
.RS 4
.ie n \{\
\h'-04' 12.\h'+01'\c
.\}
.el \{\
.  sp -1
.  IP " 12." 4.2
.\}
The total of the network path delays to the reference clock to which
the local clock is ultimately synchronised (in seconds). [1.534e\-02]
.RE
.sp
.RS 4
.ie n \{\
\h'-04' 13.\h'+01'\c
.\}
.el \{\
.  sp -1
.  IP " 13." 4.2
.\}
The total dispersion accumulated through all the servers back to the
reference clock to which the local clock is ultimately synchronised
(in seconds). [3.472e\-04]
.RE
.sp
.RS 4
.ie n \{\
\h'-04' 14.\h'+01'\c
.\}
.el \{\
.  sp -1
.  IP " 14." 4.2
.\}
The maximum estimated error of the system clock in the interval since the
previous update (in seconds). It includes the offset, remaining offset
correction, root delay, and dispersion from the previous update with the
dispersion which accumulated in the interval. [8.304e\-03]
.RE
.RE
.sp
\fBrtc\fP
.RS 4
This option logs information about the system\(cqs real\-time clock. An example
line (which actually appears as a single line in the file) from the \fIrtc.log\fP
file is shown below.
.sp
.if n .RS 4
.nf
2015\-07\-22 05:40:50     \-0.037360 1       \-0.037434\(rs
          \-37.948  12   5  120
.fi
.if n .RE
.sp
The columns are as follows (the quantities in square brackets are the
values from the example line above):
.sp
.RS 4
.ie n \{\
\h'-04' 1.\h'+01'\c
.\}
.el \{\
.  sp -1
.  IP " 1." 4.2
.\}
Date [2015\-07\-22]
.RE
.sp
.RS 4
.ie n \{\
\h'-04' 2.\h'+01'\c
.\}
.el \{\
.  sp -1
.  IP " 2." 4.2
.\}
Hour:Minute:Second. Note that the date\-time pair is expressed in UTC, not the
local time zone. [05:40:50]
.RE
.sp
.RS 4
.ie n \{\
\h'-04' 3.\h'+01'\c
.\}
.el \{\
.  sp -1
.  IP " 3." 4.2
.\}
The measured offset between the RTC and the system clock in seconds.
Positive indicates that the RTC is fast of the system time [\-0.037360].
.RE
.sp
.RS 4
.ie n \{\
\h'-04' 4.\h'+01'\c
.\}
.el \{\
.  sp -1
.  IP " 4." 4.2
.\}
Flag indicating whether the regression has produced valid coefficients.
(1 for yes, 0 for no). [1]
.RE
.sp
.RS 4
.ie n \{\
\h'-04' 5.\h'+01'\c
.\}
.el \{\
.  sp -1
.  IP " 5." 4.2
.\}
Offset at the current time predicted by the regression process. A large
difference between this value and the measured offset tends to indicate that
the measurement is an outlier with a serious measurement error. [\-0.037434]
.RE
.sp
.RS 4
.ie n \{\
\h'-04' 6.\h'+01'\c
.\}
.el \{\
.  sp -1
.  IP " 6." 4.2
.\}
The rate at which the RTC is losing or gaining time relative to the system
clock. In ppm, with positive indicating that the RTC is gaining time.
[\-37.948]
.RE
.sp
.RS 4
.ie n \{\
\h'-04' 7.\h'+01'\c
.\}
.el \{\
.  sp -1
.  IP " 7." 4.2
.\}
The number of measurements used in the regression. [12]
.RE
.sp
.RS 4
.ie n \{\
\h'-04' 8.\h'+01'\c
.\}
.el \{\
.  sp -1
.  IP " 8." 4.2
.\}
The number of runs of regression residuals of the same sign. Low values
indicate that a straight line is no longer a good model of the measured data
and that older measurements should be discarded. [5]
.RE
.sp
.RS 4
.ie n \{\
\h'-04' 9.\h'+01'\c
.\}
.el \{\
.  sp -1
.  IP " 9." 4.2
.\}
The measurement interval used prior to the measurement being made (in
seconds). [120]
.RE
.RE
.sp
\fBrefclocks\fP
.RS 4
This option logs the raw and filtered reference clock measurements to a file
called \fIrefclocks.log\fP. An example line (which actually appears as a single
line in the file) from the log file is shown below.
.sp
.if n .RS 4
.nf
2009\-11\-30 14:33:27.000000 PPS2    7 N 1  4.900000e\-07 \-6.741777e\-07  1.000e\-06
.fi
.if n .RE
.sp
The columns are as follows (the quantities in square brackets are the values
from the example line above):
.sp
.RS 4
.ie n \{\
\h'-04' 1.\h'+01'\c
.\}
.el \{\
.  sp -1
.  IP " 1." 4.2
.\}
Date [2009\-11\-30]
.RE
.sp
.RS 4
.ie n \{\
\h'-04' 2.\h'+01'\c
.\}
.el \{\
.  sp -1
.  IP " 2." 4.2
.\}
Hour:Minute:Second.Microsecond. Note that the date\-time pair is expressed in
UTC, not the local time zone. [14:33:27.000000]
.RE
.sp
.RS 4
.ie n \{\
\h'-04' 3.\h'+01'\c
.\}
.el \{\
.  sp -1
.  IP " 3." 4.2
.\}
Reference ID of the reference clock from which the measurement came. [PPS2]
.RE
.sp
.RS 4
.ie n \{\
\h'-04' 4.\h'+01'\c
.\}
.el \{\
.  sp -1
.  IP " 4." 4.2
.\}
Sequence number of driver poll within one polling interval for raw samples,
or \fI\-\fP for filtered samples. [7]
.RE
.sp
.RS 4
.ie n \{\
\h'-04' 5.\h'+01'\c
.\}
.el \{\
.  sp -1
.  IP " 5." 4.2
.\}
Leap status (\fIN\fP means normal, \fI+\fP means that the last minute of the current
month has 61 seconds, \fI\-\fP means that the last minute of the month has 59
seconds). [N]
.RE
.sp
.RS 4
.ie n \{\
\h'-04' 6.\h'+01'\c
.\}
.el \{\
.  sp -1
.  IP " 6." 4.2
.\}
Flag indicating whether the sample comes from PPS source. (1 for yes,
0 for no, or \fI\-\fP for filtered sample). [1]
.RE
.sp
.RS 4
.ie n \{\
\h'-04' 7.\h'+01'\c
.\}
.el \{\
.  sp -1
.  IP " 7." 4.2
.\}
Local clock error measured by reference clock driver, or \fI\-\fP for filtered sample.
[4.900000e\-07]
.RE
.sp
.RS 4
.ie n \{\
\h'-04' 8.\h'+01'\c
.\}
.el \{\
.  sp -1
.  IP " 8." 4.2
.\}
Local clock error with applied corrections. Positive indicates that the local
clock is slow. [\-6.741777e\-07]
.RE
.sp
.RS 4
.ie n \{\
\h'-04' 9.\h'+01'\c
.\}
.el \{\
.  sp -1
.  IP " 9." 4.2
.\}
Assumed dispersion of the sample. [1.000e\-06]
.RE
.RE
.sp
\fBtempcomp\fP
.RS 4
This option logs the temperature measurements and system rate compensations to
a file called \fItempcomp.log\fP. An example line (which actually appears as a
single line in the file) from the log file is shown below.
.sp
.if n .RS 4
.nf
2015\-04\-19 10:39:48  2.8000e+04  3.6600e\-01
.fi
.if n .RE
.sp
The columns are as follows (the quantities in square brackets are the values
from the example line above):
.sp
.RS 4
.ie n \{\
\h'-04' 1.\h'+01'\c
.\}
.el \{\
.  sp -1
.  IP " 1." 4.2
.\}
Date [2015\-04\-19]
.RE
.sp
.RS 4
.ie n \{\
\h'-04' 2.\h'+01'\c
.\}
.el \{\
.  sp -1
.  IP " 2." 4.2
.\}
Hour:Minute:Second. Note that the date\-time pair is expressed in UTC, not the
local time zone. [10:39:48]
.RE
.sp
.RS 4
.ie n \{\
\h'-04' 3.\h'+01'\c
.\}
.el \{\
.  sp -1
.  IP " 3." 4.2
.\}
Temperature read from the sensor. [2.8000e+04]
.RE
.sp
.RS 4
.ie n \{\
\h'-04' 4.\h'+01'\c
.\}
.el \{\
.  sp -1
.  IP " 4." 4.2
.\}
Applied compensation in ppm, positive means the system clock is running
faster than it would be without the compensation. [3.6600e\-01]
.RE
.RE
.RE
.sp

.RS 4
An example of the directive is:
.sp
.if n .RS 4
.nf
log measurements statistics tracking
.fi
.if n .RE
.RE
.sp
\fBlogbanner\fP \fIentries\fP
.RS 4
A banner is periodically written to the log files enabled by the \fBlog\fP
directive to indicate the meanings of the columns.
.sp
The \fBlogbanner\fP directive specifies after how many entries in the log file
should be the banner written. The default is 32, and 0 can be used to disable
it entirely.
.RE
.sp
\fBlogchange\fP \fIthreshold\fP
.RS 4
This directive sets the threshold for the adjustment of the system clock that
will generate a syslog message. Clock errors detected via NTP packets,
reference clocks, or timestamps entered via the
\fBsettime\fP command of \fBchronyc\fP are logged.
.sp
By default, the threshold is 1 second.
.sp
An example of the use is:
.sp
.if n .RS 4
.nf
logchange 0.1
.fi
.if n .RE
.sp
which would cause a syslog message to be generated if a system clock error of over
0.1 seconds starts to be compensated.
.RE
.sp
\fBlogdir\fP \fIdirectory\fP
.RS 4
This directive specifies the directory for writing log files enabled by the
\fBlog\fP directive. If the directory does not exist, it will be created
automatically.
.sp
An example of the use of this directive is:
.sp
.if n .RS 4
.nf
logdir /var/log/chrony
.fi
.if n .RE
.RE
.sp
\fBmailonchange\fP \fIemail\fP \fIthreshold\fP
.RS 4
This directive defines an email address to which mail should be sent if
\fBchronyd\fP applies a correction exceeding a particular threshold to the system
clock.
.sp
An example of the use of this directive is:
.sp
.if n .RS 4
.nf
mailonchange root@localhost 0.5
.fi
.if n .RE
.sp
This would send a mail message to root if a change of more than 0.5 seconds
were applied to the system clock.
.sp
This directive cannot be used when a system call filter is enabled by the \fB\-F\fP
option as the \fBchronyd\fP process will not be allowed to fork and execute the
sendmail binary.
.RE
.SS "Miscellaneous"
.sp
\fBconfdir\fP \fIdirectory\fP...
.RS 4
The \fBconfdir\fP directive includes configuration files with the \fI.conf\fP suffix
from a directory. The files are included in the lexicographical order of the
file names.
.sp
Multiple directories (up to 10) can be specified with a single \fBconfdir\fP
directive. In this case, if multiple directories contain a file with the same
name, only the first file in the order of the specified directories will be
included. This enables a fragmented configuration where existing fragments can
be replaced by adding files to a different directory.
.sp
This directive can be used multiple times.
.sp
An example of the directive is:
.sp
.if n .RS 4
.nf
confdir @SYSCONFDIR@/chrony.d
.fi
.if n .RE
.RE
.sp
\fBsourcedir\fP \fIdirectory\fP...
.RS 4
The \fBsourcedir\fP directive is identical to the \fBconfdir\fP directive, except the
configuration files have the \fI.sources\fP suffix, they can only specify NTP
sources (i.e. use the \fBserver\fP, \fBpool\fP, and \fBpeer\fP directive), and can be
reloaded by the \fBreload sources\fP command in
\fBchronyc\fP. It is particularly useful with dynamic sources like NTP servers
received from a DHCP server, which can be written to a file specific to the
network interface by a networking script.
.sp
This directive can be used multiple times.
.sp
An example of the directive is:
.sp
.if n .RS 4
.nf
sourcedir /var/run/chrony\-dhcp
.fi
.if n .RE
.RE
.sp
\fBinclude\fP \fIpattern\fP
.RS 4
The \fBinclude\fP directive includes a configuration file, or multiple configuration
files if a wildcard pattern is specified. Unlike with the \fBconfdir\fP directive,
the full name of the files needs to be specified and at least one file is
required to exist.
.sp
This directive can be used multiple times.
.sp
An example of the directive is:
.sp
.if n .RS 4
.nf
include @SYSCONFDIR@/chrony.d/*.conf
.fi
.if n .RE
.RE
.sp
\fBhwtimestamp\fP \fIinterface\fP [\fIoption\fP]...
.RS 4
This directive enables hardware timestamping of NTP packets sent to and
received from the specified network interface. The network interface controller
(NIC) uses its own clock to accurately timestamp the actual transmissions and
receptions, avoiding processing and queueing delays in the kernel, network
driver, and hardware. This can significantly improve the accuracy of the
timestamps and the measured offset, which is used for synchronisation of the
system clock. In order to get the best results, both sides receiving and
sending NTP packets (i.e. server and client, or two peers) need to use HW
timestamping. If the server or peer supports the interleaved mode, it needs to
be enabled by the \fBxleave\fP option in the \fBserver\fP or the
\fBpeer\fP directive.
.sp
This directive is supported on Linux 3.19 and newer. The NIC must support HW
timestamping, which can be verified with the \fBethtool \-T\fP command. The list of
capabilities should include \fISOF_TIMESTAMPING_RAW_HARDWARE\fP,
\fISOF_TIMESTAMPING_TX_HARDWARE\fP, and \fISOF_TIMESTAMPING_RX_HARDWARE\fP. Receive
filter \fIHWTSTAMP_FILTER_ALL\fP, or \fIHWTSTAMP_FILTER_NTP_ALL\fP, is necessary for
timestamping of received packets. Timestamping of packets received from bridged
and bonded interfaces is supported on Linux 4.13 and newer. When \fBchronyd\fP is
running, no other process (e.g. a PTP daemon) should be working with the NIC
clock.
.sp
If the kernel supports software timestamping, it will be enabled for all
interfaces. The source of timestamps (i.e. hardware, kernel, or daemon) is
indicated in the \fImeasurements.log\fP file if enabled by the \fBlog
measurements\fP directive, and the \fBntpdata\fP report in
\fBchronyc\fP.
.sp
This directive can be used multiple times to enable HW timestamping on multiple
interfaces. If the specified interface is \fI*\fP, \fBchronyd\fP will try to enable HW
timestamping on all available interfaces.
.sp
The \fBhwtimestamp\fP directive has the following options:
.sp
\fBminpoll\fP \fIpoll\fP
.RS 4
This option specifies the minimum interval between readings of the NIC clock.
It\(cqs defined as a power of two. It should correspond to the minimum polling
interval of all NTP sources and the minimum expected polling interval of NTP
clients. The default value is 0 (1 second) and the minimum value is \-6 (1/64th
of a second).
.RE
.sp
\fBminsamples\fP \fIsamples\fP
.RS 4
This option specifies the minimum number of readings kept for tracking of the
NIC clock. The default value is 2.
.RE
.sp
\fBmaxsamples\fP \fIsamples\fP
.RS 4
This option specifies the maximum number of readings kept for tracking of the
NIC clock. The default value is 16.
.RE
.sp
\fBprecision\fP \fIprecision\fP
.RS 4
This option specifies the assumed precision of reading of the NIC clock. The
default value is 100e\-9 (100 nanoseconds).
.RE
.sp
\fBtxcomp\fP \fIcompensation\fP
.RS 4
This option specifies the difference in seconds between the actual transmission
time at the physical layer and the reported transmit timestamp. This value will
be added to transmit timestamps obtained from the NIC. The default value is 0.
.RE
.sp
\fBrxcomp\fP \fIcompensation\fP
.RS 4
This option specifies the difference in seconds between the reported receive
timestamp and the actual reception time at the physical layer. This value will
be subtracted from receive timestamps obtained from the NIC. The default value
is 0.
.RE
.sp
\fBnocrossts\fP
.RS 4
Some hardware can precisely cross timestamp the NIC clock with the system
clock. This option disables the use of the cross timestamping.
.RE
.sp
\fBrxfilter\fP \fIfilter\fP
.RS 4
This option selects the receive timestamping filter. The \fIfilter\fP can be one of
the following:
.sp
\fIall\fP
.RS 4
Enables timestamping of all received packets.
.RE
.sp
\fIntp\fP
.RS 4
Enables timestamping of received NTP packets.
.RE
.sp
\fInone\fP
.RS 4
Disables timestamping of received packets.
.RE
.RE
.sp

.RS 4
The most specific filter for timestamping NTP packets which is supported by the
NIC is selected by default. Some NICs can timestamp only PTP packets, which
limits the selection to the \fInone\fP filter. Forcing timestamping of all packets
with the \fIall\fP filter when the NIC supports both \fIall\fP and \fIntp\fP filters can be
useful when packets are received from or on a non\-standard UDP port (e.g.
specified by the \fBport\fP directive).
.RE
.RE
.sp

.RS 4
.sp
Examples of the directive are:
.sp
.if n .RS 4
.nf
hwtimestamp eth0
hwtimestamp eth1 txcomp 300e\-9 rxcomp 645e\-9
hwtimestamp *
.fi
.if n .RE
.RE
.sp
\fBkeyfile\fP \fIfile\fP
.RS 4
This directive is used to specify the location of the file containing symmetric
keys which are shared between NTP servers and clients, or peers, in order to
authenticate NTP packets with a message authentication code (MAC) using a
cryptographic hash function or cipher.
.sp
The format of the directive is shown in the example below:
.sp
.if n .RS 4
.nf
keyfile @SYSCONFDIR@/chrony.keys
.fi
.if n .RE
.sp
The argument is simply the name of the file containing the ID\-key pairs. The
format of the file is shown below:
.sp
.if n .RS 4
.nf
10 tulip
11 hyacinth
20 MD5 ASCII:crocus
25 SHA1 HEX:933F62BE1D604E68A81B557F18CFA200483F5B70
30 AES128 HEX:7EA62AE64D190114D46D5A082F948EC1
31 AES256 HEX:37DDCBC67BB902BCB8E995977FAB4D2B5642F5B32EBCEEE421921D97E5CBFE39
 ...
.fi
.if n .RE
.sp
Each line consists of an ID, optional type, and key.
.sp
The ID can be any positive integer in the range 1 through 2^32\-1.
.sp
The type is a name of a cryptographic hash function or cipher which is used to
generate and verify the MAC. The default type is \fBMD5\fP, which is always
supported.
If \fBchronyd\fP was built with enabled support for hashing using a crypto library
(nettle, nss, or libtomcrypt), the following functions are available: \fBMD5\fP,
\fBSHA1\fP, \fBSHA256\fP, \fBSHA384\fP, \fBSHA512\fP. Depending on which library and version is
\fBchronyd\fP using, some of the following hash functions and ciphers may
also be available:
\fBSHA3\-224\fP, \fBSHA3\-256\fP, \fBSHA3\-384\fP, \fBSHA3\-512\fP, \fBTIGER\fP, \fBWHIRLPOOL\fP, \fBAES128\fP,
\fBAES256\fP.
.sp
The key can be specified as a string of ASCII characters not containing white
space with an optional \fBASCII:\fP prefix, or as a hexadecimal number with the
\fBHEX:\fP prefix. The maximum length of the line is 2047 characters.
If the type is a cipher, the length of the key must match the cipher (i.e. 128
bits for AES128 and 256 bits for AES256).
.sp
It is recommended to use randomly generated keys, specified in the hexadecimal
format, which are at least 128 bits long (i.e. they have at least 32 characters
after the \fBHEX:\fP prefix). \fBchronyd\fP will log a warning to syslog on start if a
source is specified in the configuration file with a key shorter than 80 bits.
.sp
The recommended key types are AES ciphers and SHA3 hash functions. MD5 should
be avoided unless no other type is supported on the server and client, or
peers.
.sp
The \fBkeygen\fP command of \fBchronyc\fP can be used to
generate random keys for the key file. By default, it generates 160\-bit MD5 or
SHA1 keys.
.sp
For security reasons, the file should be readable only by root and the user
under which \fBchronyd\fP is normally running (to allow \fBchronyd\fP to re\-read the
file when the \fBrekey\fP command is issued by \fBchronyc\fP).
.RE
.sp
\fBlock_all\fP
.RS 4
The \fBlock_all\fP directive will lock chronyd into RAM so that it will never be
paged out. This mode is supported on Linux, FreeBSD, NetBSD, and Solaris.  This
directive uses the POSIX \fBmlockall()\fP system call to prevent \fBchronyd\fP from
ever being swapped out. This should result in lower and more consistent
latency. It should not have significant impact on performance as \fBchronyd\(cqs\fP
memory usage is modest. The \fBmlockall(2)\fP man page has more details.
.RE
.sp
\fBpidfile\fP \fIfile\fP
.RS 4
Unless \fBchronyd\fP is started with the \fB\-Q\fP option, it writes its process ID
(PID) to a file, and checks this file on startup to see if another \fBchronyd\fP
might already be running on the system. By default, the file used is
\fI@DEFAULT_PID_FILE@\fP. The \fBpidfile\fP directive allows the name to be changed,
e.g.:
.sp
.if n .RS 4
.nf
pidfile /run/chronyd.pid
.fi
.if n .RE
.RE
.sp
\fBsched_priority\fP \fIpriority\fP
.RS 4
On Linux, FreeBSD, NetBSD, and Solaris, the \fBsched_priority\fP directive will
select the SCHED_FIFO real\-time scheduler at the specified priority (which must
be between 0 and 100). On macOS, this option must have either a value of 0 (the
default) to disable the thread time constraint policy or 1 for the policy to be
enabled.
.sp
On systems other than macOS, this directive uses the \fBpthread_setschedparam()\fP
system call to instruct the kernel to use the SCHED_FIFO first\-in, first\-out
real\-time scheduling policy for \fBchronyd\fP with the specified priority. This
means that whenever \fBchronyd\fP is ready to run it will run, interrupting
whatever else is running unless it is a higher priority real\-time process. This
should not impact performance as \fBchronyd\fP resource requirements are modest,
but it should result in lower and more consistent latency since \fBchronyd\fP will
not need to wait for the scheduler to get around to running it. You should not
use this unless you really need it. The \fBpthread_setschedparam(3)\fP man page has
more details.
.sp
On macOS, this directive uses the \fBthread_policy_set()\fP kernel call to
specify real\-time scheduling. As noted above, you should not use this directive
unless you really need it.
.RE
.sp
\fBuser\fP \fIuser\fP
.RS 4
The \fBuser\fP directive sets the name of the system user to which \fBchronyd\fP will
switch after start in order to drop root privileges.
.sp
On Linux, \fBchronyd\fP needs to be compiled with support for the \fBlibcap\fP library.
On macOS, FreeBSD, NetBSD and Solaris \fBchronyd\fP forks into two processes.
The child process retains root privileges, but can only perform a very limited
range of privileged system calls on behalf of the parent.
.sp
The compiled\-in default value is \fI@DEFAULT_USER@\fP.
.RE
.SH "EXAMPLES"
.SS "NTP client with permanent connection to NTP servers"
.sp
This section shows how to configure \fBchronyd\fP for computers that are connected
to the Internet (or to any network containing true NTP servers which ultimately
derive their time from a reference clock) permanently or most of the time.
.sp
To operate in this mode, you will need to know the names of the NTP servers
you want to use. You might be able to find names of suitable servers by one of
the following methods:
.sp
.RS 4
.ie n \{\
\h'-04'\(bu\h'+03'\c
.\}
.el \{\
.  sp -1
.  IP \(bu 2.3
.\}
Your institution might already operate servers on its network.
Contact your system administrator to find out.
.RE
.sp
.RS 4
.ie n \{\
\h'-04'\(bu\h'+03'\c
.\}
.el \{\
.  sp -1
.  IP \(bu 2.3
.\}
Your ISP probably has one or more NTP servers available for its
customers.
.RE
.sp
.RS 4
.ie n \{\
\h'-04'\(bu\h'+03'\c
.\}
.el \{\
.  sp -1
.  IP \(bu 2.3
.\}
Somewhere under the NTP homepage there is a list of public
stratum 1 and stratum 2 servers. You should find one or more servers that are
near to you. Check that their access policy allows you to use their
facilities.
.RE
.sp
.RS 4
.ie n \{\
\h'-04'\(bu\h'+03'\c
.\}
.el \{\
.  sp -1
.  IP \(bu 2.3
.\}
Use public servers from the \c
.URL "https://www.pool.ntp.org/" "pool.ntp.org" " "
project.
.RE
.sp
Assuming that your NTP servers are called \fIfoo.example.net\fP, \fIbar.example.net\fP
and \fIbaz.example.net\fP, your \fIchrony.conf\fP file could contain as a minimum:
.sp
.if n .RS 4
.nf
server foo.example.net
server bar.example.net
server baz.example.net
.fi
.if n .RE
.sp
However, you will probably want to include some of the other directives. The
\fBdriftfile\fP, \fBmakestep\fP and \fBrtcsync\fP
might be particularly useful. Also, the \fBiburst\fP option of the
\fBserver\fP directive is useful to speed up the initial
synchronisation. The smallest useful configuration file would look something
like:
.sp
.if n .RS 4
.nf
server foo.example.net iburst
server bar.example.net iburst
server baz.example.net iburst
driftfile @CHRONYVARDIR@/drift
makestep 1.0 3
rtcsync
.fi
.if n .RE
.sp
When using a pool of NTP servers (one name is used for multiple servers which
might change over time), it is better to specify them with the \fBpool\fP
directive instead of multiple \fBserver\fP directives. The configuration file could
in this case look like:
.sp
.if n .RS 4
.nf
pool pool.ntp.org iburst
driftfile @CHRONYVARDIR@/drift
makestep 1.0 3
rtcsync
.fi
.if n .RE
.sp
If the servers (or pool) support the Network Time Security (NTS)
authentication mechanism and \fBchronyd\fP is compiled with NTS support, the \fBnts\fP
option will enable a secure synchronisation to the servers. The configuration
file could look like:
.sp
.if n .RS 4
.nf
server foo.example.net iburst nts
server bar.example.net iburst nts
server baz.example.net iburst nts
driftfile @CHRONYVARDIR@/drift
makestep 1.0 3
rtcsync
.fi
.if n .RE
.SS "NTP client with infrequent connection to NTP servers"
.sp
This section shows how to configure \fBchronyd\fP for computers that have
occasional connections to NTP servers. In this case, you will need some
additional configuration to tell \fBchronyd\fP when the connection goes up and
down. This saves the program from continuously trying to poll the servers when
they are inaccessible.
.sp
Again, assuming that your NTP servers are called \fIfoo.example.net\fP,
\fIbar.example.net\fP and \fIbaz.example.net\fP, your \fIchrony.conf\fP file would now
contain:
.sp
.if n .RS 4
.nf
server foo.example.net offline
server bar.example.net offline
server baz.example.net offline
driftfile @CHRONYVARDIR@/drift
makestep 1.0 3
rtcsync
.fi
.if n .RE
.sp
The \fBoffline\fP keyword indicates that the servers start in an offline state, and
that they should not be contacted until \fBchronyd\fP receives notification from
\fBchronyc\fP that the link to the Internet is present. To tell \fBchronyd\fP when to
start and finish sampling the servers, the \fBonline\fP and
\fBoffline\fP commands of \fBchronyc\fP need to be used.
.sp
To give an example of their use, assuming that \fBpppd\fP is the program being
used to connect to the Internet and that \fBchronyc\fP has been installed at
\fI@BINDIR@/chronyc\fP, the script \fI/etc/ppp/ip\-up\fP would include:
.sp
.if n .RS 4
.nf
@BINDIR@/chronyc online
.fi
.if n .RE
.sp
and the script \fI/etc/ppp/ip\-down\fP would include:
.sp
.if n .RS 4
.nf
@BINDIR@/chronyc offline
.fi
.if n .RE
.sp
\fBchronyd\fP\(cqs polling of the servers would now only occur whilst the machine is
actually connected to the Internet.
.SS "Isolated networks"
.sp
This section shows how to configure \fBchronyd\fP for computers that never have
network connectivity to any computer which ultimately derives its time from a
reference clock.
.sp
In this situation, one computer is selected to be the master timeserver. The
other computers are either direct clients of the master, or clients of clients.
.sp
The \fBlocal\fP directive enables a local reference mode, which allows
\fBchronyd\fP to appear synchronised even when it is not.
.sp
The rate value in the master\(cqs drift file needs to be set to the average rate
at which the master gains or loses time. \fBchronyd\fP includes support for this,
in the form of the \fBmanual\fP directive and the
\fBsettime\fP command in the \fBchronyc\fP program.
.sp
If the master is rebooted, \fBchronyd\fP can re\-read the drift rate from the drift
file. However, the master has no accurate estimate of the current time. To get
around this, the system can be configured so that the master can initially set
itself to a \(oqmajority\-vote\(cq of selected clients\(aq times; this allows the
clients to \(oqflywheel\(cq the master while it is rebooting.
.sp
The \fBsmoothtime\fP directive is useful when the clocks of the
clients need to stay close together when the local time is adjusted by the
\fBsettime\fP command. The smoothing process needs to be
activated by the \fBsmoothtime activate\fP command when
the local time is ready to be served. After that point, any adjustments will be
smoothed out.
.sp
A typical configuration file for the master (called \fImaster\fP) might be
(assuming the clients and the master are in the \fI192.168.165.x\fP subnet):
.sp
.if n .RS 4
.nf
initstepslew 1 client1 client3 client6
driftfile @CHRONYVARDIR@/drift
local stratum 8
manual
allow 192.168.165.0/24
smoothtime 400 0.01
rtcsync
.fi
.if n .RE
.sp
For the clients that have to resynchronise the master when it restarts,
the configuration file might be:
.sp
.if n .RS 4
.nf
server master iburst
driftfile @CHRONYVARDIR@/drift
allow 192.168.165.0/24
makestep 1.0 3
rtcsync
.fi
.if n .RE
.sp
The rest of the clients would be the same, except that the \fBallow\fP directive is
not required.
.sp
If there is no suitable computer to be designated as the master, or there is a
requirement to keep the clients synchronised even when it fails, the \fBorphan\fP
option of the \fBlocal\fP directive enables a special mode where the master is
selected from multiple computers automatically. They all need to use the same
\fBlocal\fP configuration and poll one another. The server with the smallest
reference ID (which is based on its IP address) will take the role of the
master and others will be synchronised to it. When it fails, the server with
the second smallest reference ID will take over and so on.
.sp
A configuration file for the first server might be (assuming there are three
servers called \fImaster1\fP, \fImaster2\fP, and \fImaster3\fP):
.sp
.if n .RS 4
.nf
initstepslew 1 master2 master3
server master2
server master3
driftfile @CHRONYVARDIR@/drift
local stratum 8 orphan
manual
allow 192.168.165.0/24
rtcsync
.fi
.if n .RE
.sp
The other servers would be the same, except the hostnames in the \fBinitstepslew\fP
and \fBserver\fP directives would be modified to specify the other servers. Their
clients might be configured to poll all three servers.
.SS "RTC tracking"
.sp
This section considers a computer which has occasional connections to the
Internet and is turned off between \(oqsessions\(cq. In this case, \fBchronyd\fP relies
on the computer\(cqs RTC to maintain the time between the periods when it is
powered up. It assumes that Linux is run exclusively on the computer. Dual\-boot
systems might work; it depends what (if anything) the other system does to the
RTC. On 2.6 and later kernels, if your motherboard has a HPET, you will need to
enable the \fBHPET_EMULATE_RTC\fP option in your kernel configuration. Otherwise,
\fBchronyd\fP will not be able to interact with the RTC device and will give up
using it.
.sp
When the computer is connected to the Internet, \fBchronyd\fP has access to
external NTP servers which it makes measurements from. These measurements are
saved, and straight\-line fits are performed on them to provide an estimate of
the computer\(cqs time error and rate of gaining or losing time.
.sp
When the computer is taken offline from the Internet, the best estimate of the
gain or loss rate is used to free\-run the computer until it next goes online.
.sp
Whilst the computer is running, \fBchronyd\fP makes measurements of the RTC (via
the \fI/dev/rtc\fP interface, which must be compiled into the kernel). An estimate
is made of the RTC error at a particular RTC second, and the rate at which the
RTC gains or loses time relative to true time.
.sp
When the computer is powered down, the measurement histories for all the NTP
servers are saved to files, and the RTC tracking information is also
saved to a file (if the \fBrtcfile\fP directive has been specified).
These pieces of information are also saved if the \fBdump\fP
and \fBwritertc\fP commands respectively are issued
through \fBchronyc\fP.
.sp
When the computer is rebooted, \fBchronyd\fP reads the current RTC time and the RTC
information saved at the last shutdown. This information is used to set the
system clock to the best estimate of what its time would have been now, had it
been left running continuously. The measurement histories for the servers are
then reloaded.
.sp
The next time the computer goes online, the previous sessions\(aq measurements can
contribute to the line\-fitting process, which gives a much better estimate of
the computer\(cqs gain or loss rate.
.sp
One problem with saving the measurements and RTC data when the machine is shut
down is what happens if there is a power failure; the most recent data will not
be saved. Although \fBchronyd\fP is robust enough to cope with this, some
performance might be lost. (The main danger arises if the RTC has been changed
during the session, with the \fBtrimrtc\fP command in \fBchronyc\fP. Because of this,
\fBtrimrtc\fP will make sure that a meaningful RTC file is saved after the
change is completed).
.sp
The easiest protection against power failure is to put the \fBdump\fP and
\fBwritertc\fP commands in the same place as the \fBoffline\fP command is issued to
take \fBchronyd\fP offline; because \fBchronyd\fP free\-runs between online sessions, no
parameters will change significantly between going offline from the Internet
and any power failure.
.sp
A final point regards computers which are left running for extended periods and
where it is desired to spin down the hard disc when it is not in use (e.g. when
not accessed for 15 minutes). \fBchronyd\fP has been planned so it supports such
operation; this is the reason why the RTC tracking parameters are not saved to
disc after every update, but only when the user requests such a write, or
during the shutdown sequence. The only other facility that will generate
periodic writes to the disc is the \fBlog rtc\fP facility in the configuration
file; this option should not be used if you want your disc to spin down.
.sp
To illustrate how a computer might be configured for this case, example
configuration files are shown.
.sp
For the \fIchrony.conf\fP file, the following can be used as an example.
.sp
.if n .RS 4
.nf
server foo.example.net maxdelay 0.4 offline
server bar.example.net maxdelay 0.4 offline
server baz.example.net maxdelay 0.4 offline
logdir /var/log/chrony
log statistics measurements tracking
driftfile @CHRONYVARDIR@/drift
makestep 1.0 3
maxupdateskew 100.0
dumpdir @CHRONYVARDIR@
rtcfile @CHRONYVARDIR@/rtc
.fi
.if n .RE
.sp
\fBpppd\fP is used for connecting to the Internet. This runs two scripts
\fI/etc/ppp/ip\-up\fP and \fI/etc/ppp/ip\-down\fP when the link goes online and offline
respectively.
.sp
The relevant part of the \fI/etc/ppp/ip\-up\fP file is:
.sp
.if n .RS 4
.nf
@BINDIR@/chronyc online
.fi
.if n .RE
.sp
and the relevant part of the \fI/etc/ppp/ip\-down\fP script is:
.sp
.if n .RS 4
.nf
@BINDIR@/chronyc \-m offline dump writertc
.fi
.if n .RE
.sp
\fBchronyd\fP is started during the boot sequence with the \fB\-r\fP and \fB\-s\fP options.
It might need to be started before any software that depends on the system clock
not jumping or moving backwards, depending on the directives in \fBchronyd\fP\(cqs
configuration file.
.sp
For the system shutdown, \fBchronyd\fP should receive a SIGTERM several seconds
before the final SIGKILL; the SIGTERM causes the measurement histories and RTC
information to be saved.
.SS "Public NTP server"
.sp
\fBchronyd\fP can be configured to operate as a public NTP server, e.g. to join the
.URL "https://www.pool.ntp.org/en/join.html" "pool.ntp.org" " "
project. The configuration
is similar to the NTP client with permanent connection, except it needs to
allow client access from all addresses. It is recommended to find at least four
good servers (e.g. from the pool, or on the NTP homepage). If the server has a
hardware reference clock (e.g. a GPS receiver), it can be specified by the
\fBrefclock\fP directive.
.sp
The amount of memory used for logging client accesses can be increased in order
to enable clients to use the interleaved mode even when the server has a large
number of clients, and better support rate limiting if it is enabled by the
\fBratelimit\fP directive. The system timezone database, if it is
kept up to date and includes the \fIright/UTC\fP timezone, can be used as a
reliable source to determine when a leap second will be applied to UTC. The
\fB\-r\fP option with the \fBdumpdir\fP directive shortens the time in which
\fBchronyd\fP will not be able to serve time to its clients when it needs to be
restarted (e.g. after upgrading to a newer version, or a change in the
configuration).
.sp
The configuration file could look like:
.sp
.if n .RS 4
.nf
server foo.example.net iburst
server bar.example.net iburst
server baz.example.net iburst
server qux.example.net iburst
makestep 1.0 3
rtcsync
allow
clientloglimit 100000000
leapsectz right/UTC
driftfile @CHRONYVARDIR@/drift
dumpdir @CHRONYRUNDIR@
.fi
.if n .RE
.SH "SEE ALSO"
.sp
\fBchronyc(1)\fP, \fBchronyd(8)\fP
.SH "BUGS"
.sp
For instructions on how to report bugs, please visit
.URL "https://chrony.tuxfamily.org/" "" "."
.SH "AUTHORS"
.sp
chrony was written by Richard Curnow, Miroslav Lichvar, and others.<|MERGE_RESOLUTION|>--- conflicted
+++ resolved
@@ -2,20 +2,12 @@
 .\"     Title: chrony.conf
 .\"    Author: [see the "AUTHOR(S)" section]
 .\" Generator: Asciidoctor 2.0.10
-<<<<<<< HEAD
-.\"      Date: 2020-09-16
-=======
 .\"      Date: 2020-10-07
->>>>>>> 053197ae
 .\"    Manual: Configuration Files
 .\"    Source: chrony @CHRONY_VERSION@
 .\"  Language: English
 .\"
-<<<<<<< HEAD
-.TH "CHRONY.CONF" "5" "2020-09-16" "chrony @CHRONY_VERSION@" "Configuration Files"
-=======
 .TH "CHRONY.CONF" "5" "2020-10-07" "chrony @CHRONY_VERSION@" "Configuration Files"
->>>>>>> 053197ae
 .ie \n(.g .ds Aq \(aq
 .el       .ds Aq '
 .ss \n[.ss] 0
@@ -2023,18 +2015,12 @@
 \fBntsrotate\fP \fIinterval\fP
 .RS 4
 This directive specifies the rotation interval (in seconds) of the server key
-<<<<<<< HEAD
-which encrypts the NTS cookies. New keys are generated automatically. The
-server keeps two previous keys to give the clients time to get new cookies
-encrypted by the latest key. The default interval is 604800 seconds (1 week).
-=======
 which encrypts the NTS cookies. New keys are generated automatically from the
 \fI/dev/urandom\fP device. The server keeps two previous keys to give the clients
 time to get new cookies encrypted by the latest key. The interval is measured
 as the server\(cqs operating time, i.e. the actual interval can be longer if
 \fBchronyd\fP is not running continuously. The default interval is 604800 seconds
 (1 week).
->>>>>>> 053197ae
 .sp
 The automatic rotation of the keys can be disabled by setting \fBntsrotate\fP to 0.
 In this case the keys are assumed to be managed externally. \fBchronyd\fP will not
