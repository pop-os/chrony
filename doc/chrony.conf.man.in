--- conflicted
+++ resolved
@@ -1,23 +1,13 @@
 '\" t
 .\"     Title: chrony.conf
-<<<<<<< HEAD
-.\"    Author: [see the "AUTHORS" section]
-.\" Generator: Asciidoctor 1.5.6.1
-.\"      Date: 2020-08-19
-=======
 .\"    Author: [see the "AUTHOR(S)" section]
 .\" Generator: Asciidoctor 2.0.10
 .\"      Date: 2020-10-07
->>>>>>> 0f6c91e9
 .\"    Manual: Configuration Files
 .\"    Source: chrony @CHRONY_VERSION@
 .\"  Language: English
 .\"
-<<<<<<< HEAD
-.TH "CHRONY.CONF" "5" "2020-08-19" "chrony @CHRONY_VERSION@" "Configuration Files"
-=======
 .TH "CHRONY.CONF" "5" "2020-10-07" "chrony @CHRONY_VERSION@" "Configuration Files"
->>>>>>> 0f6c91e9
 .ie \n(.g .ds Aq \(aq
 .el       .ds Aq '
 .ss \n[.ss] 0
