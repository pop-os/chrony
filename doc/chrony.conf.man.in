--- conflicted
+++ resolved
@@ -2,20 +2,12 @@
 .\"     Title: chrony.conf
 .\"    Author: [see the "AUTHORS" section]
 .\" Generator: Asciidoctor 1.5.4
-<<<<<<< HEAD
-.\"      Date: 2017-08-29
-=======
 .\"      Date: 2017-09-15
->>>>>>> 3477174f
 .\"    Manual: Configuration Files
 .\"    Source: chrony @CHRONY_VERSION@
 .\"  Language: English
 .\"
-<<<<<<< HEAD
-.TH "CHRONY.CONF" "5" "2017-08-29" "chrony @CHRONY_VERSION@" "Configuration Files"
-=======
 .TH "CHRONY.CONF" "5" "2017-09-15" "chrony @CHRONY_VERSION@" "Configuration Files"
->>>>>>> 3477174f
 .ie \n(.g .ds Aq \(aq
 .el       .ds Aq '
 .ss \n[.ss] 0
@@ -677,11 +669,7 @@
 filter PPS samples when the driver provides samples for both rising and falling
 edges. Note that it reduces the maximum allowed error of the time source which
 completes the PPS samples. If the duty cycle is configurable, 50% should be
-<<<<<<< HEAD
-prefered in order to maximise the allowed error.
-=======
 preferred in order to maximise the allowed error.
->>>>>>> 3477174f
 .RE
 .sp
 \fBpps\fP
