--- conflicted
+++ resolved
@@ -1608,18 +1608,12 @@
 
 [[ntsrotate]]*ntsrotate* _interval_::
 This directive specifies the rotation interval (in seconds) of the server key
-<<<<<<< HEAD
-which encrypts the NTS cookies. New keys are generated automatically. The
-server keeps two previous keys to give the clients time to get new cookies
-encrypted by the latest key. The default interval is 604800 seconds (1 week).
-=======
 which encrypts the NTS cookies. New keys are generated automatically from the
 _/dev/urandom_ device. The server keeps two previous keys to give the clients
 time to get new cookies encrypted by the latest key. The interval is measured
 as the server's operating time, i.e. the actual interval can be longer if
 *chronyd* is not running continuously. The default interval is 604800 seconds
 (1 week).
->>>>>>> 053197ae
 +
 The automatic rotation of the keys can be disabled by setting *ntsrotate* to 0.
 In this case the keys are assumed to be managed externally. *chronyd* will not
