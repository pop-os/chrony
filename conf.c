--- conflicted
+++ resolved
@@ -1335,15 +1335,11 @@
 
   check_number_of_args(line, 1);
 
-<<<<<<< HEAD
-  if ((r = glob(line, GLOB_ERR | GLOB_NOMAGIC, NULL, &gl)) != 0) {
-=======
   if ((r = glob(line,
 #ifdef GLOB_NOMAGIC
                 GLOB_NOMAGIC |
 #endif
                 GLOB_ERR, NULL, &gl)) != 0) {
->>>>>>> 3477174f
     if (r != GLOB_NOMATCH)
       LOG_FATAL("Could not search for files matching %s", line);
 
