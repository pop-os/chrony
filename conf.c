/*
  chronyd/chronyc - Programs for keeping computer clocks accurate.

 **********************************************************************
 * Copyright (C) Richard P. Curnow  1997-2003
 * Copyright (C) Miroslav Lichvar  2009-2017
 * 
 * This program is free software; you can redistribute it and/or modify
 * it under the terms of version 2 of the GNU General Public License as
 * published by the Free Software Foundation.
 * 
 * This program is distributed in the hope that it will be useful, but
 * WITHOUT ANY WARRANTY; without even the implied warranty of
 * MERCHANTABILITY or FITNESS FOR A PARTICULAR PURPOSE.  See the GNU
 * General Public License for more details.
 * 
 * You should have received a copy of the GNU General Public License along
 * with this program; if not, write to the Free Software Foundation, Inc.,
 * 51 Franklin Street, Fifth Floor, Boston, MA  02110-1301, USA.
 * 
 **********************************************************************

  =======================================================================

  Module that reads and processes the configuration file.
  */

#include "config.h"

#include "sysincl.h"

#include "array.h"
#include "conf.h"
#include "ntp_sources.h"
#include "ntp_core.h"
#include "refclock.h"
#include "cmdmon.h"
#include "srcparams.h"
#include "logging.h"
#include "nameserv.h"
#include "memory.h"
#include "cmdparse.h"
#include "util.h"

/* ================================================== */
/* Forward prototypes */

static int parse_string(char *line, char **result);
static int parse_int(char *line, int *result);
static int parse_double(char *line, double *result);
static int parse_null(char *line);

static void parse_allow_deny(char *line, ARR_Instance restrictions, int allow);
static void parse_bindacqaddress(char *);
static void parse_bindaddress(char *);
static void parse_bindcmdaddress(char *);
static void parse_broadcast(char *);
static void parse_clientloglimit(char *);
static void parse_fallbackdrift(char *);
static void parse_hwtimestamp(char *);
static void parse_include(char *);
static void parse_initstepslew(char *);
static void parse_leapsecmode(char *);
static void parse_local(char *);
static void parse_log(char *);
static void parse_mailonchange(char *);
static void parse_makestep(char *);
static void parse_maxchange(char *);
static void parse_ratelimit(char *line, int *enabled, int *interval,
                            int *burst, int *leak);
static void parse_refclock(char *);
static void parse_smoothtime(char *);
static void parse_source(char *line, NTP_Source_Type type, int pool);
static void parse_tempcomp(char *);

/* ================================================== */
/* Configuration variables */

static int restarted = 0;
static char *rtc_device;
static int acquisition_port = -1;
static int ntp_port = NTP_PORT;
static char *keys_file = NULL;
static char *drift_file = NULL;
static char *rtc_file = NULL;
static double max_update_skew = 1000.0;
static double correction_time_ratio = 3.0;
static double max_clock_error = 1.0; /* in ppm */
static double max_drift = 500000.0; /* in ppm */
static double max_slew_rate = 1e6 / 12.0; /* in ppm */

static double max_distance = 3.0;
static double max_jitter = 1.0;
static double reselect_distance = 1e-4;
static double stratum_weight = 1e-3;
static double combine_limit = 3.0;

static int cmd_port = DEFAULT_CANDM_PORT;

static int raw_measurements = 0;
static int do_log_measurements = 0;
static int do_log_statistics = 0;
static int do_log_tracking = 0;
static int do_log_rtc = 0;
static int do_log_refclocks = 0;
static int do_log_tempcomp = 0;
static int log_banner = 32;
static char *logdir;
static char *dumpdir;

static int enable_local=0;
static int local_stratum;
static int local_orphan;
static double local_distance;

/* Threshold (in seconds) - if absolute value of initial error is less
   than this, slew instead of stepping */
static double init_slew_threshold;
/* Array of IPAddr */
static ARR_Instance init_sources;

static int enable_manual=0;

/* Flag set if the RTC runs UTC (default is it runs local time
   incl. daylight saving). */
static int rtc_on_utc = 0;

/* Filename used to read the hwclock(8) LOCAL/UTC setting */
static char *hwclock_file;

/* Flag set if the RTC should be automatically synchronised by kernel */
static int rtc_sync = 0;

/* Limit and threshold for clock stepping */
static int make_step_limit = 0;
static double make_step_threshold = 0.0;

/* Threshold for automatic RTC trimming */
static double rtc_autotrim_threshold = 0.0;

/* Minimum number of selectables sources required to update the clock */
static int min_sources = 1;

/* Number of updates before offset checking, number of ignored updates
   before exiting and the maximum allowed offset */
static int max_offset_delay = -1;
static int max_offset_ignore;
static double max_offset;

/* Maximum and minimum number of samples per source */
static int max_samples = 0; /* no limit */
static int min_samples = 6;

/* Threshold for a time adjustment to be logged to syslog */
static double log_change_threshold = 1.0;

static char *mail_user_on_change = NULL;
static double mail_change_threshold = 0.0;

/* Flag indicating that we don't want to log clients, e.g. to save
   memory */
static int no_client_log = 0;

/* Limit memory allocated for the clients log */
static unsigned long client_log_limit = 524288;

/* Minimum and maximum fallback drift intervals */
static int fb_drift_min = 0;
static int fb_drift_max = 0;

/* IP addresses for binding the NTP server sockets to.  UNSPEC family means
   INADDR_ANY will be used */
static IPAddr bind_address4, bind_address6;

/* IP addresses for binding the NTP client sockets to.  UNSPEC family means
   INADDR_ANY will be used */
static IPAddr bind_acq_address4, bind_acq_address6;

/* IP addresses for binding the command socket to.  UNSPEC family means
   the loopback address will be used */
static IPAddr bind_cmd_address4, bind_cmd_address6;

/* Path to the Unix domain command socket. */
static char *bind_cmd_path;

/* Path to Samba (ntp_signd) socket. */
static char *ntp_signd_socket = NULL;

/* Filename to use for storing pid of running chronyd, to prevent multiple
 * chronyds being started. */
static char *pidfile;

/* Rate limiting parameters */
static int ntp_ratelimit_enabled = 0;
static int ntp_ratelimit_interval = 3;
static int ntp_ratelimit_burst = 8;
static int ntp_ratelimit_leak = 2;
static int cmd_ratelimit_enabled = 0;
static int cmd_ratelimit_interval = -4;
static int cmd_ratelimit_burst = 8;
static int cmd_ratelimit_leak = 2;

/* Smoothing constants */
static double smooth_max_freq = 0.0; /* in ppm */
static double smooth_max_wander = 0.0; /* in ppm/s */
static int smooth_leap_only = 0;

/* Temperature sensor, update interval and compensation coefficients */
static char *tempcomp_sensor_file = NULL;
static char *tempcomp_point_file = NULL;
static double tempcomp_interval;
static double tempcomp_T0, tempcomp_k0, tempcomp_k1, tempcomp_k2;

static int sched_priority = 0;
static int lock_memory = 0;

/* Leap second handling mode */
static REF_LeapMode leapsec_mode = REF_LeapModeSystem;

/* Name of a system timezone containing leap seconds occuring at midnight */
static char *leapsec_tz = NULL;

/* Name of the user to which will be dropped root privileges. */
static char *user;

/* Array of CNF_HwTsInterface */
static ARR_Instance hwts_interfaces;

typedef struct {
  NTP_Source_Type type;
  int pool;
  CPS_NTP_Source params;
} NTP_Source;

/* Array of NTP_Source */
static ARR_Instance ntp_sources;

/* Array of RefclockParameters */
static ARR_Instance refclock_sources;

typedef struct _AllowDeny {
  IPAddr ip;
  int subnet_bits;
  int all; /* 1 to override existing more specific defns */
  int allow; /* 0 for deny, 1 for allow */
} AllowDeny;

/* Arrays of AllowDeny */
static ARR_Instance ntp_restrictions;
static ARR_Instance cmd_restrictions;

typedef struct {
  IPAddr addr;
  unsigned short port;
  int interval;
} NTP_Broadcast_Destination;

/* Array of NTP_Broadcast_Destination */
static ARR_Instance broadcasts;

/* ================================================== */

/* The line number in the configuration file being processed */
static int line_number;
static const char *processed_file;
static const char *processed_command;

/* ================================================== */

static void
command_parse_error(void)
{
    LOG_FATAL("Could not parse %s directive at line %d%s%s",
        processed_command, line_number, processed_file ? " in file " : "",
        processed_file ? processed_file : "");
}

/* ================================================== */

static void
other_parse_error(const char *message)
{
    LOG_FATAL("%s at line %d%s%s",
        message, line_number, processed_file ? " in file " : "",
        processed_file ? processed_file : "");
}

/* ================================================== */

static int
get_number_of_args(char *line)
{
  int num = 0;

  /* The line is normalized, between arguments is just one space */
  if (*line == ' ')
    line++;
  if (*line)
    num++;
  for (; *line; line++) {
    if (*line == ' ')
      num++;
  }

  return num;
}

/* ================================================== */

static void
check_number_of_args(char *line, int num)
{
  num -= get_number_of_args(line);

  if (num) {
    LOG_FATAL("%s arguments for %s directive at line %d%s%s",
        num > 0 ? "Missing" : "Too many",
        processed_command, line_number, processed_file ? " in file " : "",
        processed_file ? processed_file : "");
  }
}

/* ================================================== */

void
CNF_Initialise(int r, int client_only)
{
  restarted = r;

  hwts_interfaces = ARR_CreateInstance(sizeof (CNF_HwTsInterface));

  init_sources = ARR_CreateInstance(sizeof (IPAddr));
  ntp_sources = ARR_CreateInstance(sizeof (NTP_Source));
  refclock_sources = ARR_CreateInstance(sizeof (RefclockParameters));
  broadcasts = ARR_CreateInstance(sizeof (NTP_Broadcast_Destination));

  ntp_restrictions = ARR_CreateInstance(sizeof (AllowDeny));
  cmd_restrictions = ARR_CreateInstance(sizeof (AllowDeny));

  dumpdir = Strdup("");
  logdir = Strdup("");
  rtc_device = Strdup(DEFAULT_RTC_DEVICE);
  hwclock_file = Strdup(DEFAULT_HWCLOCK_FILE);
  user = Strdup(DEFAULT_USER);

  if (client_only) {
    cmd_port = ntp_port = 0;
    bind_cmd_path = Strdup("");
    pidfile = Strdup("");
  } else {
    bind_cmd_path = Strdup(DEFAULT_COMMAND_SOCKET);
    pidfile = Strdup(DEFAULT_PID_FILE);
  }
}

/* ================================================== */

void
CNF_Finalise(void)
{
  unsigned int i;

  for (i = 0; i < ARR_GetSize(hwts_interfaces); i++)
    Free(((CNF_HwTsInterface *)ARR_GetElement(hwts_interfaces, i))->name);
  ARR_DestroyInstance(hwts_interfaces);

  for (i = 0; i < ARR_GetSize(ntp_sources); i++)
    Free(((NTP_Source *)ARR_GetElement(ntp_sources, i))->params.name);

  ARR_DestroyInstance(init_sources);
  ARR_DestroyInstance(ntp_sources);
  ARR_DestroyInstance(refclock_sources);
  ARR_DestroyInstance(broadcasts);

  ARR_DestroyInstance(ntp_restrictions);
  ARR_DestroyInstance(cmd_restrictions);

  Free(drift_file);
  Free(dumpdir);
  Free(hwclock_file);
  Free(keys_file);
  Free(leapsec_tz);
  Free(logdir);
  Free(bind_cmd_path);
  Free(ntp_signd_socket);
  Free(pidfile);
  Free(rtc_device);
  Free(rtc_file);
  Free(user);
  Free(mail_user_on_change);
  Free(tempcomp_sensor_file);
  Free(tempcomp_point_file);
}

/* ================================================== */

/* Read the configuration file */
void
CNF_ReadFile(const char *filename)
{
  FILE *in;
  char line[2048];
  int i;

  in = fopen(filename, "r");
  if (!in) {
    LOG_FATAL("Could not open configuration file %s : %s",
              filename, strerror(errno));
    return;
  }

  DEBUG_LOG("Reading %s", filename);

  for (i = 1; fgets(line, sizeof(line), in); i++) {
    CNF_ParseLine(filename, i, line);
  }

  fclose(in);
}

/* ================================================== */

/* Parse one configuration line */
void
CNF_ParseLine(const char *filename, int number, char *line)
{
  char *p, *command;

  /* Set global variables used in error messages */
  processed_file = filename;
  line_number = number;

  /* Remove extra white-space and comments */
  CPS_NormalizeLine(line);

  /* Skip blank lines */
  if (!*line)
    return;

  /* We have a real line, now try to match commands */
  processed_command = command = line;
  p = CPS_SplitWord(line);

  if (!strcasecmp(command, "acquisitionport")) {
    parse_int(p, &acquisition_port);
  } else if (!strcasecmp(command, "allow")) {
    parse_allow_deny(p, ntp_restrictions, 1);
  } else if (!strcasecmp(command, "bindacqaddress")) {
    parse_bindacqaddress(p);
  } else if (!strcasecmp(command, "bindaddress")) {
    parse_bindaddress(p);
  } else if (!strcasecmp(command, "bindcmdaddress")) {
    parse_bindcmdaddress(p);
  } else if (!strcasecmp(command, "broadcast")) {
    parse_broadcast(p);
  } else if (!strcasecmp(command, "clientloglimit")) {
    parse_clientloglimit(p);
  } else if (!strcasecmp(command, "cmdallow")) {
    parse_allow_deny(p, cmd_restrictions, 1);
  } else if (!strcasecmp(command, "cmddeny")) {
    parse_allow_deny(p, cmd_restrictions, 0);
  } else if (!strcasecmp(command, "cmdport")) {
    parse_int(p, &cmd_port);
  } else if (!strcasecmp(command, "cmdratelimit")) {
    parse_ratelimit(p, &cmd_ratelimit_enabled, &cmd_ratelimit_interval,
                    &cmd_ratelimit_burst, &cmd_ratelimit_leak);
  } else if (!strcasecmp(command, "combinelimit")) {
    parse_double(p, &combine_limit);
  } else if (!strcasecmp(command, "corrtimeratio")) {
    parse_double(p, &correction_time_ratio);
  } else if (!strcasecmp(command, "deny")) {
    parse_allow_deny(p, ntp_restrictions, 0);
  } else if (!strcasecmp(command, "driftfile")) {
    parse_string(p, &drift_file);
  } else if (!strcasecmp(command, "dumpdir")) {
    parse_string(p, &dumpdir);
  } else if (!strcasecmp(command, "dumponexit")) {
    /* Silently ignored */
  } else if (!strcasecmp(command, "fallbackdrift")) {
    parse_fallbackdrift(p);
  } else if (!strcasecmp(command, "hwclockfile")) {
    parse_string(p, &hwclock_file);
  } else if (!strcasecmp(command, "hwtimestamp")) {
    parse_hwtimestamp(p);
  } else if (!strcasecmp(command, "include")) {
    parse_include(p);
  } else if (!strcasecmp(command, "initstepslew")) {
    parse_initstepslew(p);
  } else if (!strcasecmp(command, "keyfile")) {
    parse_string(p, &keys_file);
  } else if (!strcasecmp(command, "leapsecmode")) {
    parse_leapsecmode(p);
  } else if (!strcasecmp(command, "leapsectz")) {
    parse_string(p, &leapsec_tz);
  } else if (!strcasecmp(command, "local")) {
    parse_local(p);
  } else if (!strcasecmp(command, "lock_all")) {
    lock_memory = parse_null(p);
  } else if (!strcasecmp(command, "log")) {
    parse_log(p);
  } else if (!strcasecmp(command, "logbanner")) {
    parse_int(p, &log_banner);
  } else if (!strcasecmp(command, "logchange")) {
    parse_double(p, &log_change_threshold);
  } else if (!strcasecmp(command, "logdir")) {
    parse_string(p, &logdir);
  } else if (!strcasecmp(command, "mailonchange")) {
    parse_mailonchange(p);
  } else if (!strcasecmp(command, "makestep")) {
    parse_makestep(p);
  } else if (!strcasecmp(command, "manual")) {
    enable_manual = parse_null(p);
  } else if (!strcasecmp(command, "maxchange")) {
    parse_maxchange(p);
  } else if (!strcasecmp(command, "maxclockerror")) {
    parse_double(p, &max_clock_error);
  } else if (!strcasecmp(command, "maxdistance")) {
    parse_double(p, &max_distance);
  } else if (!strcasecmp(command, "maxdrift")) {
    parse_double(p, &max_drift);
  } else if (!strcasecmp(command, "maxjitter")) {
    parse_double(p, &max_jitter);
  } else if (!strcasecmp(command, "maxsamples")) {
    parse_int(p, &max_samples);
  } else if (!strcasecmp(command, "maxslewrate")) {
    parse_double(p, &max_slew_rate);
  } else if (!strcasecmp(command, "maxupdateskew")) {
    parse_double(p, &max_update_skew);
  } else if (!strcasecmp(command, "minsamples")) {
    parse_int(p, &min_samples);
  } else if (!strcasecmp(command, "minsources")) {
    parse_int(p, &min_sources);
  } else if (!strcasecmp(command, "noclientlog")) {
    no_client_log = parse_null(p);
  } else if (!strcasecmp(command, "ntpsigndsocket")) {
    parse_string(p, &ntp_signd_socket);
  } else if (!strcasecmp(command, "peer")) {
    parse_source(p, NTP_PEER, 0);
  } else if (!strcasecmp(command, "pidfile")) {
    parse_string(p, &pidfile);
  } else if (!strcasecmp(command, "pool")) {
    parse_source(p, NTP_SERVER, 1);
  } else if (!strcasecmp(command, "port")) {
    parse_int(p, &ntp_port);
  } else if (!strcasecmp(command, "ratelimit")) {
    parse_ratelimit(p, &ntp_ratelimit_enabled, &ntp_ratelimit_interval,
                    &ntp_ratelimit_burst, &ntp_ratelimit_leak);
  } else if (!strcasecmp(command, "refclock")) {
    parse_refclock(p);
  } else if (!strcasecmp(command, "reselectdist")) {
    parse_double(p, &reselect_distance);
  } else if (!strcasecmp(command, "rtcautotrim")) {
    parse_double(p, &rtc_autotrim_threshold);
  } else if (!strcasecmp(command, "rtcdevice")) {
    parse_string(p, &rtc_device);
  } else if (!strcasecmp(command, "rtcfile")) {
    parse_string(p, &rtc_file);
  } else if (!strcasecmp(command, "rtconutc")) {
    rtc_on_utc = parse_null(p);
  } else if (!strcasecmp(command, "rtcsync")) {
    rtc_sync = parse_null(p);
  } else if (!strcasecmp(command, "sched_priority")) {
    parse_int(p, &sched_priority);
  } else if (!strcasecmp(command, "server")) {
    parse_source(p, NTP_SERVER, 0);
  } else if (!strcasecmp(command, "smoothtime")) {
    parse_smoothtime(p);
  } else if (!strcasecmp(command, "stratumweight")) {
    parse_double(p, &stratum_weight);
  } else if (!strcasecmp(command, "tempcomp")) {
    parse_tempcomp(p);
  } else if (!strcasecmp(command, "user")) {
    parse_string(p, &user);
  } else if (!strcasecmp(command, "commandkey") ||
             !strcasecmp(command, "generatecommandkey") ||
             !strcasecmp(command, "linux_freq_scale") ||
             !strcasecmp(command, "linux_hz")) {
    LOG(LOGS_WARN, "%s directive is no longer supported", command);
  } else {
    other_parse_error("Invalid command");
  }
}

/* ================================================== */

static int
parse_string(char *line, char **result)
{
  check_number_of_args(line, 1);
  Free(*result);
  *result = Strdup(line);
  return 1;
}

/* ================================================== */

static int
parse_int(char *line, int *result)
{
  check_number_of_args(line, 1);
  if (sscanf(line, "%d", result) != 1) {
    command_parse_error();
    return 0;
  }
  return 1;
}

/* ================================================== */

static int
parse_double(char *line, double *result)
{
  check_number_of_args(line, 1);
  if (sscanf(line, "%lf", result) != 1) {
    command_parse_error();
    return 0;
  }
  return 1;
}

/* ================================================== */

static int
parse_null(char *line)
{
  check_number_of_args(line, 0);
  return 1;
}

/* ================================================== */

static void
parse_source(char *line, NTP_Source_Type type, int pool)
{
  NTP_Source source;

  source.type = type;
  source.pool = pool;

  if (!CPS_ParseNTPSourceAdd(line, &source.params)) {
    command_parse_error();
    return;
  }

  source.params.name = Strdup(source.params.name);
  ARR_AppendElement(ntp_sources, &source);
}

/* ================================================== */

static void
parse_ratelimit(char *line, int *enabled, int *interval, int *burst, int *leak)
{
  int n, val;
  char *opt;

  *enabled = 1;

  while (*line) {
    opt = line;
    line = CPS_SplitWord(line);
    if (sscanf(line, "%d%n", &val, &n) != 1) {
      command_parse_error();
      return;
    }
    line += n;
    if (!strcasecmp(opt, "interval"))
      *interval = val;
    else if (!strcasecmp(opt, "burst"))
      *burst = val;
    else if (!strcasecmp(opt, "leak"))
      *leak = val;
    else
      command_parse_error();
  }
}

/* ================================================== */

static void
parse_refclock(char *line)
{
  int n, poll, dpoll, filter_length, pps_rate, min_samples, max_samples, sel_options;
  int max_lock_age, pps_forced;
  uint32_t ref_id, lock_ref_id;
  double offset, delay, precision, max_dispersion, pulse_width;
  char *p, *cmd, *name, *param;
  unsigned char ref[5];
  RefclockParameters *refclock;

  poll = 4;
  dpoll = 0;
  filter_length = 64;
  pps_forced = 0;
  pps_rate = 0;
  min_samples = SRC_DEFAULT_MINSAMPLES;
  max_samples = SRC_DEFAULT_MAXSAMPLES;
  sel_options = 0;
  offset = 0.0;
  delay = 1e-9;
  precision = 0.0;
  max_dispersion = 0.0;
  pulse_width = 0.0;
  ref_id = 0;
  max_lock_age = 2;
  lock_ref_id = 0;

  if (!*line) {
    command_parse_error();
    return;
  }

  p = line;
  line = CPS_SplitWord(line);

  if (!*line) {
    command_parse_error();
    return;
  }

  name = Strdup(p);

  p = line;
  line = CPS_SplitWord(line);
  param = Strdup(p);

  for (cmd = line; *cmd; line += n, cmd = line) {
    line = CPS_SplitWord(line);

    if (!strcasecmp(cmd, "refid")) {
      if (sscanf(line, "%4s%n", (char *)ref, &n) != 1)
        break;
      ref_id = (uint32_t)ref[0] << 24 | ref[1] << 16 | ref[2] << 8 | ref[3];
    } else if (!strcasecmp(cmd, "lock")) {
      if (sscanf(line, "%4s%n", (char *)ref, &n) != 1)
        break;
      lock_ref_id = (uint32_t)ref[0] << 24 | ref[1] << 16 | ref[2] << 8 | ref[3];
    } else if (!strcasecmp(cmd, "poll")) {
      if (sscanf(line, "%d%n", &poll, &n) != 1) {
        break;
      }
    } else if (!strcasecmp(cmd, "dpoll")) {
      if (sscanf(line, "%d%n", &dpoll, &n) != 1) {
        break;
      }
    } else if (!strcasecmp(cmd, "filter")) {
      if (sscanf(line, "%d%n", &filter_length, &n) != 1) {
        break;
      }
    } else if (!strcasecmp(cmd, "rate")) {
      if (sscanf(line, "%d%n", &pps_rate, &n) != 1)
        break;
    } else if (!strcasecmp(cmd, "minsamples")) {
      if (sscanf(line, "%d%n", &min_samples, &n) != 1)
        break;
    } else if (!strcasecmp(cmd, "maxlockage")) {
      if (sscanf(line, "%d%n", &max_lock_age, &n) != 1)
        break;
    } else if (!strcasecmp(cmd, "maxsamples")) {
      if (sscanf(line, "%d%n", &max_samples, &n) != 1)
        break;
    } else if (!strcasecmp(cmd, "offset")) {
      if (sscanf(line, "%lf%n", &offset, &n) != 1)
        break;
    } else if (!strcasecmp(cmd, "delay")) {
      if (sscanf(line, "%lf%n", &delay, &n) != 1)
        break;
    } else if (!strcasecmp(cmd, "pps")) {
      n = 0;
      pps_forced = 1;
    } else if (!strcasecmp(cmd, "precision")) {
      if (sscanf(line, "%lf%n", &precision, &n) != 1)
        break;
    } else if (!strcasecmp(cmd, "maxdispersion")) {
      if (sscanf(line, "%lf%n", &max_dispersion, &n) != 1)
        break;
    } else if (!strcasecmp(cmd, "width")) {
      if (sscanf(line, "%lf%n", &pulse_width, &n) != 1)
        break;
    } else if (!strcasecmp(cmd, "noselect")) {
      n = 0;
      sel_options |= SRC_SELECT_NOSELECT;
    } else if (!strcasecmp(cmd, "prefer")) {
      n = 0;
      sel_options |= SRC_SELECT_PREFER;
    } else if (!strcasecmp(cmd, "trust")) {
      n = 0;
      sel_options |= SRC_SELECT_TRUST;
    } else if (!strcasecmp(cmd, "require")) {
      n = 0;
      sel_options |= SRC_SELECT_REQUIRE;
    } else {
      other_parse_error("Invalid refclock option");
      return;
    }
  }

  if (*cmd) {
    command_parse_error();
    return;
  }

  refclock = (RefclockParameters *)ARR_GetNewElement(refclock_sources);
  refclock->driver_name = name;
  refclock->driver_parameter = param;
  refclock->driver_poll = dpoll;
  refclock->poll = poll;
  refclock->filter_length = filter_length;
  refclock->pps_forced = pps_forced;
  refclock->pps_rate = pps_rate;
  refclock->min_samples = min_samples;
  refclock->max_samples = max_samples;
  refclock->sel_options = sel_options;
  refclock->offset = offset;
  refclock->delay = delay;
  refclock->precision = precision;
  refclock->max_dispersion = max_dispersion;
  refclock->pulse_width = pulse_width;
  refclock->ref_id = ref_id;
  refclock->max_lock_age = max_lock_age;
  refclock->lock_ref_id = lock_ref_id;
}

/* ================================================== */

static void
parse_log(char *line)
{
  char *log_name;
  do {
    log_name = line;
    line = CPS_SplitWord(line);
    if (*log_name) {
      if (!strcmp(log_name, "rawmeasurements")) {
        do_log_measurements = 1;
        raw_measurements = 1;
      } else if (!strcmp(log_name, "measurements")) {
        do_log_measurements = 1;
      } else if (!strcmp(log_name, "statistics")) {
        do_log_statistics = 1;
      } else if (!strcmp(log_name, "tracking")) {
        do_log_tracking = 1;
      } else if (!strcmp(log_name, "rtc")) {
        do_log_rtc = 1;
      } else if (!strcmp(log_name, "refclocks")) {
        do_log_refclocks = 1;
      } else if (!strcmp(log_name, "tempcomp")) {
        do_log_tempcomp = 1;
      } else {
        other_parse_error("Invalid log parameter");
        break;
      }
    } else {
      break;
    }
  } while (1);
}

/* ================================================== */

static void
parse_local(char *line)
{
  if (!CPS_ParseLocal(line, &local_stratum, &local_orphan, &local_distance))
    command_parse_error();
  enable_local = 1;
}

/* ================================================== */

static void
parse_initstepslew(char *line)
{
  char *p, *hostname;
  IPAddr ip_addr;

  /* Ignore the line if chronyd was started with -R. */
  if (restarted) {
    return;
  }

  ARR_SetSize(init_sources, 0);
  p = CPS_SplitWord(line);

  if (sscanf(line, "%lf", &init_slew_threshold) != 1) {
    command_parse_error();
    return;
  }

  while (*p) {
    hostname = p;
    p = CPS_SplitWord(p);
    if (*hostname) {
      if (DNS_Name2IPAddress(hostname, &ip_addr, 1) == DNS_Success) {
        ARR_AppendElement(init_sources, &ip_addr);
      } else {
        LOG(LOGS_WARN, "Could not resolve address of initstepslew server %s", hostname);
      }
    }
  }
}

/* ================================================== */

static void
parse_leapsecmode(char *line)
{
  if (!strcasecmp(line, "system"))
    leapsec_mode = REF_LeapModeSystem;
  else if (!strcasecmp(line, "slew"))
    leapsec_mode = REF_LeapModeSlew;
  else if (!strcasecmp(line, "step"))
    leapsec_mode = REF_LeapModeStep;
  else if (!strcasecmp(line, "ignore"))
    leapsec_mode = REF_LeapModeIgnore;
  else
    command_parse_error();
}

/* ================================================== */

static void
parse_clientloglimit(char *line)
{
  check_number_of_args(line, 1);
  if (sscanf(line, "%lu", &client_log_limit) != 1) {
    command_parse_error();
  }
}

/* ================================================== */

static void
parse_fallbackdrift(char *line)
{
  check_number_of_args(line, 2);
  if (sscanf(line, "%d %d", &fb_drift_min, &fb_drift_max) != 2) {
    command_parse_error();
  }
}

/* ================================================== */

static void
parse_makestep(char *line)
{
  check_number_of_args(line, 2);
  if (sscanf(line, "%lf %d", &make_step_threshold, &make_step_limit) != 2) {
    make_step_limit = 0;
    command_parse_error();
  }

  /* Disable limited makestep if chronyd was started with -R. */
  if (restarted && make_step_limit > 0) {
    make_step_limit = 0;
  }
}

/* ================================================== */

static void
parse_maxchange(char *line)
{
  check_number_of_args(line, 3);
  if (sscanf(line, "%lf %d %d", &max_offset, &max_offset_delay, &max_offset_ignore) != 3) {
    max_offset_delay = -1;
    command_parse_error();
  }
}

/* ================================================== */

static void
parse_mailonchange(char *line)
{
  char *address;
  check_number_of_args(line, 2);
  address = line;
  line = CPS_SplitWord(line);
  Free(mail_user_on_change);
  if (sscanf(line, "%lf", &mail_change_threshold) == 1) {
    mail_user_on_change = Strdup(address);
  } else {
    mail_user_on_change = NULL;
    command_parse_error();
  }
}

/* ================================================== */

static void
parse_allow_deny(char *line, ARR_Instance restrictions, int allow)
{
  char *p;
  unsigned long a, b, c, d, n;
  int all = 0;
  AllowDeny *new_node = NULL;
  IPAddr ip_addr;

  p = line;

  if (!strncmp(p, "all", 3)) {
    all = 1;
    p = CPS_SplitWord(line);
  }

  if (!*p) {
    /* Empty line applies to all addresses */
    new_node = (AllowDeny *)ARR_GetNewElement(restrictions);
    new_node->allow = allow;
    new_node->all = all;
    new_node->ip.family = IPADDR_UNSPEC;
    new_node->subnet_bits = 0;
  } else {
    char *slashpos;
    slashpos = strchr(p, '/');
    if (slashpos) *slashpos = 0;

    check_number_of_args(p, 1);
    n = 0;
    if (UTI_StringToIP(p, &ip_addr) ||
        (n = sscanf(p, "%lu.%lu.%lu.%lu", &a, &b, &c, &d)) >= 1) {
      new_node = (AllowDeny *)ARR_GetNewElement(restrictions);
      new_node->allow = allow;
      new_node->all = all;

      if (n == 0) {
        new_node->ip = ip_addr;
        if (ip_addr.family == IPADDR_INET6)
          new_node->subnet_bits = 128;
        else
          new_node->subnet_bits = 32;
      } else {
        new_node->ip.family = IPADDR_INET4;

        a &= 0xff;
        b &= 0xff;
        c &= 0xff;
        d &= 0xff;
        
        switch (n) {
          case 1:
            new_node->ip.addr.in4 = (a<<24);
            new_node->subnet_bits = 8;
            break;
          case 2:
            new_node->ip.addr.in4 = (a<<24) | (b<<16);
            new_node->subnet_bits = 16;
            break;
          case 3:
            new_node->ip.addr.in4 = (a<<24) | (b<<16) | (c<<8);
            new_node->subnet_bits = 24;
            break;
          case 4:
            new_node->ip.addr.in4 = (a<<24) | (b<<16) | (c<<8) | d;
            new_node->subnet_bits = 32;
            break;
          default:
            assert(0);
        }
      }
      
      if (slashpos) {
        int specified_subnet_bits, n;
        n = sscanf(slashpos+1, "%d", &specified_subnet_bits);
        if (n == 1) {
          new_node->subnet_bits = specified_subnet_bits;
        } else {
          command_parse_error();
        }
      }

    } else {
      if (!slashpos && DNS_Name2IPAddress(p, &ip_addr, 1) == DNS_Success) {
        new_node = (AllowDeny *)ARR_GetNewElement(restrictions);
        new_node->allow = allow;
        new_node->all = all;
        new_node->ip = ip_addr;
        if (ip_addr.family == IPADDR_INET6)
          new_node->subnet_bits = 128;
        else
          new_node->subnet_bits = 32;
      } else {
        command_parse_error();
      }      
    }
  }
}
  
/* ================================================== */

static void
parse_bindacqaddress(char *line)
{
  IPAddr ip;

  check_number_of_args(line, 1);
  if (UTI_StringToIP(line, &ip)) {
    if (ip.family == IPADDR_INET4)
      bind_acq_address4 = ip;
    else if (ip.family == IPADDR_INET6)
      bind_acq_address6 = ip;
  } else {
    command_parse_error();
  }
}

/* ================================================== */

static void
parse_bindaddress(char *line)
{
  IPAddr ip;

  check_number_of_args(line, 1);
  if (UTI_StringToIP(line, &ip)) {
    if (ip.family == IPADDR_INET4)
      bind_address4 = ip;
    else if (ip.family == IPADDR_INET6)
      bind_address6 = ip;
  } else {
    command_parse_error();
  }
}

/* ================================================== */

static void
parse_bindcmdaddress(char *line)
{
  IPAddr ip;

  check_number_of_args(line, 1);

  /* Address starting with / is for the Unix domain socket */
  if (line[0] == '/') {
    parse_string(line, &bind_cmd_path);
    /* / disables the socket */
    if (!strcmp(bind_cmd_path, "/"))
        bind_cmd_path[0] = '\0';
  } else if (UTI_StringToIP(line, &ip)) {
    if (ip.family == IPADDR_INET4)
      bind_cmd_address4 = ip;
    else if (ip.family == IPADDR_INET6)
      bind_cmd_address6 = ip;
  } else {
    command_parse_error();
  }
}

/* ================================================== */

static void
parse_broadcast(char *line)
{
  /* Syntax : broadcast <interval> <broadcast-IP-addr> [<port>] */
  NTP_Broadcast_Destination *destination;
  int port;
  int interval;
  char *p;
  IPAddr ip;
  
  p = line;
  line = CPS_SplitWord(line);

  if (sscanf(p, "%d", &interval) != 1) {
    command_parse_error();
    return;
  }

  p = line;
  line = CPS_SplitWord(line);

  if (!UTI_StringToIP(p, &ip)) {
    command_parse_error();
    return;
  }

  p = line;
  line = CPS_SplitWord(line);

  if (*p) {
    if (sscanf(p, "%d", &port) != 1 || *line) {
      command_parse_error();
      return;
    }
  } else {
    /* default port */
    port = NTP_PORT;
  }

  destination = (NTP_Broadcast_Destination *)ARR_GetNewElement(broadcasts);
  destination->addr = ip;
  destination->port = port;
  destination->interval = interval;
}

/* ================================================== */

static void
parse_smoothtime(char *line)
{
  if (get_number_of_args(line) != 3)
    check_number_of_args(line, 2);

  if (sscanf(line, "%lf %lf", &smooth_max_freq, &smooth_max_wander) != 2) {
    smooth_max_freq = 0.0;
    command_parse_error();
  }

  line = CPS_SplitWord(CPS_SplitWord(line));
  smooth_leap_only = 0;

  if (*line) {
    if (!strcasecmp(line, "leaponly"))
      smooth_leap_only = 1;
    else
      command_parse_error();
  }
}

/* ================================================== */
static void
parse_tempcomp(char *line)
{
  char *p;
  int point_form;

  point_form = get_number_of_args(line) == 3;

  if (!point_form)
    check_number_of_args(line, 6);

  p = line;
  line = CPS_SplitWord(line);

  if (!*p) {
    command_parse_error();
    return;
  }

  Free(tempcomp_point_file);

  if (point_form) {
    if (sscanf(line, "%lf", &tempcomp_interval) != 1) {
      command_parse_error();
      return;
    }
    tempcomp_point_file = Strdup(CPS_SplitWord(line));
  } else {
    if (sscanf(line, "%lf %lf %lf %lf %lf", &tempcomp_interval,
               &tempcomp_T0, &tempcomp_k0, &tempcomp_k1, &tempcomp_k2) != 5) {
      command_parse_error();
      return;
    }
    tempcomp_point_file = NULL;
  }

  Free(tempcomp_sensor_file);
  tempcomp_sensor_file = Strdup(p);
}

/* ================================================== */

static void
parse_hwtimestamp(char *line)
{
  CNF_HwTsInterface *iface;
<<<<<<< HEAD
  char *p;
=======
  char *p, filter[5];
>>>>>>> 33648b94
  int n;

  if (!*line) {
    command_parse_error();
    return;
  }

  p = line;
  line = CPS_SplitWord(line);

  iface = ARR_GetNewElement(hwts_interfaces);
  iface->name = Strdup(p);
  iface->minpoll = 0;
  iface->nocrossts = 0;
<<<<<<< HEAD
=======
  iface->rxfilter = CNF_HWTS_RXFILTER_NTP;
>>>>>>> 33648b94
  iface->precision = 100.0e-9;
  iface->tx_comp = 0.0;
  iface->rx_comp = 0.0;

  for (p = line; *p; line += n, p = line) {
    line = CPS_SplitWord(line);

    if (!strcasecmp(p, "minpoll")) {
      if (sscanf(line, "%d%n", &iface->minpoll, &n) != 1)
        break;
    } else if (!strcasecmp(p, "precision")) {
      if (sscanf(line, "%lf%n", &iface->precision, &n) != 1)
        break;
    } else if (!strcasecmp(p, "rxcomp")) {
      if (sscanf(line, "%lf%n", &iface->rx_comp, &n) != 1)
        break;
    } else if (!strcasecmp(p, "txcomp")) {
      if (sscanf(line, "%lf%n", &iface->tx_comp, &n) != 1)
        break;
<<<<<<< HEAD
=======
    } else if (!strcasecmp(p, "rxfilter")) {
      if (sscanf(line, "%4s%n", filter, &n) != 1)
        break;
      if (!strcasecmp(filter, "none"))
        iface->rxfilter = CNF_HWTS_RXFILTER_NONE;
      else if (!strcasecmp(filter, "ntp"))
        iface->rxfilter = CNF_HWTS_RXFILTER_NTP;
      else if (!strcasecmp(filter, "all"))
        iface->rxfilter = CNF_HWTS_RXFILTER_ALL;
      else
        break;
>>>>>>> 33648b94
    } else if (!strcasecmp(p, "nocrossts")) {
      n = 0;
      iface->nocrossts = 1;
    } else {
      break;
    }
  }

  if (*p)
    command_parse_error();
}

/* ================================================== */

static void
parse_include(char *line)
{
  glob_t gl;
  size_t i;
  int r;

  check_number_of_args(line, 1);

  if ((r = glob(line, GLOB_ERR | GLOB_NOMAGIC, NULL, &gl)) != 0) {
    if (r != GLOB_NOMATCH)
      LOG_FATAL("Could not search for files matching %s", line);

    DEBUG_LOG("glob of %s failed", line);
    return;
  }

  for (i = 0; i < gl.gl_pathc; i++)
    CNF_ReadFile(gl.gl_pathv[i]);

  globfree(&gl);
}

/* ================================================== */

void
CNF_CreateDirs(uid_t uid, gid_t gid)
{
  char *dir;

  /* Create a directory for the Unix domain command socket */
  if (bind_cmd_path[0]) {
    dir = UTI_PathToDir(bind_cmd_path);
    UTI_CreateDirAndParents(dir, 0770, uid, gid);

    /* Check the permissions and owner/group in case the directory already
       existed.  It MUST NOT be accessible by others as permissions on Unix
       domain sockets are ignored on some systems (e.g. Solaris). */
    if (!UTI_CheckDirPermissions(dir, 0770, uid, gid)) {
      LOG(LOGS_WARN, "Disabled command socket %s", bind_cmd_path);
      bind_cmd_path[0] = '\0';
    }

    Free(dir);
  }

  if (logdir[0])
    UTI_CreateDirAndParents(logdir, 0755, uid, gid);
  if (dumpdir[0])
    UTI_CreateDirAndParents(dumpdir, 0755, uid, gid);
}

/* ================================================== */

void
CNF_AddInitSources(void)
{
  CPS_NTP_Source cps_source;
  NTP_Remote_Address ntp_addr;
  char dummy_hostname[2] = "H";
  unsigned int i;

  for (i = 0; i < ARR_GetSize(init_sources); i++) {
    /* Get the default NTP params */
    CPS_ParseNTPSourceAdd(dummy_hostname, &cps_source);

    /* Add the address as an offline iburst server */
    ntp_addr.ip_addr = *(IPAddr *)ARR_GetElement(init_sources, i);
    ntp_addr.port = cps_source.port;
    cps_source.params.iburst = 1;
    cps_source.params.online = 0;

    NSR_AddSource(&ntp_addr, NTP_SERVER, &cps_source.params);
  }

  ARR_SetSize(init_sources, 0);
}

/* ================================================== */

void
CNF_AddSources(void)
{
  NTP_Source *source;
  unsigned int i;

  for (i = 0; i < ARR_GetSize(ntp_sources); i++) {
    source = (NTP_Source *)ARR_GetElement(ntp_sources, i);
    NSR_AddSourceByName(source->params.name, source->params.port,
                        source->pool, source->type, &source->params.params);
    Free(source->params.name);
  }

  ARR_SetSize(ntp_sources, 0);
}

/* ================================================== */

void
CNF_AddRefclocks(void)
{
  unsigned int i;

  for (i = 0; i < ARR_GetSize(refclock_sources); i++) {
    RCL_AddRefclock((RefclockParameters *)ARR_GetElement(refclock_sources, i));
  }

  ARR_SetSize(refclock_sources, 0);
}

/* ================================================== */

void
CNF_AddBroadcasts(void)
{
  unsigned int i;
  NTP_Broadcast_Destination *destination;

  for (i = 0; i < ARR_GetSize(broadcasts); i++) {
    destination = (NTP_Broadcast_Destination *)ARR_GetElement(broadcasts, i);
    NCR_AddBroadcastDestination(&destination->addr, destination->port,
                                destination->interval);
  }

  ARR_SetSize(broadcasts, 0);
}

/* ================================================== */

int
CNF_GetNTPPort(void)
{
  return ntp_port;
}

/* ================================================== */

int
CNF_GetAcquisitionPort(void)
{
  return acquisition_port;
}

/* ================================================== */

char *
CNF_GetDriftFile(void)
{
  return drift_file;
}

/* ================================================== */

int
CNF_GetLogBanner(void)
{
  return log_banner;
}

/* ================================================== */

char *
CNF_GetLogDir(void)
{
  return logdir;
}

/* ================================================== */

char *
CNF_GetDumpDir(void)
{
  return dumpdir;
}

/* ================================================== */

int
CNF_GetLogMeasurements(int *raw)
{
  *raw = raw_measurements;
  return do_log_measurements;
}

/* ================================================== */

int
CNF_GetLogStatistics(void)
{
  return do_log_statistics;
}

/* ================================================== */

int
CNF_GetLogTracking(void)
{
  return do_log_tracking;
}

/* ================================================== */

int
CNF_GetLogRtc(void)
{
  return do_log_rtc;
}

/* ================================================== */

int
CNF_GetLogRefclocks(void)
{
  return do_log_refclocks;
}

/* ================================================== */

int
CNF_GetLogTempComp(void)
{
  return do_log_tempcomp;
}

/* ================================================== */

char *
CNF_GetKeysFile(void)
{
  return keys_file;
}

/* ================================================== */

double
CNF_GetRtcAutotrim(void)
{
  return rtc_autotrim_threshold;
}

/* ================================================== */

char *
CNF_GetRtcFile(void)
{
  return rtc_file;
}

/* ================================================== */

char *
CNF_GetRtcDevice(void)
{
  return rtc_device;
}

/* ================================================== */

double
CNF_GetMaxUpdateSkew(void)
{
  return max_update_skew;
}

/* ================================================== */

double
CNF_GetMaxDrift(void)
{
  return max_drift;
}

/* ================================================== */

double
CNF_GetMaxClockError(void)
{
  return max_clock_error;
}

/* ================================================== */

double
CNF_GetCorrectionTimeRatio(void)
{
  return correction_time_ratio;
}

/* ================================================== */

double
CNF_GetMaxSlewRate(void)
{
  return max_slew_rate;
}

/* ================================================== */

double
CNF_GetMaxDistance(void)
{
  return max_distance;
}

/* ================================================== */

double
CNF_GetMaxJitter(void)
{
  return max_jitter;
}

/* ================================================== */

double
CNF_GetReselectDistance(void)
{
  return reselect_distance;
}

/* ================================================== */

double
CNF_GetStratumWeight(void)
{
  return stratum_weight;
}

/* ================================================== */

double
CNF_GetCombineLimit(void)
{
  return combine_limit;
}

/* ================================================== */

int
CNF_GetManualEnabled(void)
{
  return enable_manual;
}

/* ================================================== */

int
CNF_GetCommandPort(void) {
  return cmd_port;
}

/* ================================================== */

int
CNF_AllowLocalReference(int *stratum, int *orphan, double *distance)
{
  if (enable_local) {
    *stratum = local_stratum;
    *orphan = local_orphan;
    *distance = local_distance;
    return 1;
  } else {
    return 0;
  }
}

/* ================================================== */

int
CNF_GetRtcOnUtc(void)
{
  return rtc_on_utc;
}

/* ================================================== */

int
CNF_GetRtcSync(void)
{
  return rtc_sync;
}

/* ================================================== */

void
CNF_GetMakeStep(int *limit, double *threshold)
{
  *limit = make_step_limit;
  *threshold = make_step_threshold;
}

/* ================================================== */

void
CNF_GetMaxChange(int *delay, int *ignore, double *offset)
{
  *delay = max_offset_delay;
  *ignore = max_offset_ignore;
  *offset = max_offset;
}

/* ================================================== */

double
CNF_GetLogChange(void)
{
  return log_change_threshold;
}

/* ================================================== */

void
CNF_GetMailOnChange(int *enabled, double *threshold, char **user)
{
  if (mail_user_on_change) {
    *enabled = 1;
    *threshold = mail_change_threshold;
    *user = mail_user_on_change;
  } else {
    *enabled = 0;
    *threshold = 0.0;
    *user = NULL;
  }
}  

/* ================================================== */

void
CNF_SetupAccessRestrictions(void)
{
  AllowDeny *node;
  int status;
  unsigned int i;

  for (i = 0; i < ARR_GetSize(ntp_restrictions); i++) {
    node = ARR_GetElement(ntp_restrictions, i);
    status = NCR_AddAccessRestriction(&node->ip, node->subnet_bits, node->allow, node->all);
    if (!status) {
      LOG_FATAL("Bad subnet in %s/%d", UTI_IPToString(&node->ip), node->subnet_bits);
    }
  }

  for (i = 0; i < ARR_GetSize(cmd_restrictions); i++) {
    node = ARR_GetElement(cmd_restrictions, i);
    status = CAM_AddAccessRestriction(&node->ip, node->subnet_bits, node->allow, node->all);
    if (!status) {
      LOG_FATAL("Bad subnet in %s/%d", UTI_IPToString(&node->ip), node->subnet_bits);
    }
  }

  ARR_SetSize(ntp_restrictions, 0);
  ARR_SetSize(cmd_restrictions, 0);
}

/* ================================================== */

int
CNF_GetNoClientLog(void)
{
  return no_client_log;
}

/* ================================================== */

unsigned long
CNF_GetClientLogLimit(void)
{
  return client_log_limit;
}

/* ================================================== */

void
CNF_GetFallbackDrifts(int *min, int *max)
{
  *min = fb_drift_min;
  *max = fb_drift_max;
}

/* ================================================== */

void
CNF_GetBindAddress(int family, IPAddr *addr)
{
  if (family == IPADDR_INET4)
    *addr = bind_address4;
  else if (family == IPADDR_INET6)
    *addr = bind_address6;
  else
    addr->family = IPADDR_UNSPEC;
}

/* ================================================== */

void
CNF_GetBindAcquisitionAddress(int family, IPAddr *addr)
{
  if (family == IPADDR_INET4)
    *addr = bind_acq_address4;
  else if (family == IPADDR_INET6)
    *addr = bind_acq_address6;
  else
    addr->family = IPADDR_UNSPEC;
}

/* ================================================== */

char *
CNF_GetBindCommandPath(void)
{
  return bind_cmd_path;
}

/* ================================================== */

void
CNF_GetBindCommandAddress(int family, IPAddr *addr)
{
  if (family == IPADDR_INET4)
    *addr = bind_cmd_address4;
  else if (family == IPADDR_INET6)
    *addr = bind_cmd_address6;
  else
    addr->family = IPADDR_UNSPEC;
}

/* ================================================== */

char *
CNF_GetNtpSigndSocket(void)
{
  return ntp_signd_socket;
}

/* ================================================== */

char *
CNF_GetPidFile(void)
{
  return pidfile;
}

/* ================================================== */

REF_LeapMode
CNF_GetLeapSecMode(void)
{
  return leapsec_mode;
}

/* ================================================== */

char *
CNF_GetLeapSecTimezone(void)
{
  return leapsec_tz;
}

/* ================================================== */

int
CNF_GetSchedPriority(void)
{
  return sched_priority;
}

/* ================================================== */

int
CNF_GetLockMemory(void)
{
  return lock_memory;
}

/* ================================================== */

int CNF_GetNTPRateLimit(int *interval, int *burst, int *leak)
{
  *interval = ntp_ratelimit_interval;
  *burst = ntp_ratelimit_burst;
  *leak = ntp_ratelimit_leak;
  return ntp_ratelimit_enabled;
}

/* ================================================== */

int CNF_GetCommandRateLimit(int *interval, int *burst, int *leak)
{
  *interval = cmd_ratelimit_interval;
  *burst = cmd_ratelimit_burst;
  *leak = cmd_ratelimit_leak;
  return cmd_ratelimit_enabled;
}

/* ================================================== */

void
CNF_GetSmooth(double *max_freq, double *max_wander, int *leap_only)
{
  *max_freq = smooth_max_freq;
  *max_wander = smooth_max_wander;
  *leap_only = smooth_leap_only;
}

/* ================================================== */

void
CNF_GetTempComp(char **file, double *interval, char **point_file, double *T0, double *k0, double *k1, double *k2)
{
  *file = tempcomp_sensor_file;
  *point_file = tempcomp_point_file;
  *interval = tempcomp_interval;
  *T0 = tempcomp_T0;
  *k0 = tempcomp_k0;
  *k1 = tempcomp_k1;
  *k2 = tempcomp_k2;
}

/* ================================================== */

char *
CNF_GetUser(void)
{
  return user;
}

/* ================================================== */

int
CNF_GetMaxSamples(void)
{
  return max_samples;
}

/* ================================================== */

int
CNF_GetMinSamples(void)
{
  return min_samples;
}

/* ================================================== */

int
CNF_GetMinSources(void)
{
  return min_sources;
}

/* ================================================== */

char *
CNF_GetHwclockFile(void)
{
  return hwclock_file;
}

/* ================================================== */

int
CNF_GetInitSources(void)
{
  return ARR_GetSize(init_sources);
}

/* ================================================== */

double
CNF_GetInitStepThreshold(void)
{
  return init_slew_threshold;
}

/* ================================================== */

int
CNF_GetHwTsInterface(unsigned int index, CNF_HwTsInterface **iface)
{
  if (index >= ARR_GetSize(hwts_interfaces))
    return 0;

  *iface = (CNF_HwTsInterface *)ARR_GetElement(hwts_interfaces, index);
  return 1;
}<|MERGE_RESOLUTION|>--- conflicted
+++ resolved
@@ -1266,11 +1266,7 @@
 parse_hwtimestamp(char *line)
 {
   CNF_HwTsInterface *iface;
-<<<<<<< HEAD
-  char *p;
-=======
   char *p, filter[5];
->>>>>>> 33648b94
   int n;
 
   if (!*line) {
@@ -1285,10 +1281,7 @@
   iface->name = Strdup(p);
   iface->minpoll = 0;
   iface->nocrossts = 0;
-<<<<<<< HEAD
-=======
   iface->rxfilter = CNF_HWTS_RXFILTER_NTP;
->>>>>>> 33648b94
   iface->precision = 100.0e-9;
   iface->tx_comp = 0.0;
   iface->rx_comp = 0.0;
@@ -1308,8 +1301,6 @@
     } else if (!strcasecmp(p, "txcomp")) {
       if (sscanf(line, "%lf%n", &iface->tx_comp, &n) != 1)
         break;
-<<<<<<< HEAD
-=======
     } else if (!strcasecmp(p, "rxfilter")) {
       if (sscanf(line, "%4s%n", filter, &n) != 1)
         break;
@@ -1321,7 +1312,6 @@
         iface->rxfilter = CNF_HWTS_RXFILTER_ALL;
       else
         break;
->>>>>>> 33648b94
     } else if (!strcasecmp(p, "nocrossts")) {
       n = 0;
       iface->nocrossts = 1;
