--- conflicted
+++ resolved
@@ -1236,11 +1236,7 @@
       break;
     case 'a':
     case 'A':
-<<<<<<< HEAD
-      flags = O_WRONLY | O_CREAT | O_APPEND;
-=======
       flags = O_WRONLY | O_CREAT | O_APPEND | O_NOFOLLOW;
->>>>>>> 0f6c91e9
       file_mode = "a";
       break;
     default:
@@ -1279,8 +1275,6 @@
 
 /* ================================================== */
 
-<<<<<<< HEAD
-=======
 int
 UTI_RenameTempFile(const char *basedir, const char *name,
                    const char *old_suffix, const char *new_suffix)
@@ -1338,7 +1332,6 @@
 
 /* ================================================== */
 
->>>>>>> 0f6c91e9
 void
 UTI_DropRoot(uid_t uid, gid_t gid)
 {
