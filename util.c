--- conflicted
+++ resolved
@@ -1417,14 +1417,11 @@
 {
   unsigned int i, l;
 
-<<<<<<< HEAD
-=======
   if (hex_len < 1)
     return 0;
 
   hex[0] = '\0';
 
->>>>>>> 053197ae
   for (i = l = 0; i < buf_len; i++, l += 2) {
     if (l + 2 >= hex_len ||
         snprintf(hex + l, hex_len - l, "%02hhX", ((const char *)buf)[i]) != 2)
