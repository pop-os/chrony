/*
  chronyd/chronyc - Programs for keeping computer clocks accurate.

 **********************************************************************
 * Copyright (C) Miroslav Lichvar  2009
 * 
 * This program is free software; you can redistribute it and/or modify
 * it under the terms of version 2 of the GNU General Public License as
 * published by the Free Software Foundation.
 * 
 * This program is distributed in the hope that it will be useful, but
 * WITHOUT ANY WARRANTY; without even the implied warranty of
 * MERCHANTABILITY or FITNESS FOR A PARTICULAR PURPOSE.  See the GNU
 * General Public License for more details.
 * 
 * You should have received a copy of the GNU General Public License along
 * with this program; if not, write to the Free Software Foundation, Inc.,
 * 51 Franklin Street, Fifth Floor, Boston, MA  02110-1301, USA.
 * 
 **********************************************************************

  =======================================================================

  Header file for refclocks.

  */

#ifndef GOT_REFCLOCK_H
#define GOT_REFCLOCK_H

#include "srcparams.h"
#include "sources.h"

typedef struct {
  char *driver_name;
  char *driver_parameter;
  int driver_poll;
  int poll;
  int filter_length;
  int pps_forced;
  int pps_rate;
  int min_samples;
  int max_samples;
  int sel_options;
  int max_lock_age;
  uint32_t ref_id;
  uint32_t lock_ref_id;
  double offset;
  double delay;
  double precision;
  double max_dispersion;
  double pulse_width;
} RefclockParameters;

typedef struct RCL_Instance_Record *RCL_Instance;

typedef struct {
  int (*init)(RCL_Instance instance);
  void (*fini)(RCL_Instance instance);
  int (*poll)(RCL_Instance instance);
} RefclockDriver;

extern void RCL_Initialise(void);
extern void RCL_Finalise(void);
extern int RCL_AddRefclock(RefclockParameters *params);
extern void RCL_StartRefclocks(void);
extern void RCL_ReportSource(RPT_SourceReport *report, struct timespec *now);

/* functions used by drivers */
extern void RCL_SetDriverData(RCL_Instance instance, void *data);
extern void *RCL_GetDriverData(RCL_Instance instance);
extern char *RCL_GetDriverParameter(RCL_Instance instance);
extern char *RCL_GetDriverOption(RCL_Instance instance, char *name);
extern int RCL_AddSample(RCL_Instance instance, struct timespec *sample_time, double offset, int leap);
extern int RCL_AddPulse(RCL_Instance instance, struct timespec *pulse_time, double second);
<<<<<<< HEAD
extern double RCL_GetPrecision(RCL_Instance instance);
=======
extern int RCL_AddCookedPulse(RCL_Instance instance, struct timespec *cooked_time,
                              double second, double dispersion, double raw_correction);
extern double RCL_GetPrecision(RCL_Instance instance);
extern int RCL_GetDriverPoll(RCL_Instance instance);
>>>>>>> 33648b94

#endif<|MERGE_RESOLUTION|>--- conflicted
+++ resolved
@@ -73,13 +73,9 @@
 extern char *RCL_GetDriverOption(RCL_Instance instance, char *name);
 extern int RCL_AddSample(RCL_Instance instance, struct timespec *sample_time, double offset, int leap);
 extern int RCL_AddPulse(RCL_Instance instance, struct timespec *pulse_time, double second);
-<<<<<<< HEAD
-extern double RCL_GetPrecision(RCL_Instance instance);
-=======
 extern int RCL_AddCookedPulse(RCL_Instance instance, struct timespec *cooked_time,
                               double second, double dispersion, double raw_correction);
 extern double RCL_GetPrecision(RCL_Instance instance);
 extern int RCL_GetDriverPoll(RCL_Instance instance);
->>>>>>> 33648b94
 
 #endif