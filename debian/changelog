<<<<<<< HEAD
chrony (3.1-1) experimental; urgency=medium

  * Import upstream version 3.1:
    - Please see /usr/share/doc/chrony/changelog.gz for the release notes.

  * debian/chrony.conf:
    - Remove the “hwclockfile” directive. Unneeded now that the configure
    script allows us to set the default path to the adjtime file via the
    “--with-hwclockfile” option.

  * debian/copyright:
    - Update copyright years.

  * debian/rules:
    - Specify default path to hwclock adjtime file.

 -- Vincent Blut <vincent.debian@free.fr>  Thu, 02 Feb 2017 19:24:30 +0100
=======
chrony (3.0-4) unstable; urgency=medium

  * debian/patches/*:
    - Backport commit 768bce799bfe to make chrony operable with the syscall
    filtering feature enabled in level 1. (Closes: #861258)

 -- Vincent Blut <vincent.debian@free.fr>  Wed, 26 Apr 2017 17:39:44 +0200

chrony (3.0-3) unstable; urgency=medium

  * debian/patches/*:
    - Backport an upstream patch to fix time smoothing in interleaved mode.
    (Closes: #854424)

 -- Vincent Blut <vincent.debian@free.fr>  Tue, 07 Feb 2017 00:37:24 +0100
>>>>>>> 3a3d4dca

chrony (3.0-2) unstable; urgency=medium

  * debian/chrony.conf:
    - Disable logging by default, it waste some disk space and users are
    probably better served by “chronyc sources” and “chronyc sourcestats”
    commands anyway.

  * debian/chrony.service:
    - Remove the “Restart=on-failure” option. There are possible security
    implications for NTP clients.

  * debian/dirs:
    - Add etc/logrotate.d to avoid build failure.

  * Remove our logrotate configuration file in favour of the upstream’s one.

 -- Vincent Blut <vincent.debian@free.fr>  Wed, 18 Jan 2017 15:26:31 +0100

chrony (3.0-1) unstable; urgency=medium

  * Import upstream version 3.0:
    - Please see /usr/share/doc/chrony/changelog.gz for the release notes.

  * Merge branch “experimental”:
    - Enable support for MS-SNTP authentication in Samba.
    - Rename --chronysockdir to --chronyrundir.
    - Enable seccomp facility on powerpcspe.

  * debian/chrony.conf:
    - Make use of the “makestep” directive to step the system clock instead of
    slewing it when necessary.
    - Drop the “offline” option as per upstream’s advice to render chrony’s
    start-up sequence safer.

  * debian/chrony.service:
    - Reflect init-helper script deletion.

  * debian/copyright:
    - Add myself as a copyright holder for 2017.
    - Adjust copyright holders and update some copyright years. Kudos to Paul
    Gevers <elbrus@debian.org> for spotting the necessary updates.

  * debian/init:
    - Reflect init-helper script deletion.

  * debian/install:
    - Don’t install the init-helper script, it has been deleted.

  * debian/README.Debian:
    - Remove obsolete information.

  * Remove the init-helper script as it no longer needed.

 -- Vincent Blut <vincent.debian@free.fr>  Tue, 17 Jan 2017 22:05:31 +0100

chrony (3.0~pre3-1) experimental; urgency=low

  * Import upstream version 3.0-pre3:
    - Please see /usr/share/doc/chrony/changelog.gz for the release notes.

 -- Vincent Blut <vincent.debian@free.fr>  Fri, 06 Jan 2017 14:20:13 +0100

chrony (3.0~pre2-2) experimental; urgency=low

  * Merge branch “master”.

  * Enable seccomp facility on powerpcspe.

 -- Vincent Blut <vincent.debian@free.fr>  Tue, 03 Jan 2017 18:17:13 +0100

chrony (3.0~pre2-1) experimental; urgency=low

  * Import upstream version 3.0-pre2:
    - Please see /usr/share/doc/chrony/changelog.gz for the release notes.

 -- Vincent Blut <vincent.debian@free.fr>  Thu, 15 Dec 2016 15:23:44 +0100

chrony (3.0~pre1-1) experimental; urgency=low

  * Import upstream version 3.0-pre1:
    - Please see /usr/share/doc/chrony/changelog.gz for the release notes.

  * debian/copyright:
    - Mention new files.

  * debian/rules:
    - Enable support for MS-SNTP authentication in Samba.
    - Rename --chronysockdir to --chronyrundir.

 -- Vincent Blut <vincent.debian@free.fr>  Sat, 10 Dec 2016 16:30:19 +0100

chrony (2.4.1-3) unstable; urgency=medium

  * debian/apm:
    - Removing that script as APM as been replaced by ACPI long time ago, thus
    it’s highly probable that it isn’t useful anymore.

  * debian/chrony.maintscript:
    - Remove the apm script’s conffile.

  * debian/chrony.service:
    - Supply a systemd service file.
    - Update unit section’s description. Add chronyc and chrony.conf man pages
    information and remove reference to “/usr/share/doc/chrony.txt.gz” which
    is not generated anymore.
    - Update unit section’s documentation.

  * debian/dirs:
    - Don’t create etc/apm/event.d as the apm script isn’t provided anymore.

  * debian/init:
    - Convert to use the init-helper script.

  * debian/init-helper:
    - Add a helper script that will be used to maintain feature parity between
    the SysV script and the systemd service file.

  * debian/install:
    - Install the init-helper script in “/usr/lib/chrony”.

  * debian/rules:
    - Don’t install the now removed apm script.

 -- Vincent Blut <vincent.debian@free.fr>  Thu, 22 Dec 2016 02:16:54 +0100

chrony (2.4.1-2) unstable; urgency=medium

  * debian/chrony.conf:
    - Don’t create sample histories by default. Using that feature does not
    make a lot of sense when using a pool of rapidely rotating time servers.
    - Remove unused directives.
    - Improve (well, I hope! ;-) ) the configuration file readability.
    - Reword the driftfile directive commentary.
    - Shorten the lead-in comment.

  * debian/control:
    - Build-depend on pps-tools only on linux.
    - Remove libnss3-dev from Build-Depends until #846012 is fixed.

  * debian/init:
    - Don’t pass the “-r” option when restarting chronyd as we have disabled
    the creation of sample histories by default.

  * debian/rules:
    - Drop dh_auto_build override. Nowadays, the documentation is built by
    default.

 -- Vincent Blut <vincent.debian@free.fr>  Fri, 9 Dec 2016 16:58:32 +0100

chrony (2.4.1-1) unstable; urgency=medium

  * Import upstream version 2.4.1:
    - Please see /usr/share/doc/chrony/changelog.gz for the release notes.

  * debian/chrony.default:
    - New file used to pass options to chronyd. Thanks to nutzteil
    <nutzteil@web.de> for the suggestion and the initial patch.
    (Closes: #834240)

  * debian/compat:
    - Bump to debhelper compat 10.

  * debian/control:
    - Build depend on debhelper ≥ 10.

  * debian/copyright:
    - Use HTTPS for all URI.

  * debian/init:
    - Read and execute options assigned to the “DAEMON_OPTS” variable.

  * debian/rules:
    - Drop dh “--parallel” option. Enabled by default in debhelper 10.

 -- Vincent Blut <vincent.debian@free.fr>  Mon, 21 Nov 2016 12:58:05 +0100

chrony (2.4-1) unstable; urgency=medium

  The “Fix decade-old bug reports” release.

  * Import upstream version 2.4:
    - Please see /usr/share/doc/chrony/changelog.gz for the release notes.

  * debian/chrony.if-{up,post-down}:
    - New scripts used to put chronyd online/offline depending on the
    state of the connection. (Closes: #240528,#312092,#389961)

  * debian/chrony.keys:
    - Highlight “chronyc keygen” command to generate keys.

  * debian/chrony.ppp.ip-down:
    - Be sure that there is no default route before going offline.
    (Closes: #252131)

  * debian/control:
    - Remove install-info dependency.
    - Remove texinfo build dependency since documentation in Texinfo format
    has been dropped upstream.
    - Build depend on asciidoctor ≥ 1.5.3-1~. The version constraint is
    important since chrony’s man pages are generated from “adoc” files, a
    functionality that has been added in asciidoctor 1.5.3.

  * debian/dirs:
    - Add “etc/NetworkManager/dispatcher.d”.

  * debian/doc-base:
    - Remove the file since we do not generate chrony.{html,txt} anymore.

  * debian/docs:
    - Remove references to chrony.{html,txt}.

  * debian/patches/*:
    - Drop fix-ftbfs-on-powerpc-ppc64-ppc64el.diff; applied upstream.
    - Update the “series” file accordingly.

  * debian/postinst:
    - Use ucfr to associate chrony with its configuration files. Suggested by
    Paul Gevers <elbrus@debian.org>

  * debian/postrm:
    - Remove all vestiges of the association between chrony and its
    configuration files. Also suggested by Paul Gevers <elbrus@debian.org>

  * debian/rules:
    - Provide upstream NetworkManager dispatcher script.

  * debian/watch:
    - Use HTTPS to fetch new upstream releases.
    - Switch to version 4 format.

 -- Vincent Blut <vincent.debian@free.fr>  Fri, 17 Jun 2016 17:20:08 +0200

chrony (2.3-2) unstable; urgency=low

  * Cherry pick upstream patch to fix FTBFS on PowerPC, ppc64 and ppc64el
    architectures.

 -- Vincent Blut <vincent.debian@free.fr>  Fri, 20 May 2016 14:21:14 +0200

chrony (2.3-1) unstable; urgency=low

  * Import upstream version 2.3:
    - Please see /usr/share/doc/chrony/changelog.gz for the release notes.
    (Closes: #818235)

  * debian/chrony.conf:
    - Drop the “logchange” directive. Upstream has enabled “logchange” by
    default with a threshold of 1 second. We now use that instead of our custom
    threshold of 0,5 second which tended to spam syslog.
    - Remove obsolete comment.

  * debian/chrony.lintian-overrides:
    - Update “chrony.keys” path

  * debian/control:
    - Bump standard-version to 3.9.8 (no changes required).
    - Use HTTPS transport protocol for the homepage URL.

  * debian/copyright:
    - Add some entries about new or untracked files.

  * debian/postinst:
    - Move /usr/share/chrony/chrony.keys template to /etc/chrony using ucf.
    - Avoid displaying needless prompt when upgrading to chrony ≥ 2.2.1-1.
    (Closes: #820087)

  * debian/postrm:
    - Remove chrony.keys on purge.
    - Remove all vestiges of chrony.keys from the state hashfile.

  * debian/rules:
    - Re-enable test suite.
    - Remove dh_installinit override. The init script is LSB-compliant so
    passing the “default” option or the two-digit sequence number is unneeded.
    - Explicitly set the NTP era. With this change, the NTP time will be
    mapped from 1970-01-01T00:00:00Z to 2106-02-07T06:28:16Z. Thanks to this
    fixed value, chrony build should be reproducible.
    - Move the key file template (chrony.keys) in /usr/share/chrony.
    - Force /usr/share/chrony/chrony.keys to use 0640 modes.

 -- Vincent Blut <vincent.debian@free.fr>  Wed, 18 May 2016 23:13:05 +0200

chrony (2.2.1-1) unstable; urgency=medium

  * Import upstream versions 2.2 and 2.2.1:
    - Please see /usr/share/doc/chrony/changelog.gz for the release notes.
    - The 2.2.1 release version fixes CVE-2016-1567. (Closes: #812923)

  * debian/chrony.conf:
    - Drop the commandkey directive. It is obsolete since the introduction of a
    Unix domain command socket in chrony 2.2.
    - Fix keyfile directive commentary.

  * debian/chrony.keys:
    - New file template.

  * debian/chrony.lintian-overrides:
    - New file used to force lintian to stop complaining about the “chrony.keys”
    file modes (0640).

  * debian/chrony.ppp.ip-down:
    - Drop obsolete authentication method to the chronyd daemon. This is now
    handled by the usage of a Unix domain command socket.

  * debian/chrony.ppp.ip-up:
    - Drop obsolete authentication method to the chronyd daemon. This is now
    handled by the usage of a Unix domain command socket.
    - Reinstate the “burst” chronyc command.

  * debian/control:
    - Build depend on libseccomp-dev ≥ 2.2.3-3~. We need it to provide syscall
    filtering.
    - Fix a typo relative to the name of an architecture.
    - Build depend on pkg-config.
    - Restrict libcap-dev build dependency on Linux only.
    - Depend on iproute2 instead of net-tools.
    - Drop timelimit dependency.
    - Update Vcs-Git to use HTTPS.
    - Bump standard-version to 3.9.7 (no changes required).

  * debian/copyright:
    - Update copyright year for debian/*.

  * debian/init:
    - Make use of “ip r” instead of “netstat -rn”. (Closes: #818234)
    - Delete unused “FLAGS” variable.
    - Do not execute ip and chronyc through timelimit.
    - Don’t call chronyc using its absolute path.
    - Check if the value of the DAEMON variable is executable.
    - Drop the two seconds delay as it should be unnecessary.
    - Drop obsolete authentication method from the putonline() function.
    - Fix indentation issue in the putonline() function.

  * debian/logrotate:
    - Do not pass the “-a” option to chronyc, it’s no longer necessary.

  * debian/NEWS:
    - Add a comment about the command key suppression from the “chrony.keys”
    file.

  * debian/patches/:
    - Drop 01_do-not-install-copying-file.patch, not needed anymore.
      ↳ Remove reference to that patch from the series file.

  * debian/postinst:
    - Do not create an ID/key pair for command authentication. Configuration
    and monitoring via chronyc is now done using Unix domain socket accessible
    by root or by the system user to which chronyd will drop root privileges,
    i.e. _chrony.

  * debian/postrm:
    - Remove /var/lib/chrony content only on purge. (Closes: #568492)

  * debian/README.Debian:
    - Drop obsolete statement.

  * debian/rules:
    - Build with --enable-scfilter.
    - Install the “chrony.keys” file in /etc/chrony/ with 0640 modes.
    - Override dh_fixperms to prevent it from modifying modes of the
    “chrony.keys” file. By default, dh_fixperms tries to set the default modes
    (0644).
    - Move the “chronyd.sock” file from /var/run/chrony to /run/chrony.

 -- Vincent Blut <vincent.debian@free.fr>  Sat, 19 Mar 2016 14:42:23 +0100

chrony (2.1.1-1) unstable; urgency=medium

  * Import upstream version 2.0 and 2.1.1:
    - Please see /usr/share/doc/chrony/changelog.gz for the release notes.

  * debian/:
    - Rename ppp scripts from ip-{up,down} to chrony.ppp.ip-{up,down}.
    Necessary to let dh_installppp do its magic.

  * debian/chrony.conf:
    - Use the new 'pool' directive to specify the pool of NTP servers.
    - Use the iburst option to speed up the initial synchronization.
    - Drop the minpoll option. There is no point to deviate from upstream here.
    Consequently, the default minimum polling interval is now 64 seconds
    instead of 256 seconds.
    - Enable kernel synchronization of the RTC via the 'rtcsync' directive.
    - Drop the commented out 'rtcfile' directive in the configuration file.
    - Stricly act as an NTP client by default. Serving time to other systems
    should be the decision of the administrator(s). (Closes: #778770)
    - Clarify some comments.
    - Improve comment about the 'commandkey' directive.

  * debian/control:
    - Drop 'Recommends: udev (>= 0.124-1)' since it predates Debian squeeze.

  * debian/copyright:
    - Update copyright years.
    - Various cleanups.
    - Update relative to sys_macosx.{c,h} files.
    - The test/simulation/test.common file is under the GPL-2+ license.
    Thanks to Paul Gevers <elbrus@debian.org> for catching it.

  * debian/NEWS:
    - Comment the deactivation of the NTP server capability by default.

  * debian/patches/:
    - Refresh 01_do-not-install-copying-file.patch.

  * debian/README.Debian:
    - Fix misleading information.

  * debian/rules:
    - No need to install ppp scripts from the 'rules' script. Let dh_installppp
    handle that.

 -- Vincent Blut <vincent.debian@free.fr>  Wed, 18 Nov 2015 00:11:23 +0100

chrony (1.31.1-2) unstable; urgency=medium

  * Rename the NEWS.Debian file to NEWS. dh_installchangelogs doesn’t seems
    to be able to deal with the former name.

 -- Vincent Blut <vincent.debian@free.fr>  Thu, 17 Sep 2015 21:50:30 +0200

chrony (1.31.1-1) unstable; urgency=medium

  * Import upstream version 1.31 and 1.31.1:
    - Please see /usr/share/doc/chrony/changelog.gz for release notes.

  * debian/chrony.conf:
    - Use the 'hwclockfile' directive. Avoid using text processing methods in
    the post install script to find out if the RTC keeps local time or UTC.
    (Closes: #778710)

  * debian/clean:
    - Add getdate.c

  * debian/control:
    - Move chrony from admin to net section.
    - Change priority from extra to optional.
    - Build depends on libcap-dev. (Closes: #768803)
    - Bump standards-version to 3.9.6 (no changes required).
    - Set myself as maintainer and Joachim as uploader.
    - Update Vcs-Browser URL to use cgit and https.
    - Build depends on pps-tools. Provides PPSAPI (RFC-2783) support.
    - Improve the synopsis.
    - Depend on util-linux (>= 2.20.1-5). Ensure that the 'UTC=' setting
    from the '/etc/default/rcS' file have been migrated to UTC/LOCAL in
    '/etc/adjtime'.
    - Depends on adduser. Needed to create "_chrony" system user/group.

  * debian/copyright:
    - Add myself to copyright holders.
    - Remove spaces from short name license (fix Lintian warning)
    - Filled short license field (RSA-MD) (fix Lintian warning)
    - Move comment to the "Comment:" field

  * debian/logrotate:
    - Simplify postrotate script. Thanks to Frédéric Brière
    <fbriere@fbriere.net> for reporting and diagnosing the issue.
    (Closes: #763542)

  * debian/patches:
    - Drop patches for issues fixed upstream.
    - Rename and update patch. Update the series file accordingly.

  * debian/postinst:
    - Pass the '--three-way' option to ucf.
    - Remove useless text processing methods as we now use the 'hwclockfile'
    directive. (Closes: #778711)
    - Create "_chrony" system user/group.
    - Update the "new_file" path in the ucf invocation.
    - Remove the MAILPASSWORD shell variable as we don’t use it.

  * debian/postrm:
    - Drop removal instruction of /etc/cron.weekly/chrony.
    - Remove "_chrony" system user/group on purge.
    - Don’t pass the --group option to deluser.

  * debian/NEWS.Debian:
    - New file incorporating worthwhile changes in this release.

  * debian/README.Debian:
    - Fix typo, thanks to Paul Gevers <elbrus@debian.org> for catching it.
    - Missing word added.

  * debian/rules:
    - Build with all hardening flags.
    - Ease the reading of configure options.
    - Specify "_chrony" as default chronyd user. This is the system user to
    which chronyd will drop root privileges. You'll find further information
    in /usr/share/doc/chrony/README.Debian.
    (Closes: #688971)

 -- Vincent Blut <vincent.debian@free.fr>  Sun, 6 Sep 2015 22:39:22 +0200

chrony (1.30-2) unstable; urgency=medium

  * With the following security bugfixes (Closes: #782160):
    - Fix CVE-2015-1853: Protect authenticated symmetric NTP
                         associations against DoS attacks.
    - Fix CVE-2015-1821: Fix access configuration with subnet
                         size indivisible by 4.
    - Fix CVE-2015-1822: Fix initialization of reply slots for
                         authenticated commands.
  * debian/control:
   - Update e-mail address of myself.
   - Add Vincent Blut as co-maintainer.

 -- Joachim Wiedorn <joodebian@joonet.de>  Fri, 10 Apr 2015 11:41:31 +0200

chrony (1.30-1) unstable; urgency=medium

  * New upstream release with following bugfixes:
    - Fix crash when selecting with multiple preferred sources.
    - Fix frequency calculation with large frequency offsets.
    - Fix code writing drift and RTC files to compile correctly.
    - Fix -4/-6 options in chronyc to not reset hostname set by -h.
    - Fix refclock sample validation with sub-second polling interval.
    - Set stratum correctly with non-PPS SOCK refclock and local stratum.
    - Modify dispersion accounting in refclocks to prevent PPS getting
        stuck with large dispersion and not accepting new samples.
    - Move faq.txt (PHP style) to a plain text file FAQ. Closes: #415729

  * Add gpg signature of upstream developer for use with uscan.
  * Update debian/watch, add check of upstream gpg signature.
  * Update all patches.

  * Bugfix: Use /etc/adjtime in postinst script to recognize
      UTC hardware clock.  Closes: #680498
  * Use logrotate instead of cron script. Closes: #323966
  * debian/rules: disable test simulation.

  * debian/control: remove obsolete build dependency to dpkg-dev.
  * debian/install, debian/dirs, debian/clean: Update.
  * debian/copyright: Update and add entries.

 -- Joachim Wiedorn <ad_debian@joonet.de>  Sun, 10 Aug 2014 19:10:35 +0200

chrony (1.29.1-1) unstable; urgency=high

  * New upstream release with bugfix:
    - Closes: #737644: Fixing vulnerability:
        CVE-2014-0021 - traffic amplification in cmdmon protocol
        (incompatible with previous protocol version, but chronyc
        supports both).

 -- Joachim Wiedorn <ad_debian@joonet.de>  Thu, 06 Feb 2014 15:51:47 +0100

chrony (1.29-1) unstable; urgency=medium

  * New upstream release with some bugfixes:
    - Closes: #719132: new upstream version, fixes security bugs.
    - Closes: #719203: Fixing vulnerabilities:
        CVE-2012-4502 - Buffer overflow,
        CVE-2012-4503 - Uninitialized data.

  * debian/control:
    - Set myself as new maintainer. Closes: #705768
    - Bump to Standards-Version 3.9.5.
    - Move to debhelper >= 9 and compat level 9.
    - Update package descriptions.
    - Add Vcs fields to new git repository.
    - Add dependency to lsb-base (for init script).
    - Add build dependency to libtomcrypt-dev.
  * Move to source format 3.0 (quilt).
  * Add the following patch files:  (Closes: #637514)
    - 01_fix-small-typo-in-manpages
    - 03_recreate-always-getdate-c
    - 04_do-not-look-for-ncurses    (Closes: #646732)
    - 05_disable-installation-of-license
  * debian/rules:
    - Move to dh-based rules file.
    - Enable parallel builds.

  * Add debian/watch file.
  * Full update of debian/copyright file.
  * Add debian/doc-base file.
  * Full update of debian/README.Debian file.
  * Update debian/postinst, debian/postrm, debian/prerm. 
  * Remove obsolete debian/preinst. Reduce mailing within postinst.
  * Do not use old md5sum file anymore for ucf in postinst script.
  * Add status action in init script (debian/init). Closes: #652207
  * Add debian/install file for installing example of chrony.conf.
  * Reduce debian/dirs file for use with debhelper 9.

 -- Joachim Wiedorn <ad_debian@joonet.de>  Fri, 20 Dec 2013 23:35:25 +0100

chrony (1.26-4) unstable; urgency=low

  * QA upload.
  * Depend on net-tools, for netstat (closes: #707260).

 -- Colin Watson <cjwatson@debian.org>  Mon, 08 Jul 2013 18:00:45 +0100

chrony (1.26-3) unstable; urgency=low

  * Orphaned.

 -- John G. Hasler <jhasler@debian.org>  Fri, 19 Apr 2013 13:08:31 -0500

chrony (1.26-2) unstable; urgency=low

  * Fixed Makefile.in so that getdate.c gets made (and removed
    in "clean").  This will go upstream.  Moved faq stuff in rules
    from binary-indep to binary-arch.
  * Restored accidently deleted nmu changelog entry.
  
  * Applied patch from Moritz Muehlenhoff <jmm@debian.org>
    Closes: #655123 Please enabled hardened build flags

  * Fixed upstream.
    Closes: #518385 Chrony segfaults on startup (narrowed down to
    chronyc and "burst")
  
  * Added DEB_BUILD_OPTIONS=noopt to rules.
    Added build-arch and build-indep to rules.
    Prefix is now 'usr'.
    Changed to dh_installman.
    Fixed "clean:" target.
    Closes: #479389 Improvements for debian/rules
  
  * Fixed upstream.
    Closes: #195620 Strange "System time : xxx seconds slow of NTP time"
    output
  
  * Upstream changes should have fixed this.  
    Closes:#294030 chronyd makes the whole system briefly (< 1 second) 
    freeze
  
  * Fixed by upstream changes and new LSB headers.
    Closes: #407466 Chrony won't access hardware clock but prevents 
    hwclock from doing so either
  
 -- John G. Hasler <jhasler@debian.org>  Sun, 01 Jul 2012 22:05:56 -0500

chrony (1.26-1) unstable; urgency=low

  * New upstream release
    Closes: #348554: chrony and hwclock packages not coordinated.
    Closes: #572964: RTC support is missing.
    Closes: #642209: add RTC support for linux 3.0.
    Closes: #644241: new upstream version 1.26 available.
   
  * Applied patches from Joachim Wiedorn <ad_debian@joonet.de>:
    Fixed several typos in man pages and README.
    Added version.h.
    Moved default chrony.conf to debian/ .  
    Renamed cron and init files.
    Removed debian/NEWS.Debian, debian/info.
    Added debian/clean.
    Updated debian/copyright.  COPYING stays.  Upstream requires it.
    Fixed debian/menu, debian/control, updated debian/compat.
    Added "--without-readline" to debian/rules: rewrite later.
    Minor fixes to initscript: rewrite later.
  
    Closes: #646732 Move from readline support to editline support.
    Closes: #598253 Fix typo in LSB init headers ($hwclock to $time).
    Closes: #600403 Fix init check with PPP connection.
  
 -- John G. Hasler <jhasler@debian.org>  Sun, 17 Jun 2012 21:55:47 -0500
  
chrony (1.24-3.1) unstable; urgency=low

  * Non-maintainer upload.
  * Add patch (directly over the source...), to work with kernels > 3.0.0,
    by Paul Martin at http://bugs.debian.org/cgi-bin/bugreport.cgi?bug=628919#15.
    (Closes: #628919)
  * Fix readline build-depends from "libreadline5-dev | libreadline-dev" to
    libreadline-gplv2-dev because chrony is GPLv2 only.  (Closes: #634447)
  * Update copyright file to say that chrony is GPLv2 only. (Closes: #637526)

 -- Ana Beatriz Guerrero Lopez <ana@debian.org>  Fri, 12 Aug 2011 12:32:26 +0200
  
chrony (1.24-3) unstable; urgency=high

  * Applied (modifed) patch from Gregor Herrmann.
  
    Closes: #593145: fails to configure on installation
    Closes: #552162: chrony incorrectly thinks that it has failed to
    (re)start
    Closes: #592930: invoke-rc.d: initscript chrony, action "start" failed.

 -- John G. Hasler <jhasler@debian.org>  Tue, 14 Sep 2010 10:06:47 -0500

chrony (1.24-2) unstable; urgency=low

  * Fixed regression that caused default CHRONY_IOC_ lines to
    vanish from io_linux.h thereby breaking hppa and ia64.

    Closes: #588930: FTBFS [ia64,hppa]: "I don't know the values of the 
    _IOC_* constants on your architecture"
  
  * $remote_fs was added in 1.24-1.  Depending on networking is neither
    necessary nor desireable.
  
    Closes: #590888: Dependencies on init.d script insuficcient
  
  * Still need to rewrite scripts.
  
 -- John G. Hasler <jhasler@newsguy.com>  Fri, 30 Jul 2010 20:32:55 -0500

chrony (1.24-1) unstable; urgency=low

  * New upstream release.  The scripts will be rewritten and many more bugs
    taken care of in -2.  Right now I want to get 1.24 out there.
  
  * Applied patch from Petter Reinholdtsen to init.d
  
    Closes: #541806: misses syslog dependency in LSB headers
  
  * Chrony cannot be linked to libreadline6 because it is GPLv2 only.
  
    Closes: #553739 replacing libreadline5-dev build dependency with 
    libreadline-dev

  * "configure" rewritten upstream, eliminating "+=".
  
    Closes: #573036: RTC support disabled (due to Bashism in configure line 293)
  
  * Removed "install-info" from scripts.
  
    Closes: #568703: dpkg warnings
  
  * client.c has been rewritten upstream.
  
    Closes: #573032
  
  * Fixed typos.
  
    Closes: #434629: 'man chrony', 'cronyc', 'cronyd' typos: "parateters" x 2, 
    "priviliges"
  
  * Added debian/source/format containing "1.0".
  
 -- John G. Hasler <jhasler@newsguy.com>  Tue, 22 Jun 2010 16:01:29 -0500

chrony (1.23-7) unstable; urgency=high

  * Applied patches from upstream to fix remote DOS:
  
    CVE-2010-0292 Don't reply to invalid cmdmon packets

    CVE-2010-0293 Limit client log memory size

    CVE-2010-0294 Limit rate of syslog messages 

 -- John G. Hasler <jhasler@newsguy.com>  Tue, 02 Feb 2010 19:37:50 -0600

chrony (1.23-6) unstable; urgency=low

  * Commented out rtcfile directive in chrony.conf because it can cause
    lockups with certain combinations of motherboard and kernel (this is
    a known kernel bug).

    Closes: #508298: chronyd unreachable and does not work (clock drifts)
  
  * Chrony no longer uses the ppp/ip-up.d and ppp/ip-up.d files and the new
    init.d file won't hang if chronyc hangs.
  
    Closes: #448481: /etc/ppp/ip-up.d/chrony doesn't work when bindaddress is set.
  
  * Cannot reproduce on current version on amd64.
  
    Closes: #412961: error in tracking report (on amd64?)
  
 -- John Hasler <jhasler@debian.org>  Wed, 10 Dec 2008 14:16:37 -0600

chrony (1.23-5) unstable; urgency=low

  * Replaced background kill with 'timelimit' in initscript.
  
    Closes: #505094: chrony: kills random netstat processes 

  * Added 'Recommends: udev (>= 0.124-1)'
  
    Closes: #497113: /dev/rtc renamed to /dev/rtc0 with linux-image-2.6-*/2.6.26+15
  
  * Had previously applied patch from Nathanael Nerode to fix configure
    bug but forgot to close the bug.
  
    Closes: #392273: Recursive dependency disease: chrony shouldn't depend on ncurses
  
 -- John Hasler <jhasler@debian.org>  Sun, 09 Nov 2008 20:19:22 -0600

chrony (1.23-4) unstable; urgency=low

  * Fixed dependency of init script on Pppconfig ip-up.d script by moving
    those lines into the init script.
  
  * Added checks to try to make sure that Chronyd is really, really running.
    Changed Netstat call to use -n, added code to kill it if it hangs.
    Added code to kill Chronyc if it can't contact Chronyd.
    Discussed the HPET/rtc problem in NEWS.Debian.
  
    Closes: #504000: init script hangs for a while might break upgrade

  * Added missing initialization to create_instance() in ntp_core.c.
    This was why UTI_NormaliseTimeval() was being called with huge
    values at times.

  * See comment on #195620 in 1.21z-6 below.  If you know of more LP64
    bugs reopen #348412 with a patch.
  
    Closes: #348412: chronyc not LP64 compliant
  
  * Added comment about sources being discarded to chrony.conf as suggested
    by Andreas Hübner in  #268289.
  
  * This is normal behavior.
   
    Closes: #287060: trimrtc takes 40 seconds to take effect
  
 -- John Hasler <jhasler@debian.org>  Thu, 06 Nov 2008 10:38:58 -0600

chrony (1.23-3) unstable; urgency=high

  * Rewrote UTI_NormaliseTimeval()in util.c to use divide/remainder
    instead of loops at the suggestion of Gabor Gombas.  This prevents the
    problem of the loop running until the sun goes out when the function
    is called with a very large value for tv_usec on 64-bit architectures.
    Also fixed some other spots where the same loop was being used.
  
    Closes: #474294 Goes into endless loop
    Closes: #447011 chronyd stalls with 100% CPU usage
     
    I still don't know why the function is being called with such a 
    large value, however.

  * Changed default servers in chrony,conf to Debian servers.
  
    Closes: #434483: chrony: Should use NTP servers in Debian pool
  
 -- John Hasler <jhasler@debian.org>  Sat, 26 Apr 2008 11:47:44 -0500

chrony (1.23-2) experimental; urgency=low

  * Added default IOC's to io_linux.h.
    Closes: #477043: chrony_1.23-1(ia64/experimental): FTBFS: IOC 
    constants unknown on ia64
    Closes: #476963: chrony_1.23-1(hppa/experimental): FTBFS: "I don't 
    know the values of the _IOC_* constants for your architecture" 
  
 -- John Hasler <jhasler@debian.org>  Sun, 20 Apr 2008 13:29:29 -0500

chrony (1.23-1) experimental; urgency=low

  * New upstream release
    This is 1.23 with Debian patches applied (including some for LP64).
    I'm uploading this to Experimental to get it tested on x86_64 to see
    if  #474294 is fixed.
  
 -- John Hasler <jhasler@debian.org>  Sat, 19 Apr 2008 14:49:15 -0500

chrony (1.21z-6) unstable; urgency=low

  * Applied patches from Eric Lammerts <eric@lammerts.org> and Goswin von
    Brederlow <brederlo@informatik.uni-tuebingen.de> to cast the value
    returned by ntohl to int32_t and so cause correct sign-extension near
    line 1655 in client.c.  Also fixed similar bugs in the same area.  I'm
    not sure this entirely fixes the chronyc number display problem,
    though.  I've not closed #348412 here because chrony is still not
    fully LP64 compliant.
    Closes: #195620: Strange "System time : xxx seconds slow of
    NTP time" output

  * Replaced addrfilt.c with addrfilt.c from upstream git repository.
    This fixes the recursive structure definition problems.

  * Replaced 'route' with 'netstat -r' in the initscript.

  * Applied patch for configure script from Nathanael Nerode
    <neroden@gcc.gnu.org> to delete the superfluous "lncurses" at line
    327.
    Closes: #392273: Recursive dependency disease: chrony shouldn't depend
    on ncurses

  * Added test to reject servers claiming stratum less than 1 in
    ntp_core.c "Test 7".  Bill Unruh <unruh@physics.ubc.ca> has run across
    a server that sometimes claims to be stratum 0, which causes
    considerable confusion.

 -- John Hasler <jhasler@debian.org>  Fri, 16 Feb 2007 17:47:40 -0600

chrony (1.21z-5) unstable; urgency=high
  
  * Applied postinst patch from Lionel Elie Mamane to test for the
    existence of old .keys and .conf files before renaming them.  
    Closes: #397759: fails to configure: mv: cannot stat `/etc/chrony/chrony.keys.1.21-2':
    No such file or directory

  * Added burst command to /etc/ppp/ip-up.d/chrony to give chronyd a kick in the butt.
    Shouldn't need that, though.
    Initscript now calls /etc/ppp/ip-up.d/chrony if a default route exists.
    Closes: #397739: Not connecting to sources after reboot - dialup
  
 -- John Hasler <jhasler@debian.org>  Sun, 26 Nov 2006 08:07:20 -0600

chrony (1.21z-4) unstable; urgency=low

  * Added test for /usr/bin/mail to postinst.
    Closes: #386651: chrony: Requires /usr/bin/mail but doesn't depend on it
    Closes: #390280: chrony: missing dependency on mail
  
  * Added LSB headers to initscript
  
  * Corrected erroneous use of 'dpkg --compare-version' in preinst and postinst.
    Closes: #386733: fails to configure (bad upgrade check)

  * Added rm to postinst to remove keyfile possibly left by a failed install.
    Closes: #390278: usage of tempfile /etc/chrony/chrony.keys is doubtful
  
 -- John Hasler <jhasler@debian.org>  Sat,  7 Oct 2006 13:39:49 -0500

chrony (1.21z-3) unstable; urgency=low

  * Changed upstream version number from 1.21 to 1.21z to satisfy Debian
    archive software.
  
  * Replaced impure chrony_1.21.orig.tar.gz.
    Closes: #340030: chrony: Tarball is impure
  
  * Now Provides, Conflicts, Replaces time-daemon
    Closes: #330839: time-daemon pseudopackage

  * Corrected typos.
    Closes: #321121: chrony: typo in 'Conflicts:' field: s/ntpsimple/ntp-simple/ and s/ntprefclock/ntp-refclock/

  * Rewrote postinst and postrm to use ucf.  Wrote preinst to protect chrony.conf from dpkg.
    Closes: #351332: chrony: conffile change prompt prevents smooth upgrade from sarge to etch
  
  * Deleted last few lines of chrony.conf as they no longer apply.
  
  * Deleted .arch-ids from contrib and examples.
  
  * Fixed typo in chronyc.1
    Closes: #349871: chrony: typo in chrnoyc.1 results in missing word
  
  * Corrected references in man pages.
    Closes: #345034: chrony: man pages refer to wrong sections
  
  * Added "allow 172.16/12" to chrony.conf.
    Closes: #252952: chrony: default allow should also have 172.16/12
  
  * Channged server lines in chrony.conf to follow ntp.org current recommendation.
    Closes: #243534: chrony: new pool.ntp.org setup doesn't work well
  
  * Fixed FSF address in debian/copyright.
  
 -- John Hasler <jhasler@debian.org>  Fri,  1 Sep 2006 10:52:52 -0500

chrony (1.21-2) unstable; urgency=high
  
  * Patched io_linux.h to add missing architectures.
    Closes: #339764: chrony - FTBFS: #error "I don't know the values of the
    _IOC_* constants for your architecture"
  
  * Fixed brown-bag error in rules.
    Closes: #339853: /usr/sbin/chronyd is missing
  
 -- John Hasler <jhasler@debian.org>  Sat, 19 Nov 2005 10:12:49 -0600

chrony (1.21-1) unstable; urgency=low

  * New upstream release
    Closes: #328292: New version of chrony avalaible
    Closes: #301592: Fails to read RTC and floods logfiles
  
  * Enabled RTC as upstream has installed a work-around for the HPET bug.

  * Switched to libreadline5.
    Closes: #326379: please rebuild with libreadline5-dev as build dependency
  
  * Patched addrfilt.c to fix gcc 4.0 build problem.
    Closes: #298709: chrony: FTBFS (amd64/gcc-4.0): array type has incomplete element type
  
  * There are lots more minor things to fix but I'm uploading now to close
    the serious bugs.  I'll upload another version with some improvements
    in a few weeks. 
   
 -- John Hasler <jhasler@debian.org>  Tue, 15 Nov 2005 18:39:49 -0600
  
chrony (1.20-8) unstable; urgency=high

  * Added test for /usr/bin/mail in postinst.
    Closes: #307061: Install failure: Cannot configure on system without mailx
    I consider this bug serious because it can cause installation to fail
    and so I want to get the fix into Sarge.
  
  * Fixed typo in chrony.conf, replaced '/etc/init.d/chrony restart'
    with 'invoke-rc.d chrony restart'.
    Closes: #305090: Typo in chrony.conf, should mention invoke-rc.d

  * Added README.Debian explaining that rtc is off by default.
  
 -- John Hasler <jhasler@debian.org>  Sat, 30 Apr 2005 18:47:30 -0500

chrony (1.20-7) unstable; urgency=low

  * Added info-4 to debian/rules.
    Closes: #287142: chrony: Can't find chrony.info-4

  * Corrected "See Also" section in chrony man page.  Now mentions
    chronyc(1), chronyd(8), and chrony.conf(5).
    Closes: #287444: chrony.1.gz: SEE ALSO on man page has wrong section.
  
  * Edited chrony.conf to disable rtc by default and explain why:
    on some systems that use genrtc or the HPET real-time clock it
    fails and causes chronyd to fill up the log.  The failure is
    probably due to a kernel bug, bug the logging should be
    throttled.
  
  * Added more explanatory comments at the servers directive in 
    chrony.conf.
  
  * The postinst script now sends a message to root saying where the
    password is, whether Chrony is assuming UTC or local time,
    that rtc updating is disabled, why, and how to change it.
  
  * Added missing '#' to
    "Can't tell how your clock is set: assuming local time."
    in postinst.
  
 -- John Hasler <jhasler@debian.org>  Tue, 12 Apr 2005 17:59:13 -0500

chrony (1.20-6) unstable; urgency=low

  * Fixed error in chrony.conf where the non-existent 'online' directive
    was mentioned.
    Closes: #257235 misleading instructions in chrony.conf
  
  * Patched Makefile.in to generate faq.html.
    Closes: #265936 /usr/share/doc/chrony/faq.txt.gz: how to read?
  
 -- John Hasler <jhasler@debian.org>  Sat,  4 Dec 2004 17:47:31 -0600

chrony (1.20-5) unstable; urgency=low
  
  * Put pool.ntp.org servers in chrony.conf as defaults.
  
  * Fixed erroneous references to chronyd(1) in some man pages.
    Closes: #241746 SEE ALSO chronyd(1) should be (8)
  
  * I got a new motherboard and can no longer reproduce this.
    If you can please reopen the bug.
    Closes: #223518 Rtc stuff is broken
  
  * Edited chrony.conf(5).
    Closes:  #241745 many more features have been added
  
  * Edited chrony.conf to add logchange and mailonchange and to 
    enable rtc by default.
    Closes: #226644 /etc/chrony/chrony.conf: rtc; not all options are noted in conf file

  * Fixed upstream: see NEWS.
    Closes: #124089 mistake in the chrony manual
    Closes: #177366: trailing blank on log lines
    Closes: #195618 failure to use /dev/misc/rtc floods logfiles
    Closes: #53066 "acquisitionport" directive and doc fixes [patch]
    Closes: #100880 RFE: don't use /proc when uname(2) will do
    Closes: #163470: different bindaddresses for ntp port and control port
    Closes: #200174: Chrony breaks under Kernel 2.5 (two bugs)
  
 -- John Hasler <jhasler@debian.org>  Sat, 10 Apr 2004 22:00:00 -0500

chrony (1.20-4) unstable; urgency=low
  
  * Added '#include <asm/types>' to rtc_linux.c to fix Alpha build problem.
    Also removed spinlock stuff from configure.
  
 -- John Hasler <jhasler@debian.org>  Fri, 26 Dec 2003 21:00:00 -0600

chrony (1.20-3) unstable; urgency=low
  
  * Removed all inclusions of kernel headers.
    Hopefully Chrony will now build on m68k.
  
 -- John Hasler <jhasler@debian.org>  Tue, 23 Dec 2003 19:00:00 -0600

chrony (1.20-2) unstable; urgency=low

  * Removed spinlock.h and mc146818.h from rtc_linux.c.  linux/rtc.h and 
    RTC_UIE=0x10 provide everything needed now.
    Closes: #223134 FTBFS: Errors in kernel headers

  * However, rtc is now broken (and appears to have been broken for some time)
    on 440BX chipsets with 2.4 kernels.

 -- John Hasler <jhasler@debian.org>  Fri, 12 Dec 2003 13:00:00 -0600  
  
chrony (1.20-1) unstable; urgency=low

  * New upstream release.
  
  * Frank Otto's patch to sys_linux.c, function guess_hz_and_shift_hz now
    incorporated upstream.
    Closes: #198557 Fatal error: chronyd can't determine hz for kernel with HZ=200

  * Security and 64 bit patches are now incorporated upstream
    along with most non-i386 architecture patches.
  
  * Put correct links in /usr/share/doc/chrony/timeservers.
    Closes: #189686 /usr/share/doc/timeservers links are broken
  
  * Put correct links in chrony.conf.
    Closes: #210886 bad link in chrony.conf
  
  * Put missing newlines in apm and chrony.keys.
    Closes: #211604 Build-warning: some files misses final newline
  
  * Removed conflict with ntpdate.
  
 -- John Hasler <jhasler@debian.org>  Tue, 7 Oct 2003 22:00:00 -0500

chrony (1.19-10) unstable; urgency=low

  * Put linux/linkage.h ahead of linux/spinlock.h as I meant to in
    the first place.

 -- John Hasler <john@dhh.gt.org>  Sun, 13 Jul 2003 7:00:00 -0500

chrony (1.19-9) unstable; urgency=low

  * Added "#include <linux/linkage.h>" to rtc_linux.c to fix mips
    build failure.
    Closes: #200165 chrony doesn't build on mips and mipsel

 -- John Hasler <john@dhh.gt.org>  Sat, 12 Jul 2003 10:00:00 -0500

chrony (1.19-8) unstable; urgency=low

  * Added bison to build-depends because of addition of getdate.y

 -- John Hasler <john@dhh.gt.org>  Tue, 3 Jun 2003 10:00:00 -0500

chrony (1.19-7) unstable; urgency=high

  * Closes: #186498 chronyc hangs if no chronyd is running
    Added test for running daemon to ip-{up|down} scripts.
    Disabled trimrtc for ALPHA
    Closes: #195615 GPL violation - generated file without source	
  * Added a copy of getdate.y to source.
	
 -- John Hasler <john@dhh.gt.org>  Sun, 1 Jun 2003 7:00:00 -0500

chrony (1.19-6) unstable; urgency=low

  * Closes: #179842 "CROAK" redefined
    Added '#undef CROAK' before CROAK redefiniton in pktlength.h,
    added '-DALPHA' to 'alpha' condition in configure, added 
    'ifdef ALPHA' around CROAK redefinition.
  * Replaced many signed and unsigned longs as well as some ints,
    shorts, and chars with stdint.h types in candm.h, md5.h, ntp.h,
    clientlog.h, and ntp_io.c.  This should fix all 64-bit problems.

 -- John Hasler <john@dhh.gt.org>  Fri, 14 Mar 2003 19:00:00 -0600
	
chrony (1.19-5) unstable; urgency=high

  * Closes: #184065 Assertion `sizeof(NTP_int32) == 4' failed on alpha
    Fixed several spots where the author assumed that a long is 32 bits.
    There are many more misuses of long as well as several of short and
    char but I think I got the only ones likely to cause trouble.

 -- John Hasler <john@dhh.gt.org>  Fri, 14 Mar 2003 11:00:00 -0600
	
chrony (1.19-4) unstable; urgency=low

  * Closes: #179538 FTBFS: missing build-depends on makeinfo
    Added texinfo to build-depends.
  * CLoses: #179508: chrony(c|d) show wrong version numbers
    Removed spurious version.h.

 -- John Hasler <john@dhh.gt.org>  Sun, 2 Feb 2003 19:00:00 -0600	

chrony (1.19-3) unstable; urgency=low
	
  * Updated author's address in copyright file.
  * Closes:  #163446 patch, that scripts can handle all commandkeys
    Applied debugged patch.
  * Closes: #107863 doesn't know about APM
    Put apm script in debian/ and added rules to copy it to
    etc/apm/event.d as instructed by the apmd maintainer.

 -- John Hasler <john@dhh.gt.org>  Fri, 31 Jan 2003 18:00:00 -0600	

chrony (1.19-2) unstable; urgency=low

  * Closes: #100879 unnecessary dependency on libm
    Applied patch from Zack Weinberg <zack@codesourcery.com>
  * Closes: #124091 the force-reload command of /etc/init.d/chrony should
    use the -r option.
    Added -r option.

 -- John Hasler <john@dhh.gt.org>  Wed, 29 Jan 2003 10:00:00 -0600
	
chrony (1.19-1) unstable; urgency=low

  * New upstream release.
  * Closes: #178338 New upstream version fixes crashes caused by adjtimex
    failure
  * Closes: #178101 /etc/ppp/ip-{up,down}.d/chrony installed with
    incorrect permissions
    This bug was previously reported and fixed in 18-1
  * Closes: #176130 got an error when I use ppp_on_boot	
    Changed 'update-rc.d chrony defaults 83' to
    'update-rc.d chrony defaults 14' in init.d so that chrony 
    will come up before ppp.
  * Added code to postinst to read /etc/default/rcS and
    set rtconutc appropriately in chrony.conf.
  * Rewrote password generator in postinst.
  * Closes: #100879 unnecessary dependency on libm
    I don't know why this wasn't closed months ago.
  * Closes: #103447 typo in "/etc/init.d/chrony"
  * Closes: #124087 problems with /etc/init.d/chrony
    Fixed script.
  * Closes: #161350 /etc/ppp/ip-down.d/chrony cat unnecessary
    Fixed scripts.
  * Closes: #113840 ntp has been split - add conflicts?
    Added ntp-simple and ntp-refclock to conflicts.

 -- John Hasler <john@dhh.gt.org>  Sun, 26 Jan 2003 15:00:00 -0600

chrony (1.18-2) unstable; urgency=low

  * Corrects error in changelog which resulted
    in uploads being erroneously classified as NMUs.
  * Closes: #138142, #104774, #142670, #105344, #101039
  * Closes: #162427, #56756, #98951, #99799, #139633
  * Closes: #163469, #163408, #167416
	
 -- John Hasler <john@dhh.gt.org>  Sun, 3 Nov 2002 20:00:00 -0600

chrony (1.18-1) unstable; urgency=low

  * New upstream release.
  * Closes: #138142 new upstream release
  * Added Mark Brown's Alpha and PowerPC patch.
  * Closes: #104774 hppa build failure
    Applied patch.
  * Closes: #142670 compilation errors on sparc
    Applied patch.
  * Closes: #105344 ip-{up, down}.d/chrony not executable
    Fixed debian/rules.
  * Closes: #101039 does not run on Alpha
    Fixed by above mentioned Mark Brown patch.	
  * Closes: #162427 description should mention NTP
    Fixed description.
  * Closes: #56756 README.debian should caution about hwclock
    Fixed README.debian.
  * Closes: #98951 no chrony.keys file installed
    Not reproducible, probable user error.
  * Closes: #99799 logs world readable 
    Added umask 022 to log script.
  * Closes: #139633 documentation error
    Added rtconutc to chrony.conf.
  * Closes: #163469 no default case in init.d script
    Corrected typo.
  * Closes: #163408 PIDFILE wrongly defined in ip-{up,down}
    No chrony script uses any such variable.
  * Closes: #167416 needs Build-Depends: libreadline4-dev
	
 --  <john@dhh.gt.org>  Sun, 3 Nov 2002 10:00:00 -0600

chrony (1.14-7) unstable; urgency=medium

  * Changed rtc_linux.c to not include linux/mc146818rtc.h
    when building for sparc, because Moshe Zadka says this
    will allow chrony to build there.
  * Closes: #142670

 --  <jhasler@debian.org>  Wed, 17 Apr 2002 17:00:00 -0500

chrony (1.14-6) unstable; urgency=low

  * Changed architecture back to 'any'.
  * Applied portability patch from LaMont Jones.
  * Closes: #104774

 --  <jhasler@debian.org>  Mon, 1 Apr 2002 21:00:00 -0600

chrony (1.14-5) unstable; urgency=low

  * Changed architecture from 'any' to 'i386 sparc'.
    Neither I nor the author can test on anything but i386.  If
    you want chrony on anything else send me a tested patch.
  * Closes: #101039
  * Closes: #104774

 --  <john@dhh.gt.org>  Fri, 28 Dec 2001 20:10:00 -0600

chrony (1.14-4) unstable; urgency=low

  * Fixed bug in man pages.
  * Closes: #95134

 --  <john@dhh.gt.org>  Tue, 24 Apr 2001 20:10:00 -0500

chrony (1.14-3) unstable; urgency=low

  * Replaced <linux/spinlock.h> in rtc_linux.c with
    typedef int spinlock_t as suggested by Paul Slootman.
  * Put #define CROAK(message) assert(0) in pktlength.h
    to fix Alpha build problem.
  * Closes: #86991

 --  <john@dhh.gt.org>  Sat, 24 Feb 2001 22:45:00 -0600

chrony (1.14-2) unstable; urgency=low

   * Closes: #84597

 --  <john@dhh.gt.org>  Sat, 3 Feb 2001 21:25:00 -0600

chrony (1.14-1) unstable; urgency=low

   * New upstream release.
   * Fixed more sprintfs.
   * Closes: #50793, #52570, #48216, #65209, #62924, #70377, #61485, #76661 

 --  <john@dhh.gt.org>  Mon, 20 Nov 2000 20:25:00 -0600

chrony (1.10-3) unstable; urgency=low

   * Patched cron,weekly script with (corrected) patch
     from Rene H. Larsen <renehl@post1.tele.dk>.
   * Updated author address in copyright file.
   * Compiled with egcs.
   * Closes: #41885, #41551

 --  <john@dhh.gt.org>  Sun, 25 July 1999 12:14:00 -0500

chrony (1.10-2) unstable; urgency=low

   * Patched rtc_linux.c with patch for SPARC from
     bmc@visi.net.

 --  <john@dhh.gt.org>  Mon, 17 May 1999 22:30:00 -0500

chrony (1.10-1) unstable; urgency=low

   * New upstream release.
   * Upstream version number is 1.1.  Debian version
     number is 1.10 because previous upstream number
     was 1.02.

 --  <john@dhh.gt.org>  Wed, 12 May 1999 20:30:00 -0500

chrony (1.02-7) unstable; urgency=low

   * Changed configure to permit building on non-Intel.

 --  <john@dhh.gt.org>  Wed, 5 May 1999 18:00:00 -0500

chrony (1.02-6) unstable; urgency=low

   * Fixed postrm bug.

 --  <john@dhh.gt.org>  Thur, 29 Apr 1999 18:00:00 -0500

chrony (1.02-5) unstable; urgency=low

   * Fixed bugs 34954 and 36921.
   * Moved to priority extra.
   * Added README.debian text about rtc.

 --  <john@dhh.gt.org>  Thur, 15 Apr 1999 21:30:00 -0500

chrony (1.02-4) unstable; urgency=low

   * Replaced sprintf's with snprintf's.

 --  <john@dhh.gt.org>  Sun,  28 Feb 1999 16:53:00 -0600

chrony (1.02-3) unstable; urgency=low

   * Fixed bugs in cron.weekly, ip-up.d, and ip-down.d.
   * Bug 29981 is also fixed.

 --  <john@dhh.gt.org>  Sun,  6 Dec 1998 9:53:00 -0600

chrony (1.02-2) unstable; urgency=low

  * Added cron.weekly.
  * Changed ip-up.d, ip-down.d, and cron.weekly to read the
    password from chrony.keys.
  * Added code to postinst to generate a random password and
    put it in chrony.keys.

 --  <john@dhh.gt.org>  Thur,  3 Dec 1998 19:00:08 -0600

chrony (1.02-1) unstable; urgency=low

  * Initial Release.

 --  <john@dhh.gt.org>  Fri,  6 Nov 1998 23:00:08 -0600<|MERGE_RESOLUTION|>--- conflicted
+++ resolved
@@ -1,4 +1,3 @@
-<<<<<<< HEAD
 chrony (3.1-1) experimental; urgency=medium
 
   * Import upstream version 3.1:
@@ -16,7 +15,7 @@
     - Specify default path to hwclock adjtime file.
 
  -- Vincent Blut <vincent.debian@free.fr>  Thu, 02 Feb 2017 19:24:30 +0100
-=======
+
 chrony (3.0-4) unstable; urgency=medium
 
   * debian/patches/*:
@@ -32,7 +31,6 @@
     (Closes: #854424)
 
  -- Vincent Blut <vincent.debian@free.fr>  Tue, 07 Feb 2017 00:37:24 +0100
->>>>>>> 3a3d4dca
 
 chrony (3.0-2) unstable; urgency=medium
 
