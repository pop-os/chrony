/*
  chronyd/chronyc - Programs for keeping computer clocks accurate.

 **********************************************************************
 * Copyright (C) Miroslav Lichvar  2012
 * 
 * This program is free software; you can redistribute it and/or modify
 * it under the terms of version 2 of the GNU General Public License as
 * published by the Free Software Foundation.
 * 
 * This program is distributed in the hope that it will be useful, but
 * WITHOUT ANY WARRANTY; without even the implied warranty of
 * MERCHANTABILITY or FITNESS FOR A PARTICULAR PURPOSE.  See the GNU
 * General Public License for more details.
 * 
 * You should have received a copy of the GNU General Public License along
 * with this program; if not, write to the Free Software Foundation, Inc.,
 * 51 Franklin Street, Fifth Floor, Boston, MA  02110-1301, USA.
 * 
 **********************************************************************

  =======================================================================

  Routines implementing crypto hashing using NSSLOWHASH API of the NSS library.

  */

#include "config.h"

#include <nss.h>
#include <hasht.h>
#include <nsslowhash.h>

#include "hash.h"
#include "util.h"

static NSSLOWInitContext *ictx;

struct hash {
  HASH_HashType type;
  const char *name;
  NSSLOWHASHContext *context;
};

static struct hash hashes[] = {
  { HASH_AlgMD5, "MD5", NULL },
  { HASH_AlgSHA1, "SHA1", NULL },
  { HASH_AlgSHA256, "SHA256", NULL },
  { HASH_AlgSHA384, "SHA384", NULL },
  { HASH_AlgSHA512, "SHA512", NULL },
  { 0, NULL, NULL }
};

int
HSH_GetHashId(const char *name)
{
  int i;

  for (i = 0; hashes[i].name; i++) {
    if (!strcmp(name, hashes[i].name))
      break;
  }

  if (!hashes[i].name)
    return -1; /* not found */

  if (!ictx && !(ictx = NSSLOW_Init()))
    return -1; /* couldn't init NSS */

  if (!hashes[i].context &&
      !(hashes[i].context = NSSLOWHASH_NewContext(ictx, hashes[i].type)))
    return -1; /* couldn't init hash */

  return i;
}

unsigned int
HSH_Hash(int id, const unsigned char *in1, unsigned int in1_len,
    const unsigned char *in2, unsigned int in2_len,
    unsigned char *out, unsigned int out_len)
{
<<<<<<< HEAD
=======
  unsigned char buf[MAX_HASH_LENGTH];
>>>>>>> a86d8fa7
  unsigned int ret = 0;

  NSSLOWHASH_Begin(hashes[id].context);
  NSSLOWHASH_Update(hashes[id].context, in1, in1_len);
  if (in2)
    NSSLOWHASH_Update(hashes[id].context, in2, in2_len);
  NSSLOWHASH_End(hashes[id].context, buf, &ret, sizeof (buf));

  ret = MIN(ret, out_len);
  memcpy(out, buf, ret);

  return ret;
}

void
HSH_Finalise(void)
{
  int i;

  for (i = 0; hashes[i].name; i++) {
    if (hashes[i].context)
      NSSLOWHASH_Destroy(hashes[i].context);
  }

  if (ictx)
    NSSLOW_Shutdown(ictx);
}<|MERGE_RESOLUTION|>--- conflicted
+++ resolved
@@ -79,10 +79,7 @@
     const unsigned char *in2, unsigned int in2_len,
     unsigned char *out, unsigned int out_len)
 {
-<<<<<<< HEAD
-=======
   unsigned char buf[MAX_HASH_LENGTH];
->>>>>>> a86d8fa7
   unsigned int ret = 0;
 
   NSSLOWHASH_Begin(hashes[id].context);
